--- conflicted
+++ resolved
@@ -2,11 +2,6 @@
 
 import (
 	"context"
-<<<<<<< HEAD
-	"time"
-
-=======
->>>>>>> be59dd18
 	"github.com/go-logr/logr"
 	hazelcastv1alpha1 "github.com/hazelcast/hazelcast-enterprise-operator/api/v1alpha1"
 	appsv1 "k8s.io/api/apps/v1"
@@ -95,7 +90,6 @@
 		return update(ctx, r.Status(), h, failedPhase(err))
 	}
 
-<<<<<<< HEAD
 	err = r.reconcileServicePerPod(ctx, h, logger)
 	if err != nil {
 		return ctrl.Result{}, err
@@ -107,10 +101,6 @@
 	}
 
 	if err = r.reconcileStatefulset(ctx, h, logger); err != nil {
-=======
-	err = r.reconcileStatefulset(ctx, h, logger)
-	if err != nil {
->>>>>>> be59dd18
 		// Conflicts are expected and will be handled on the next reconcile loop, no need to error out here
 		if errors.IsConflict(err) {
 			logger.V(1).Info("Statefulset resource version has been changed during create/update process.")
