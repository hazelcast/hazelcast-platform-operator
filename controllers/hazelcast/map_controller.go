package hazelcast

import (
	"context"
	"encoding/json"
	"fmt"
	"reflect"
	"strings"
	"time"

	"github.com/go-logr/logr"
	proto "github.com/hazelcast/hazelcast-go-client"
	"gopkg.in/yaml.v3"
	corev1 "k8s.io/api/core/v1"
	"k8s.io/apimachinery/pkg/api/errors"
	"k8s.io/apimachinery/pkg/runtime"
	"k8s.io/apimachinery/pkg/types"
	ctrl "sigs.k8s.io/controller-runtime"
	"sigs.k8s.io/controller-runtime/pkg/client"
	"sigs.k8s.io/controller-runtime/pkg/controller/controllerutil"

	hazelcastv1alpha1 "github.com/hazelcast/hazelcast-platform-operator/api/v1alpha1"
	recoptions "github.com/hazelcast/hazelcast-platform-operator/controllers"
	"github.com/hazelcast/hazelcast-platform-operator/internal/config"
	hzclient "github.com/hazelcast/hazelcast-platform-operator/internal/hazelcast-client"
	n "github.com/hazelcast/hazelcast-platform-operator/internal/naming"
	"github.com/hazelcast/hazelcast-platform-operator/internal/protocol/codec"
	codecTypes "github.com/hazelcast/hazelcast-platform-operator/internal/protocol/types"
	"github.com/hazelcast/hazelcast-platform-operator/internal/util"
)

// MapReconciler reconciles a Map object
type MapReconciler struct {
	client.Client
	Log              logr.Logger
	Scheme           *runtime.Scheme
	phoneHomeTrigger chan struct{}
	clientRegistry   hzclient.ClientRegistry
}

func NewMapReconciler(c client.Client, log logr.Logger, s *runtime.Scheme, pht chan struct{}, cs hzclient.ClientRegistry) *MapReconciler {
	return &MapReconciler{
		Client:           c,
		Log:              log,
		Scheme:           s,
		phoneHomeTrigger: pht,
		clientRegistry:   cs,
	}
}

const retryAfterForMap = 5 * time.Second

//+kubebuilder:rbac:groups=hazelcast.com,resources=maps,verbs=get;list;watch;create;update;patch;delete,namespace=watched
//+kubebuilder:rbac:groups=hazelcast.com,resources=maps/status,verbs=get;update;patch,namespace=watched
//+kubebuilder:rbac:groups=hazelcast.com,resources=maps/finalizers,verbs=update,namespace=watched

func (r *MapReconciler) Reconcile(ctx context.Context, req ctrl.Request) (ctrl.Result, error) {
	logger := r.Log.WithValues("hazelcast-map", req.NamespacedName)

	m := &hazelcastv1alpha1.Map{}
	err := r.Client.Get(ctx, req.NamespacedName, m)
	if err != nil {
		if errors.IsNotFound(err) {
			logger.Info("Map resource not found. Ignoring since object must be deleted")
			return ctrl.Result{}, nil
		}
		return ctrl.Result{}, fmt.Errorf("failed to get Map: %w", err)
	}

	err = util.AddFinalizer(ctx, r.Client, m, logger)
	if err != nil {
		return updateMapStatus(ctx, r.Client, m, recoptions.Error(err),
			withMapFailedState(err.Error()))
	}

	if m.GetDeletionTimestamp() != nil {
		updateMapStatus(ctx, r.Client, m, recoptions.Empty(), withMapState(hazelcastv1alpha1.MapTerminating)) //nolint:errcheck
		err = r.executeFinalizer(ctx, m)
		if err != nil {
			return updateMapStatus(ctx, r.Client, m, recoptions.Error(err),
				withMapState(hazelcastv1alpha1.MapTerminating),
				withMapMessage(err.Error()))
		}
		logger.V(util.DebugLevel).Info("Finalizer's pre-delete function executed successfully and the finalizer removed from custom resource", "Name:", n.Finalizer)
		return ctrl.Result{}, nil
	}

	h := &hazelcastv1alpha1.Hazelcast{}
	err = r.Client.Get(ctx, types.NamespacedName{Namespace: req.Namespace, Name: m.Spec.HazelcastResourceName}, h)
	if err != nil {
		err = fmt.Errorf("could not create/update Map config: Hazelcast resource not found: %w", err)
		return updateMapStatus(ctx, r.Client, m, recoptions.Error(err),
			withMapFailedState(err.Error()))
	}
	if h.Status.Phase != hazelcastv1alpha1.Running {
		err = errors.NewServiceUnavailable("Hazelcast CR is not ready")
		return updateMapStatus(ctx, r.Client, m, recoptions.Error(err),
			withMapFailedState(err.Error()))
	}

	err = hazelcastv1alpha1.ValidateMapSpec(m, h)
	if err != nil {
<<<<<<< HEAD
		return updateMapStatus(ctx, r.Client, m, failedStatus(err).withMessage(fmt.Sprintf("error validating new Spec: %s", err)))
=======
		return updateMapStatus(ctx, r.Client, m, recoptions.Error(err),
			withMapFailedState(err.Error()))
	}

	if m.Spec.InMemoryFormat == hazelcastv1alpha1.InMemoryFormatNative {
		if err := requireNativeMemory(h); err != nil {
			return updateMapStatus(ctx, r.Client, m, recoptions.Error(err),
				withMapFailedState(err.Error()))
		}
>>>>>>> 7b77c85c
	}

	s, createdBefore := m.ObjectMeta.Annotations[n.LastSuccessfulSpecAnnotation]

	if createdBefore {
		ms, err := json.Marshal(m.Spec)
		if err != nil {
			err = fmt.Errorf("error marshaling Map as JSON: %w", err)
			return updateMapStatus(ctx, r.Client, m, recoptions.Error(err),
				withMapFailedState(err.Error()))
		}
		if s == string(ms) {
			logger.Info("Map Config was already applied.", "name", m.Name, "namespace", m.Namespace)
			return updateMapStatus(ctx, r.Client, m, recoptions.Empty(), withMapState(hazelcastv1alpha1.MapSuccess))
		}
		lastSpec := &hazelcastv1alpha1.MapSpec{}
		err = json.Unmarshal([]byte(s), lastSpec)
		if err != nil {
			err = fmt.Errorf("error unmarshaling Last Map Spec: %w", err)
			return updateMapStatus(ctx, r.Client, m, recoptions.Error(err),
				withMapFailedState(err.Error()))
		}

		err = hazelcastv1alpha1.ValidateNotUpdatableMapFields(&m.Spec, lastSpec)
		if err != nil {
			return updateMapStatus(ctx, r.Client, m, recoptions.Error(err),
				withMapFailedState(err.Error()))
		}
	}

	cl, err := getHazelcastClient(ctx, r.clientRegistry, m.Spec.HazelcastResourceName, m.Namespace)
	if err != nil {
		if errors.IsInternalError(err) {
			return updateMapStatus(ctx, r.Client, m, recoptions.Error(err),
				withMapFailedState(err.Error()))
		}
		return updateMapStatus(ctx, r.Client, m, recoptions.RetryAfter(retryAfterForMap),
			withMapState(hazelcastv1alpha1.MapPending),
			withMapMessage(err.Error()))
	}

	if m.Status.State != hazelcastv1alpha1.MapPersisting {
		requeue, err := updateMapStatus(ctx, r.Client, m, recoptions.Empty(),
			withMapState(hazelcastv1alpha1.MapPending),
			withMapMessage("Applying new map configuration."))
		if err != nil {
			return requeue, err
		}
	}

	ms, err := r.ReconcileMapConfig(ctx, m, h, cl, createdBefore)
	if err != nil {
		return updateMapStatus(ctx, r.Client, m, recoptions.RetryAfter(retryAfterForMap),
			withMapState(hazelcastv1alpha1.MapPending),
			withMapMessage(err.Error()),
			withMapMemberStatuses(ms))
	}

	requeue, err := updateMapStatus(ctx, r.Client, m, recoptions.RetryAfter(1*time.Second),
		withMapState(hazelcastv1alpha1.MapPersisting),
		withMapMessage("Persisting the applied map config."))
	if err != nil {
		return requeue, err
	}

	persisted, err := r.validateMapConfigPersistence(ctx, h, m)
	if err != nil {
		return updateMapStatus(ctx, r.Client, m, recoptions.Error(err),
			withMapFailedState(err.Error()))
	}

	if !persisted {
		return updateMapStatus(ctx, r.Client, m, recoptions.RetryAfter(1*time.Second),
			withMapState(hazelcastv1alpha1.MapPersisting),
			withMapMessage("Waiting for Map Config to be persisted."))
	}

	if util.IsPhoneHomeEnabled() && !util.IsSuccessfullyApplied(m) {
		go func() { r.phoneHomeTrigger <- struct{}{} }()
	}

	err = r.updateLastSuccessfulConfiguration(ctx, m)
	if err != nil {
		logger.Info("Could not save the current successful spec as annotation to the custom resource")
	}

	return updateMapStatus(ctx, r.Client, m, recoptions.Empty(),
		withMapState(hazelcastv1alpha1.MapSuccess),
		withMapMessage(""),
		withMapMemberStatuses{})
}

func (r *MapReconciler) executeFinalizer(ctx context.Context, m *hazelcastv1alpha1.Map) error {
	if !controllerutil.ContainsFinalizer(m, n.Finalizer) {
		return nil
	}
	controllerutil.RemoveFinalizer(m, n.Finalizer)
	err := r.Update(ctx, m)
	if err != nil {
		return fmt.Errorf("failed to remove finalizer from custom resource: %w", err)
	}
	return nil
}

func getHazelcastClient(ctx context.Context, cs hzclient.ClientRegistry, hzName, hzNamespace string) (hzclient.Client, error) {
	hzcl, err := cs.GetOrCreate(ctx, types.NamespacedName{Name: hzName, Namespace: hzNamespace})
	if err != nil {
		return nil, errors.NewInternalError(fmt.Errorf("cannot connect to the cluster for %s", hzName))
	}
	if !hzcl.Running() {
		return nil, fmt.Errorf("trying to connect to the cluster %s", hzName)
	}

	return hzcl, nil
}

func (r *MapReconciler) ReconcileMapConfig(
	ctx context.Context,
	m *hazelcastv1alpha1.Map,
	hz *hazelcastv1alpha1.Hazelcast,
	cl hzclient.Client,
	createdBefore bool,
) (map[string]hazelcastv1alpha1.MapConfigState, error) {
	var req *proto.ClientMessage
	if createdBefore {
		req = codec.EncodeMCUpdateMapConfigRequest(
			m.MapName(),
			m.Spec.TimeToLiveSeconds,
			m.Spec.MaxIdleSeconds,
			hazelcastv1alpha1.EncodeEvictionPolicyType[m.Spec.Eviction.EvictionPolicy],
			false,
			m.Spec.Eviction.MaxSize,
			hazelcastv1alpha1.EncodeMaxSizePolicy[m.Spec.Eviction.MaxSizePolicy],
		)
	} else {
		mapInput := codecTypes.DefaultAddMapConfigInput()
		err := fillAddMapConfigInput(ctx, r.Client, mapInput, hz, m)
		if err != nil {
			return nil, err
		}
		req = codec.EncodeDynamicConfigAddMapConfigRequest(mapInput)
	}

	memberStatuses := map[string]hazelcastv1alpha1.MapConfigState{}
	var failedMembers strings.Builder
	for _, member := range cl.OrderedMembers() {
		if status, ok := m.Status.MemberStatuses[member.UUID.String()]; ok && status == hazelcastv1alpha1.MapSuccess {
			memberStatuses[member.UUID.String()] = hazelcastv1alpha1.MapSuccess
			continue
		}
		_, err := cl.InvokeOnMember(ctx, req, member.UUID, nil)
		if err != nil {
			memberStatuses[member.UUID.String()] = hazelcastv1alpha1.MapFailed
			failedMembers.WriteString(member.UUID.String() + ", ")
			r.Log.Error(err, "Failed with member")
			continue
		}
		memberStatuses[member.UUID.String()] = hazelcastv1alpha1.MapSuccess
	}
	errString := failedMembers.String()
	if errString != "" {
		return memberStatuses, fmt.Errorf("error creating/updating the Map config %s for members %s", m.MapName(), errString[:len(errString)-2])
	}

	return memberStatuses, nil
}

func fillAddMapConfigInput(ctx context.Context, c client.Client, mapInput *codecTypes.AddMapConfigInput, hz *hazelcastv1alpha1.Hazelcast, m *hazelcastv1alpha1.Map) error {
	mapInput.Name = m.MapName()

	ms := m.Spec
	mapInput.BackupCount = *ms.BackupCount
	mapInput.AsyncBackupCount = ms.AsyncBackupCount
	mapInput.TimeToLiveSeconds = ms.TimeToLiveSeconds
	mapInput.MaxIdleSeconds = ms.MaxIdleSeconds

	mapInput.EvictionConfig.EvictionPolicy = string(ms.Eviction.EvictionPolicy)
	mapInput.EvictionConfig.Size = ms.Eviction.MaxSize
	mapInput.EvictionConfig.MaxSizePolicy = string(ms.Eviction.MaxSizePolicy)

	mapInput.IndexConfigs = copyIndexes(ms.Indexes)
	mapInput.HotRestartConfig.Enabled = ms.PersistenceEnabled
	mapInput.WanReplicationRef = defaultWanReplicationRefCodec(hz, m)
	mapInput.InMemoryFormat = string(ms.InMemoryFormat)
	if ms.MapStore != nil {
		props, err := getMapStoreProperties(ctx, c, ms.MapStore.PropertiesSecretName, hz.Namespace)
		if err != nil {
			return err
		}
		// TODO: Temporary solution for https://github.com/hazelcast/hazelcast/issues/21799
		if len(props) == 0 {
			props = map[string]string{"no_empty_props_allowed": ""}
		}
		mapInput.MapStoreConfig.Enabled = true
		mapInput.MapStoreConfig.ClassName = ms.MapStore.ClassName
		mapInput.MapStoreConfig.WriteCoalescing = true
		if ms.MapStore.WriteCoealescing != nil {
			mapInput.MapStoreConfig.WriteCoalescing = *ms.MapStore.WriteCoealescing
		}
		mapInput.MapStoreConfig.WriteDelaySeconds = ms.MapStore.WriteDelaySeconds
		mapInput.MapStoreConfig.WriteBatchSize = ms.MapStore.WriteBatchSize
		mapInput.MapStoreConfig.Properties = props
		mapInput.MapStoreConfig.InitialLoadMode = string(ms.MapStore.InitialMode)
	}
	if len(m.Spec.EntryListeners) != 0 {
		lch := make([]codecTypes.ListenerConfigHolder, 0, len(m.Spec.EntryListeners))
		for _, el := range m.Spec.EntryListeners {
			lch = append(lch, codecTypes.ListenerConfigHolder{
				ClassName:    el.ClassName,
				IncludeValue: el.GetIncludedValue(),
				Local:        el.Local,
				ListenerType: 2, //For EntryListenerConfig
			})
		}
		mapInput.ListenerConfigs = lch
	}
	return nil
}

func defaultWanReplicationRefCodec(hz *hazelcastv1alpha1.Hazelcast, m *hazelcastv1alpha1.Map) codecTypes.WanReplicationRef {
	if !util.IsEnterprise(hz.Spec.Repository) {
		return codecTypes.WanReplicationRef{}
	}

	return codecTypes.WanReplicationRef{
		Name:                 defaultWanReplicationRefName(m),
		MergePolicyClassName: n.DefaultMergePolicyClassName,
		Filters:              []string{},
		RepublishingEnabled:  true,
	}
}

func defaultWanReplicationRefName(m *hazelcastv1alpha1.Map) string {
	return m.MapName() + "-default"
}

func copyIndexes(idx []hazelcastv1alpha1.IndexConfig) []codecTypes.IndexConfig {
	ics := make([]codecTypes.IndexConfig, len(idx))

	for i, index := range idx {
		if index.Type != "" {
			ics[i].Type = hazelcastv1alpha1.EncodeIndexType[index.Type]
		}
		ics[i].Attributes = index.Attributes
		ics[i].Name = index.Name
		if index.BitmapIndexOptions != nil {
			ics[i].BitmapIndexOptions.UniqueKey = index.BitmapIndexOptions.UniqueKey
			if index.BitmapIndexOptions.UniqueKeyTransition != "" {
				ics[i].BitmapIndexOptions.UniqueKeyTransformation = hazelcastv1alpha1.EncodeUniqueKeyTransition[index.BitmapIndexOptions.UniqueKeyTransition]
			}
		}
	}

	return ics
}

func (r *MapReconciler) updateLastSuccessfulConfiguration(ctx context.Context, m *hazelcastv1alpha1.Map) error {
	ms, err := json.Marshal(m.Spec)
	if err != nil {
		return err
	}

	opResult, err := util.CreateOrUpdate(ctx, r.Client, m, func() error {
		if m.ObjectMeta.Annotations == nil {
			m.ObjectMeta.Annotations = map[string]string{}
		}
		m.ObjectMeta.Annotations[n.LastSuccessfulSpecAnnotation] = string(ms)
		return nil
	})
	if opResult != controllerutil.OperationResultNone {
		r.Log.Info("Operation result", "Map Annotation", m.Name, "result", opResult)
	}
	return err
}

func (r *MapReconciler) validateMapConfigPersistence(ctx context.Context, h *hazelcastv1alpha1.Hazelcast, m *hazelcastv1alpha1.Map) (bool, error) {
	cm := &corev1.ConfigMap{}
	err := r.Client.Get(ctx, types.NamespacedName{Name: m.Spec.HazelcastResourceName, Namespace: m.Namespace}, cm)
	if err != nil {
		return false, fmt.Errorf("could not find ConfigMap for map config persistence")
	}

	hzConfig := &config.HazelcastWrapper{}
	err = yaml.Unmarshal([]byte(cm.Data["hazelcast.yaml"]), hzConfig)
	if err != nil {
		return false, fmt.Errorf("persisted ConfigMap is not formatted correctly")
	}

	mcfg, ok := hzConfig.Hazelcast.Map[m.MapName()]
	if !ok {
		return false, nil
	}

	currentMcfg, err := createMapConfig(ctx, r.Client, h, m)
	if err != nil {
		return false, err
	}
	if !reflect.DeepEqual(mcfg, currentMcfg) { // TODO replace DeepEqual with custom implementation
		return false, nil
	}
	return true, nil
}

// SetupWithManager sets up the controller with the Manager.
func (r *MapReconciler) SetupWithManager(mgr ctrl.Manager) error {
	return ctrl.NewControllerManagedBy(mgr).
		For(&hazelcastv1alpha1.Map{}).
		Complete(r)
}<|MERGE_RESOLUTION|>--- conflicted
+++ resolved
@@ -100,19 +100,8 @@
 
 	err = hazelcastv1alpha1.ValidateMapSpec(m, h)
 	if err != nil {
-<<<<<<< HEAD
-		return updateMapStatus(ctx, r.Client, m, failedStatus(err).withMessage(fmt.Sprintf("error validating new Spec: %s", err)))
-=======
 		return updateMapStatus(ctx, r.Client, m, recoptions.Error(err),
-			withMapFailedState(err.Error()))
-	}
-
-	if m.Spec.InMemoryFormat == hazelcastv1alpha1.InMemoryFormatNative {
-		if err := requireNativeMemory(h); err != nil {
-			return updateMapStatus(ctx, r.Client, m, recoptions.Error(err),
-				withMapFailedState(err.Error()))
-		}
->>>>>>> 7b77c85c
+			withMapFailedState(fmt.Sprintf("error validating new Spec: %s", err)))
 	}
 
 	s, createdBefore := m.ObjectMeta.Annotations[n.LastSuccessfulSpecAnnotation]
