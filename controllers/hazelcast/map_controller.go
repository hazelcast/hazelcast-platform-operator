--- conflicted
+++ resolved
@@ -189,13 +189,8 @@
 	if !ok {
 		return nil, errors.NewInternalError(fmt.Errorf("cannot connect to the cluster for %s", m.Spec.HazelcastResourceName))
 	}
-<<<<<<< HEAD
-	if !hzcl.IsClientConnected() {
-		return nil, fmt.Errorf("Trying to connect to the cluster %s", m.Spec.HazelcastResourceName)
-=======
 	if hzcl.client == nil || !hzcl.client.Running() {
 		return nil, fmt.Errorf("trying to connect to the cluster %s", m.Spec.HazelcastResourceName)
->>>>>>> e2ec6ceb
 	}
 
 	return hzcl.client, nil
