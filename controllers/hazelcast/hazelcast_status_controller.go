package hazelcast

import (
	"context"
	"sync"

	"github.com/go-logr/logr"
	"github.com/hazelcast/hazelcast-go-client"
	"github.com/hazelcast/hazelcast-go-client/cluster"
	hztypes "github.com/hazelcast/hazelcast-go-client/types"
	metav1 "k8s.io/apimachinery/pkg/apis/meta/v1"
	"k8s.io/apimachinery/pkg/types"
	"sigs.k8s.io/controller-runtime/pkg/event"

	"github.com/hazelcast/hazelcast-platform-operator/api/v1alpha1"
)

type HazelcastClient struct {
	sync.Mutex
	client               *hazelcast.Client
	cancel               context.CancelFunc
	NamespacedName       types.NamespacedName
	Log                  logr.Logger
	MemberMap            map[string]cluster.MemberInfo
	triggerReconcileChan chan event.GenericEvent
}

func NewHazelcastClient(l logr.Logger, n types.NamespacedName, channel chan event.GenericEvent) *HazelcastClient {
	return &HazelcastClient{
		NamespacedName:       n,
		Log:                  l,
		MemberMap:            make(map[string]cluster.MemberInfo),
		triggerReconcileChan: channel,
	}
}

func (c *HazelcastClient) start(ctx context.Context, config hazelcast.Config) {
	config.Cluster.ConnectionStrategy.Timeout = hztypes.Duration(0)
	config.Cluster.ConnectionStrategy.ReconnectMode = cluster.ReconnectModeOn
	config.Cluster.ConnectionStrategy.Retry = cluster.ConnectionRetryConfig{
		InitialBackoff: 1,
		MaxBackoff:     10,
		Jitter:         0.25,
	}

	ctx, cancel := context.WithCancel(ctx)
	c.Lock()
	c.cancel = cancel
	c.Unlock()

	go func(ctx context.Context) {
		hzClient, err := hazelcast.StartNewClientWithConfig(ctx, config)
		if err != nil {
			// Ignoring the connection error and just logging as it is expected for Operator that in some scenarios it cannot access the HZ cluster
			c.Log.Info("Cannot connect to Hazelcast cluster. Some features might not be available.", "Reason", err.Error())
		} else {
			c.Lock()
			c.client = hzClient
			c.Unlock()
		}
	}(ctx)
}

func (c *HazelcastClient) shutdown(ctx context.Context) {
	c.Lock()
	defer c.Unlock()

	if c.cancel != nil {
		c.cancel()
	}

	if c.client == nil {
		return
	}
	if err := c.client.Shutdown(ctx); err != nil {
		c.Log.Error(err, "Problem occurred while shutting down the client connection")
	}
}

func getStatusUpdateListener(c *HazelcastClient) func(cluster.MembershipStateChanged) {
	return func(changed cluster.MembershipStateChanged) {
		if changed.State == cluster.MembershipStateAdded {
<<<<<<< HEAD
			c.Lock()
			c.MemberMap[changed.Member.String()] = true
			c.Unlock()
			c.Log.Info("Member is added", "member", changed.Member.String())
=======
			hzClient.Lock()

			hzClient.MemberMap[changed.Member.UUID.String()] = changed.Member
			hzClient.Unlock()
>>>>>>> d790e111
		} else if changed.State == cluster.MembershipStateRemoved {
			c.Lock()
			delete(c.MemberMap, changed.Member.String())
			c.Unlock()
			c.Log.Info("Member is deleted", "member", changed.Member.String())
		}
		c.triggerReconcile()
	}
}

func (c *HazelcastClient) triggerReconcile() {
	c.triggerReconcileChan <- event.GenericEvent{
		Object: &v1alpha1.Hazelcast{ObjectMeta: metav1.ObjectMeta{
			Namespace: c.NamespacedName.Namespace,
			Name:      c.NamespacedName.Name,
		}}}
}<|MERGE_RESOLUTION|>--- conflicted
+++ resolved
@@ -80,20 +80,13 @@
 func getStatusUpdateListener(c *HazelcastClient) func(cluster.MembershipStateChanged) {
 	return func(changed cluster.MembershipStateChanged) {
 		if changed.State == cluster.MembershipStateAdded {
-<<<<<<< HEAD
 			c.Lock()
-			c.MemberMap[changed.Member.String()] = true
+			c.MemberMap[changed.Member.UUID.String()] = changed.Member
 			c.Unlock()
 			c.Log.Info("Member is added", "member", changed.Member.String())
-=======
-			hzClient.Lock()
-
-			hzClient.MemberMap[changed.Member.UUID.String()] = changed.Member
-			hzClient.Unlock()
->>>>>>> d790e111
 		} else if changed.State == cluster.MembershipStateRemoved {
 			c.Lock()
-			delete(c.MemberMap, changed.Member.String())
+			delete(c.MemberMap, changed.Member.UUID.String())
 			c.Unlock()
 			c.Log.Info("Member is deleted", "member", changed.Member.String())
 		}
