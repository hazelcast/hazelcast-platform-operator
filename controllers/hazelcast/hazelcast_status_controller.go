package hazelcast

import (
	"context"
	"encoding/json"
	"fmt"
	"sync"
	"time"

	"github.com/hazelcast/hazelcast-platform-operator/controllers/protocol/codec"

	"github.com/go-logr/logr"
	"github.com/hazelcast/hazelcast-go-client"
	"github.com/hazelcast/hazelcast-go-client/cluster"
	hztypes "github.com/hazelcast/hazelcast-go-client/types"
	metav1 "k8s.io/apimachinery/pkg/apis/meta/v1"
	"k8s.io/apimachinery/pkg/types"
	"sigs.k8s.io/controller-runtime/pkg/event"

	hazelcastv1alpha1 "github.com/hazelcast/hazelcast-platform-operator/api/v1alpha1"
)

type HazelcastClient struct {
	sync.Mutex
	client               *hazelcast.Client
	cancel               context.CancelFunc
	NamespacedName       types.NamespacedName
	Log                  logr.Logger
	MemberMap            map[hztypes.UUID]*MemberData
	triggerReconcileChan chan event.GenericEvent
	statusTicker         *StatusTicker
}

type StatusTicker struct {
	ticker *time.Ticker
	done   chan bool
}

type MemberData struct {
	Address     string
	UUID        string
	Version     string
	LiteMember  bool
	MemberState string
	Master      bool
	Partitions  int32
	Name        string
}

func (m MemberData) String() string {
	return fmt.Sprintf("%s:%s", m.Address, m.UUID)
}

func newMemberData(m cluster.MemberInfo) *MemberData {
	return &MemberData{
		Address:    m.Address.String(),
		UUID:       m.UUID.String(),
		Version:    fmt.Sprintf("%d.%d.%d", m.Version.Major, m.Version.Minor, m.Version.Patch),
		LiteMember: m.LiteMember,
	}
}

func (m *MemberData) enrichMemberData(s TimedMemberState) {
	m.Master = s.Master
	m.MemberState = s.MemberState.NodeState.State
	m.Partitions = int32(len(s.MemberPartitionState.Partitions))
	m.Name = s.MemberState.Name
}

func (s *StatusTicker) stop() {
	s.ticker.Stop()
	s.done <- true
}

var clients sync.Map

func GetClient(ns types.NamespacedName) (client *HazelcastClient, ok bool) {
	if v, ok := clients.Load(ns); ok {
		return v.(*HazelcastClient), true
	}
	return nil, false
}

func CreateClient(ctx context.Context, h *hazelcastv1alpha1.Hazelcast, channel chan event.GenericEvent, l logr.Logger) {
	ns := types.NamespacedName{Name: h.Name, Namespace: h.Namespace}
	if _, ok := clients.Load(ns); ok {
		return
	}
	config := buildConfig(h)
	c := newHazelcastClient(l, ns, channel)
	config.AddMembershipListener(getStatusUpdateListener(ctx, c))
	c.start(ctx, config)
	clients.Store(ns, c)
}

func ShutDownClient(ctx context.Context, ns types.NamespacedName) {
	if c, ok := clients.Load(ns); ok {
		clients.Delete(ns)
		c.(*HazelcastClient).shutdown(ctx)
	}
}

func newHazelcastClient(l logr.Logger, n types.NamespacedName, channel chan event.GenericEvent) *HazelcastClient {
	return &HazelcastClient{
		NamespacedName:       n,
		Log:                  l,
		MemberMap:            make(map[hztypes.UUID]*MemberData),
		triggerReconcileChan: channel,
	}
}

func (c *HazelcastClient) start(ctx context.Context, config hazelcast.Config) {
	config.Cluster.ConnectionStrategy.Timeout = hztypes.Duration(0)
	config.Cluster.ConnectionStrategy.ReconnectMode = cluster.ReconnectModeOn
	config.Cluster.ConnectionStrategy.Retry = cluster.ConnectionRetryConfig{
		InitialBackoff: hztypes.Duration(1 * time.Second),
		MaxBackoff:     hztypes.Duration(10 * time.Second),
		Jitter:         0.25,
	}

	ctx, cancel := context.WithCancel(ctx)
	c.Lock()
	c.cancel = cancel
	c.Unlock()

	go func(ctx context.Context) {
		c.initHzClient(ctx, config)
	}(ctx)
	c.statusTicker = &StatusTicker{
		ticker: time.NewTicker(time.Minute),
		done:   make(chan bool),
	}

	go func(ctx context.Context, s *StatusTicker) {
		for {
			select {
			case <-s.done:
				return
			case <-s.ticker.C:
				c.updateMemberList(ctx)
				c.updateMemberStates(ctx)
				c.triggerReconcile()
			}
		}
	}(ctx, c.statusTicker)
}

func (c *HazelcastClient) initHzClient(ctx context.Context, config hazelcast.Config) {
	c.Lock()
	defer c.Unlock()
	hzClient, err := hazelcast.StartNewClientWithConfig(ctx, config)
	if err != nil {
		// Ignoring the connection error and just logging as it is expected for Operator that in some scenarios it cannot access the HZ cluster
		c.Log.Info("Cannot connect to Hazelcast cluster. Some features might not be available.", "Reason", err.Error())
	} else {
		c.client = hzClient
	}
}

func (c *HazelcastClient) shutdown(ctx context.Context) {
	c.Lock()
	defer c.Unlock()
	if c.cancel != nil {
		c.cancel()
	}
	if c.client == nil {
		return
	}
	if err := c.client.Shutdown(ctx); err != nil {
		c.Log.Error(err, "Problem occurred while shutting down the client connection")
	}
	if c.statusTicker != nil {
		c.statusTicker.stop()
	}
}

func getStatusUpdateListener(ctx context.Context, c *HazelcastClient) func(cluster.MembershipStateChanged) {
	return func(changed cluster.MembershipStateChanged) {
		if changed.State == cluster.MembershipStateAdded {
<<<<<<< HEAD
			_, ok := c.MemberMap[changed.Member.UUID]
			if !ok {
				c.Lock()
				m := newMemberData(changed.Member)
				c.enrichMemberByUuid(ctx, changed.Member.UUID, m)
				c.MemberMap[changed.Member.UUID] = m
				c.Unlock()
				c.Log.Info("Member is added", "member", changed.Member.String())
			}
=======
			c.Lock()
			m := newMemberData(changed.Member)
			state := c.getTimedMemberState(ctx, changed.Member.UUID)
			if state != nil {
				m.enrichMemberData(state.TimedMemberState)
			}
			c.MemberMap[changed.Member.UUID] = m
			c.Unlock()
			c.Log.Info("Member is added", "member", changed.Member.String())
>>>>>>> 18c111cf
		} else if changed.State == cluster.MembershipStateRemoved {
			_, ok := c.MemberMap[changed.Member.UUID]
			if !ok {
				c.Lock()
				delete(c.MemberMap, changed.Member.UUID)
				c.Unlock()
				c.Log.Info("Member is deleted", "member", changed.Member.String())
			}
		}
		c.triggerReconcile()
	}
}

func (c *HazelcastClient) triggerReconcile() {
	c.triggerReconcileChan <- event.GenericEvent{
		Object: &hazelcastv1alpha1.Hazelcast{ObjectMeta: metav1.ObjectMeta{
			Namespace: c.NamespacedName.Namespace,
			Name:      c.NamespacedName.Name,
		}}}
}

func (c *HazelcastClient) updateMemberStates(ctx context.Context) {
	if c.client == nil {
		return
	}
	c.Log.V(2).Info("Updating Hazelcast status", "CR", c.NamespacedName)
	for uuid, m := range c.MemberMap {
		state := c.getTimedMemberState(ctx, uuid)
		if state != nil {
			m.enrichMemberData(state.TimedMemberState)
		}
	}
}

func (c *HazelcastClient) getTimedMemberState(ctx context.Context, uuid hztypes.UUID) *TimedMemberStateWrapper {
	jsonState, err := fetchTimedMemberState(ctx, c.client, uuid)
	if err != nil {
		c.Log.Error(err, "Fetching TimedMemberState failed.", "CR", c.NamespacedName)
	}
	state := &TimedMemberStateWrapper{}
	err = json.Unmarshal([]byte(jsonState), state)
	if err != nil {
		c.Log.Error(err, "TimedMemberState json parsing failed.", "CR", c.NamespacedName, "JSON", jsonState)
		return nil
	}
	return state
}

func (c *HazelcastClient) updateMemberList(ctx context.Context) {
	if c.client == nil {
		return
	}
	hzInternalClient := hazelcast.NewClientInternal(c.client)

	memberList := hzInternalClient.OrderedMembers()

	activeMembers := make(map[hztypes.UUID]struct{}, len(c.MemberMap))

	for _, memberInfo := range memberList {
		if hzInternalClient.ConnectedToMember(memberInfo.UUID) {
			_, ok := c.MemberMap[memberInfo.UUID]
			activeMembers[memberInfo.UUID] = struct{}{}
			if !ok {
				c.Lock()
				m := newMemberData(memberInfo)
				c.enrichMemberByUuid(ctx, memberInfo.UUID, m)
				c.MemberMap[memberInfo.UUID] = m
				c.Unlock()
				c.Log.Info("Member is added", "member", m.String())
			}
		}
	}
	c.Lock()
	for uuid, m := range c.MemberMap {
		_, ok := activeMembers[uuid]
		if !ok {
			delete(c.MemberMap, uuid)
			c.Log.Info("Member is deleted", "member", m.String())
		}
	}
	c.Unlock()
}

func fetchTimedMemberState(ctx context.Context, client *hazelcast.Client, uuid hztypes.UUID) (string, error) {
	ci := hazelcast.NewClientInternal(client)
	req := codec.EncodeMCGetTimedMemberStateRequest()
	resp, err := ci.InvokeOnMember(ctx, req, uuid, nil)
	if err != nil {
		return "", fmt.Errorf("invoking: %w", err)
	}
	return codec.DecodeMCGetTimedMemberStateResponse(resp), nil
}

type TimedMemberStateWrapper struct {
	TimedMemberState TimedMemberState `json:"timedMemberState"`
}

type TimedMemberState struct {
	MemberState          MemberState          `json:"memberState"`
	MemberPartitionState MemberPartitionState `json:"memberPartitionState"`
	Master               bool                 `json:"master"`
}

type MemberState struct {
	Address         string          `json:"address"`
	Uuid            string          `json:"uuid"`
	Name            string          `json:"name"`
	NodeState       NodeState       `json:"nodeState"`
	HotRestartState HotRestartState `json:"hotRestartState"`
}

type NodeState struct {
	State         string `json:"nodeState"`
	MemberVersion string `json:"memberVersion"`
}

type MemberPartitionState struct {
	Partitions []int32 `json:"partitions"`
}

type HotRestartState struct {
	BackupTaskState     string `json:"backupTaskState"`
	BackupTaskCompleted int32  `json:"backupTaskCompleted"`
	BackupTaskTotal     int32  `json:"backupTaskTotal"`
	IsHotBackupEnabled  bool   `json:"isHotBackupEnabled"`
	BackupDirectory     string `json:"backupDirectory"`
}<|MERGE_RESOLUTION|>--- conflicted
+++ resolved
@@ -177,7 +177,6 @@
 func getStatusUpdateListener(ctx context.Context, c *HazelcastClient) func(cluster.MembershipStateChanged) {
 	return func(changed cluster.MembershipStateChanged) {
 		if changed.State == cluster.MembershipStateAdded {
-<<<<<<< HEAD
 			_, ok := c.MemberMap[changed.Member.UUID]
 			if !ok {
 				c.Lock()
@@ -187,17 +186,6 @@
 				c.Unlock()
 				c.Log.Info("Member is added", "member", changed.Member.String())
 			}
-=======
-			c.Lock()
-			m := newMemberData(changed.Member)
-			state := c.getTimedMemberState(ctx, changed.Member.UUID)
-			if state != nil {
-				m.enrichMemberData(state.TimedMemberState)
-			}
-			c.MemberMap[changed.Member.UUID] = m
-			c.Unlock()
-			c.Log.Info("Member is added", "member", changed.Member.String())
->>>>>>> 18c111cf
 		} else if changed.State == cluster.MembershipStateRemoved {
 			_, ok := c.MemberMap[changed.Member.UUID]
 			if !ok {
