package hazelcast

import (
	"context"
	"fmt"
	"net"
	"net/http"
	"net/http/httptest"
	"sync"

	"github.com/go-logr/logr"
	proto "github.com/hazelcast/hazelcast-go-client"
	"github.com/hazelcast/hazelcast-go-client/cluster"
	hztypes "github.com/hazelcast/hazelcast-go-client/types"
	corev1 "k8s.io/api/core/v1"
	v1 "k8s.io/api/rbac/v1"
	"k8s.io/apimachinery/pkg/types"
	"sigs.k8s.io/controller-runtime/pkg/client"
	"sigs.k8s.io/controller-runtime/pkg/client/fake"
	"sigs.k8s.io/controller-runtime/pkg/event"

	hazelcastv1alpha1 "github.com/hazelcast/hazelcast-platform-operator/api/v1alpha1"
	hzclient "github.com/hazelcast/hazelcast-platform-operator/internal/hazelcast-client"
	codecTypes "github.com/hazelcast/hazelcast-platform-operator/internal/protocol/types"
)

func fakeK8sClient(initObjs ...client.Object) client.Client {
	scheme, _ := hazelcastv1alpha1.SchemeBuilder.
		Register(&hazelcastv1alpha1.Hazelcast{}, &hazelcastv1alpha1.HazelcastList{}, &v1.ClusterRole{}, &v1.ClusterRoleBinding{},
			&hazelcastv1alpha1.Cache{}, &hazelcastv1alpha1.CacheList{}, &corev1.ConfigMap{}).
		Build()
	return fake.NewClientBuilder().WithScheme(scheme).WithObjects(initObjs...).Build()
}

func fakeHttpServer(url string, handler http.HandlerFunc) (*httptest.Server, error) {
	l, err := net.Listen("tcp", url)
	if err != nil {
		return nil, err
	}
	ts := httptest.NewUnstartedServer(handler)
	_ = ts.Listener.Close()
	ts.Listener = l
	ts.Start()
	return ts, nil
}

type fakeHzClientRegistry struct {
	Clients sync.Map
}

<<<<<<< HEAD
func (cr *fakeHzClientRegistry) Create(ctx context.Context, h *hazelcastv1alpha1.Hazelcast, l logr.Logger) (hzclient.Client, error) {
	ns := types.NamespacedName{Namespace: h.Namespace, Name: h.Name}
=======
func (cr *fakeHzClientRegistry) GetOrCreate(ctx context.Context, nn types.NamespacedName) (hzclient.Client, error) {
	ns := types.NamespacedName{Namespace: nn.Namespace, Name: nn.Name}
>>>>>>> ac4fdc7e
	client, ok := cr.Get(ns)
	if !ok {
		return client, fmt.Errorf("Fake client was not set before test")
	}
	return client, nil
}

func (cr *fakeHzClientRegistry) Set(ns types.NamespacedName, cl hzclient.Client) {
	cr.Clients.Store(ns, cl)
}

func (cr *fakeHzClientRegistry) Get(ns types.NamespacedName) (hzclient.Client, bool) {
	if v, ok := cr.Clients.Load(ns); ok {
		return v.(hzclient.Client), true
	}
	return nil, false
}

func (cr *fakeHzClientRegistry) Delete(ctx context.Context, ns types.NamespacedName) error {
	if c, ok := cr.Clients.LoadAndDelete(ns); ok {
		return c.(hzclient.Client).Shutdown(ctx) //nolint:errcheck
	}
	return nil
}

type fakeHzClient struct {
	tOrderedMembers          []cluster.MemberInfo
	tIsClientConnected       bool
	tAreAllMembersAccessible bool
	tRunning                 bool
	tInvokeOnMember          func(ctx context.Context, req *proto.ClientMessage, uuid hztypes.UUID, opts *proto.InvokeOptions) (*proto.ClientMessage, error)
	tInvokeOnRandomTarget    func(ctx context.Context, req *proto.ClientMessage, opts *proto.InvokeOptions) (*proto.ClientMessage, error)
	tShutDown                error
	tUUID                    hztypes.UUID
}

func (cl *fakeHzClient) OrderedMembers() []cluster.MemberInfo {
	return cl.tOrderedMembers
}

func (cl *fakeHzClient) IsClientConnected() bool {
	return cl.tIsClientConnected
}

func (cl *fakeHzClient) AreAllMembersAccessible() bool {
	return cl.tAreAllMembersAccessible
}

func (cl *fakeHzClient) InvokeOnMember(ctx context.Context, req *proto.ClientMessage, uuid hztypes.UUID, opts *proto.InvokeOptions) (*proto.ClientMessage, error) {
	if cl.tInvokeOnMember != nil {
		return cl.tInvokeOnMember(ctx, req, uuid, opts)
	}
	return nil, nil
}

func (cl *fakeHzClient) InvokeOnRandomTarget(ctx context.Context, req *proto.ClientMessage, opts *proto.InvokeOptions) (*proto.ClientMessage, error) {
	if cl.tInvokeOnRandomTarget != nil {
		return cl.tInvokeOnRandomTarget(ctx, req, opts)
	}
	return nil, nil
}

func (cl *fakeHzClient) Running() bool {
	return cl.tRunning
}

func (cl *fakeHzClient) ClusterId() hztypes.UUID {
	return cl.tUUID
}

func (cl *fakeHzClient) Shutdown(ctx context.Context) error {
	return cl.tShutDown
}

type fakeHzStatusServiceRegistry struct {
	statusServices sync.Map
}

func (ssr *fakeHzStatusServiceRegistry) Create(ns types.NamespacedName, cl hzclient.Client, l logr.Logger, channel chan event.GenericEvent) hzclient.StatusService {
	ss, ok := ssr.Get(ns)
	if ok {
		return ss
	}
	ssr.statusServices.Store(ns, ss)
	ss.Start()
	return ss
}

func (ssr *fakeHzStatusServiceRegistry) Set(ns types.NamespacedName, ss hzclient.StatusService) {
	ssr.statusServices.Store(ns, ss)
}

func (ssr *fakeHzStatusServiceRegistry) Get(ns types.NamespacedName) (hzclient.StatusService, bool) {
	if v, ok := ssr.statusServices.Load(ns); ok {
		return v.(hzclient.StatusService), ok
	}
	return nil, false
}

func (ssr *fakeHzStatusServiceRegistry) Delete(ns types.NamespacedName) {
	if ss, ok := ssr.statusServices.LoadAndDelete(ns); ok {
		ss.(hzclient.StatusService).Stop()
	}
}

type fakeHzStatusService struct {
	Status              *hzclient.Status
	timedMemberStateMap map[hztypes.UUID]*codecTypes.TimedMemberStateWrapper
	tStart              func()
	tUpdateMembers      func(ss *fakeHzStatusService, ctx context.Context)
}

func (ss *fakeHzStatusService) Start() {
	if ss.tStart != nil {
		ss.tStart()
	}
}

func (ss *fakeHzStatusService) GetStatus() *hzclient.Status {
	return ss.Status
}

func (ss *fakeHzStatusService) UpdateMembers(ctx context.Context) {
	if ss.tUpdateMembers != nil {
		ss.tUpdateMembers(ss, ctx)
	}
}

func (ss *fakeHzStatusService) GetTimedMemberState(ctx context.Context, uuid hztypes.UUID) (*codecTypes.TimedMemberStateWrapper, error) {
	if state, ok := ss.timedMemberStateMap[uuid]; ok {
		return state, nil
	}
	return nil, nil
}

func (ss *fakeHzStatusService) Stop() {
}<|MERGE_RESOLUTION|>--- conflicted
+++ resolved
@@ -48,14 +48,8 @@
 	Clients sync.Map
 }
 
-<<<<<<< HEAD
-func (cr *fakeHzClientRegistry) Create(ctx context.Context, h *hazelcastv1alpha1.Hazelcast, l logr.Logger) (hzclient.Client, error) {
-	ns := types.NamespacedName{Namespace: h.Namespace, Name: h.Name}
-=======
-func (cr *fakeHzClientRegistry) GetOrCreate(ctx context.Context, nn types.NamespacedName) (hzclient.Client, error) {
-	ns := types.NamespacedName{Namespace: nn.Namespace, Name: nn.Name}
->>>>>>> ac4fdc7e
-	client, ok := cr.Get(ns)
+func (cr *fakeHzClientRegistry) GetOrCreate(ctx context.Context, nn types.NamespacedName, l logr.Logger) (hzclient.Client, error) {
+	client, ok := cr.Get(nn)
 	if !ok {
 		return client, fmt.Errorf("Fake client was not set before test")
 	}
