--- conflicted
+++ resolved
@@ -73,12 +73,7 @@
 	if hb.GetDeletionTimestamp() != nil {
 		err = r.executeFinalizer(ctx, hb, logger)
 		if err != nil {
-<<<<<<< HEAD
-			logger.Error(err, "Finalizer execution failed")
 			return updateHotBackupStatus(ctx, r.Client, hb, failedHbStatus(err))
-=======
-			return ctrl.Result{}, err
->>>>>>> a2d23274
 		}
 		logger.V(util.DebugLevel).Info("Finalizer's pre-delete function executed successfully and the finalizer removed from custom resource", "Name:", n.Finalizer)
 		return ctrl.Result{}, nil
@@ -92,12 +87,7 @@
 
 	hs, err := json.Marshal(hb.Spec)
 	if err != nil {
-<<<<<<< HEAD
-		logger.Error(err, "Error marshaling Hot Backup as JSON")
-		return updateHotBackupStatus(ctx, r.Client, hb, failedHbStatus(err))
-=======
-		return reconcile.Result{}, fmt.Errorf("error marshaling Hot Backup as JSON: %w", err)
->>>>>>> a2d23274
+		return updateHotBackupStatus(ctx, r.Client, hb, failedHbStatus(fmt.Errorf("error marshaling Hot Backup as JSON: %w", err)))
 	}
 	if s, ok := hb.ObjectMeta.Annotations[n.LastSuccessfulSpecAnnotation]; ok && s == string(hs) {
 		logger.Info("HotBackup was already applied.", "name", hb.Name, "namespace", hb.Namespace)
@@ -107,20 +97,10 @@
 	h := &hazelcastv1alpha1.Hazelcast{}
 	err = r.Client.Get(ctx, types.NamespacedName{Namespace: req.Namespace, Name: hb.Spec.HazelcastResourceName}, h)
 	if err != nil {
-<<<<<<< HEAD
-		logger.Error(err, "Could not trigger Hot Backup: Hazelcast resource not found")
-		return updateHotBackupStatus(ctx, r.Client, hb, failedHbStatus(err))
+		return updateHotBackupStatus(ctx, r.Client, hb, failedHbStatus(fmt.Errorf("could not trigger Hot Backup: Hazelcast resource not found: %w", err)))
 	}
 	if h.Status.Phase != hazelcastv1alpha1.Running {
-		err = apiErrors.NewServiceUnavailable("Hazelcast CR is not ready")
-		logger.Error(err, "Hazelcast CR is not in Running state")
-		return updateHotBackupStatus(ctx, r.Client, hb, failedHbStatus(err))
-=======
-		return ctrl.Result{}, fmt.Errorf("could not trigger Hot Backup: Hazelcast resource not found: %w", err)
-	}
-	if h.Status.Phase != hazelcastv1alpha1.Running {
-		return ctrl.Result{}, apiErrors.NewServiceUnavailable("Hazelcast CR is not ready")
->>>>>>> a2d23274
+		return updateHotBackupStatus(ctx, r.Client, hb, failedHbStatus(apiErrors.NewServiceUnavailable("Hazelcast CR is not ready")))
 	}
 	rest := NewRestClient(h)
 
@@ -157,21 +137,12 @@
 	if hb.Spec.BucketURL != "" {
 		agentAddresses, err := r.getAgentAddresses(ctx, hb)
 		if err != nil {
-<<<<<<< HEAD
-			logger.Error(err, "Could not fetch Backup agent addresses properly")
-			return updateHotBackupStatus(ctx, r.Client, hb, failedHbStatus(err))
-=======
-			return ctrl.Result{}, fmt.Errorf("could not fetch Backup agent addresses properly: %w", err)
->>>>>>> a2d23274
+			return updateHotBackupStatus(ctx, r.Client, hb, failedHbStatus(fmt.Errorf("could not fetch Backup agent addresses properly: %w", err)))
 		}
 		agentRest := NewAgentRestClient(h, hb, agentAddresses)
 		err = r.triggerUploadBackup(ctx, hb, agentRest, logger)
 		if err != nil {
-<<<<<<< HEAD
-			return updateHotBackupStatus(ctx, r.Client, hb, failedHbStatus(err))
-=======
-			return ctrl.Result{}, fmt.Errorf("error while uploading the backup: %w", err)
->>>>>>> a2d23274
+			return updateHotBackupStatus(ctx, r.Client, hb, failedHbStatus(fmt.Errorf("error while uploading the backup: %w", err)))
 		}
 	}
 
@@ -227,13 +198,7 @@
 		r.Log.V(util.DebugLevel).Info("Received HotBackup state for member.", "HotRestartState", state)
 		currentState = hotBackupState(state.TimedMemberState.MemberState.HotRestartState, currentState)
 	}
-<<<<<<< HEAD
 	_, err = updateHotBackupStatus(ctx, r.Client, hb, hbWithStatus(currentState))
-=======
-	hb.Status.State = currentState
-	r.Log.V(util.DebugLevel).Info("Updating the HotBackup status", "state", currentState)
-	err = r.Status().Update(ctx, hb)
->>>>>>> a2d23274
 	if err != nil {
 		r.Log.Error(err, "Could not update HotBackup status")
 	}
