--- conflicted
+++ resolved
@@ -255,14 +255,7 @@
 		Name:      hb.Name,
 		Namespace: hb.Namespace,
 	}
-<<<<<<< HEAD
-	if jobId, ok := r.scheduled.LoadAndDelete(key); ok {
-		logger.V(util.DebugLevel).Info("Removing cron Job.", "EntryId", jobId)
-		r.cron.Remove(jobId.(cron.EntryID))
-	}
-=======
 	r.removeSchedule(key, logger)
->>>>>>> 58735bd5
 	if s, ok := r.statuses.LoadAndDelete(key); ok {
 		logger.V(util.DebugLevel).Info("Stopping status ticker for HotBackup.", "CR", key)
 		s.(*StatusTicker).stop()
@@ -277,7 +270,7 @@
 
 func (r *HotBackupReconciler) removeSchedule(key types.NamespacedName, logger logr.Logger) {
 	if jobId, ok := r.scheduled.LoadAndDelete(key); ok {
-		logger.V(1).Info("Removing cron Job.", "EntryId", jobId)
+		logger.V(util.DebugLevel).Info("Removing cron Job.", "EntryId", jobId)
 		r.cron.Remove(jobId.(cron.EntryID))
 	}
 }
