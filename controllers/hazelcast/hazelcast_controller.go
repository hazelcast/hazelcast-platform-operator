--- conflicted
+++ resolved
@@ -188,13 +188,8 @@
 	}
 
 	if err = r.checkHotRestart(ctx, h, logger); err != nil {
-<<<<<<< HEAD
-		logger.Error(err, "Cluster DataPersistence did not finish successfully")
-		return update(ctx, r.Client, h, pendingPhase(retryAfter))
-=======
 		logger.Error(err, "Cluster HotRestart did not finish successfully")
 		return r.update(ctx, h, pendingPhase(retryAfter))
->>>>>>> fde26382
 	}
 
 	if err = r.ensureClusterActive(ctx, h); err != nil {
