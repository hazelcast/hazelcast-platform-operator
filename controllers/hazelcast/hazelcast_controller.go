--- conflicted
+++ resolved
@@ -212,11 +212,7 @@
 		}
 	}
 
-<<<<<<< HEAD
-	cl, err := r.clientRegistry.Create(ctx, h, logger)
-=======
-	cl, err := r.clientRegistry.GetOrCreate(ctx, req.NamespacedName)
->>>>>>> ac4fdc7e
+	cl, err := r.clientRegistry.GetOrCreate(ctx, req.NamespacedName,logger)
 	if err != nil {
 		return r.update(ctx, h, pendingPhase(retryAfter).withMessage(err.Error()))
 	}
