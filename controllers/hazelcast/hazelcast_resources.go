--- conflicted
+++ resolved
@@ -768,15 +768,9 @@
 	if len(cl) != 0 {
 		cfg.Cache = map[string]config.Cache{}
 		for _, c := range cl {
-<<<<<<< HEAD
-			ch := c.(*hazelcastv1alpha1.Cache)
-			ccfg := createCacheConfig(ch)
-			cfg.Cache[ch.GetDSName()] = ccfg
-=======
 			c := c.(*hazelcastv1alpha1.Cache)
 			ccfg := createCacheConfig(c)
 			cfg.Cache[c.GetDSName()] = ccfg
->>>>>>> fde26382
 		}
 	}
 }
@@ -972,13 +966,10 @@
 			ClassName: n.DefaultCacheMergePolicy,
 			BatchSize: n.DefaultCacheMergeBatchSize,
 		},
-<<<<<<< HEAD
 		DataPersistence: config.DataPersistence{
 			Enabled: cs.PersistenceEnabled,
 			Fsync:   false,
 		},
-=======
->>>>>>> fde26382
 	}
 	if cs.KeyType != "" {
 		cache.KeyType = config.ClassType{
@@ -990,10 +981,7 @@
 			ClassName: cs.ValueType,
 		}
 	}
-<<<<<<< HEAD
-
-=======
->>>>>>> fde26382
+
 	return cache
 }
 
