--- conflicted
+++ resolved
@@ -1300,16 +1300,9 @@
 	}
 
 	return v1.Container{
-<<<<<<< HEAD
 		Name:  n.RestoreAgent,
 		Image: h.AgentDockerImage(),
 		Args:  []string{commandName},
-=======
-		Name:            n.RestoreAgent,
-		Image:           h.AgentDockerImage(),
-		ImagePullPolicy: corev1.PullIfNotPresent,
-		Args:            []string{"restore"},
->>>>>>> 42184827
 		Env: []v1.EnvVar{
 			{
 				Name:  "RESTORE_SECRET_NAME",
@@ -1355,16 +1348,9 @@
 	}
 
 	return v1.Container{
-<<<<<<< HEAD
 		Name:  n.RestoreLocalAgent,
 		Image: h.AgentDockerImage(),
 		Args:  []string{commandName},
-=======
-		Name:            n.RestoreLocalAgent,
-		Image:           h.AgentDockerImage(),
-		ImagePullPolicy: corev1.PullIfNotPresent,
-		Args:            []string{"restore_local"},
->>>>>>> 42184827
 		Env: []v1.EnvVar{
 			{
 				Name:  "RESTORE_LOCAL_BACKUP_FOLDER_NAME",
