--- conflicted
+++ resolved
@@ -1864,10 +1864,6 @@
 		emptyDirVolume(n.UserCodeBucketVolumeName),
 		emptyDirVolume(n.UserCodeURLVolumeName),
 		emptyDirVolume(n.JetJobJarsVolumeName),
-<<<<<<< HEAD
-		tlsVolume(),
-=======
->>>>>>> 83afe178
 	}
 
 	if h.Spec.UserCodeDeployment.IsConfigMapEnabled() {
@@ -1894,21 +1890,6 @@
 	}
 }
 
-<<<<<<< HEAD
-func tlsVolume() v1.Volume {
-	return v1.Volume{
-		Name: n.MTLSCertSecretName,
-		VolumeSource: v1.VolumeSource{
-			Secret: &v1.SecretVolumeSource{
-				SecretName:  n.MTLSCertSecretName,
-				DefaultMode: &[]int32{420}[0],
-			},
-		},
-	}
-}
-
-=======
->>>>>>> 83afe178
 func userCodeConfigMapVolumes(h *hazelcastv1alpha1.Hazelcast) []corev1.Volume {
 	var vols []corev1.Volume
 	for _, cm := range h.Spec.UserCodeDeployment.ConfigMaps {
