--- conflicted
+++ resolved
@@ -344,16 +344,6 @@
 	}
 
 	opResult, err := util.CreateOrUpdate(ctx, r.Client, service, func() error {
-<<<<<<< HEAD
-		service.Spec.Ports = hazelcastPort()
-
-		// append default wan port to HZ Discovery Service if use did not configure
-		if len(h.Spec.AdvancedNetwork.WAN) == 0 {
-			service.Spec.Ports = append(service.Spec.Ports, defaultWANPort())
-		}
-
-=======
->>>>>>> 07d1600f
 		service.Spec.Type = serviceType(h)
 		service.Spec.Ports = util.EnrichServiceNodePorts(hazelcastPort(), service.Spec.Ports)
 		return nil
@@ -391,17 +381,12 @@
 		}
 
 		opResult, _ := util.CreateOrUpdate(ctx, r.Client, service, func() error {
-<<<<<<< HEAD
-			service.Spec.Ports = ports
+			service.Spec.Ports = util.EnrichServiceNodePorts(ports, service.Spec.Ports)
 			if w.ServiceType == "" {
 				service.Spec.Type = v1.ServiceTypeLoadBalancer
 			} else {
 				service.Spec.Type = w.ServiceType
 			}
-=======
-			service.Spec.Ports = util.EnrichServiceNodePorts(ports, service.Spec.Ports)
-			service.Spec.Type = w.ServiceType
->>>>>>> 07d1600f
 			return nil
 		})
 		if opResult != controllerutil.OperationResultNone {
