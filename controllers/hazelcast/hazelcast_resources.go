--- conflicted
+++ resolved
@@ -85,10 +85,7 @@
 		"Map":           &hazelcastv1alpha1.MapList{},
 		"MultiMap":      &hazelcastv1alpha1.MultiMapList{},
 		"Topic":         &hazelcastv1alpha1.TopicList{},
-<<<<<<< HEAD
 		"ReplicatedMap": &hazelcastv1alpha1.ReplicatedMapList{},
-=======
->>>>>>> 5cbcd51b
 	}
 	for crKind, crList := range dependentCRs {
 		if err := r.deleteDependentCR(ctx, h, crKind, crList, logger); err != nil {
@@ -542,10 +539,7 @@
 	dataStructures := []client.ObjectList{
 		&hazelcastv1alpha1.MultiMapList{},
 		&hazelcastv1alpha1.TopicList{},
-<<<<<<< HEAD
 		&hazelcastv1alpha1.ReplicatedMapList{},
-=======
->>>>>>> 5cbcd51b
 	}
 	for _, ds := range dataStructures {
 		filteredDSList, err := filterPersistedDS(ctx, c, h.Name, ds)
@@ -560,11 +554,8 @@
 			fillHazelcastConfigWithMultiMaps(&cfg, filteredDSList)
 		case "Topic":
 			fillHazelcastConfigWithTopics(&cfg, filteredDSList)
-<<<<<<< HEAD
 		case "ReplicatedMap":
 			fillHazelcastConfigWithReplicatedMaps(&cfg, filteredDSList)
-=======
->>>>>>> 5cbcd51b
 		}
 	}
 
@@ -737,7 +728,6 @@
 			t := t.(*hazelcastv1alpha1.Topic)
 			tcfg := createTopicConfig(t)
 			cfg.Topic[t.GetDSName()] = tcfg
-<<<<<<< HEAD
 		}
 	}
 }
@@ -749,8 +739,6 @@
 			rm := rm.(*hazelcastv1alpha1.ReplicatedMap)
 			rmcfg := createReplicatedMapConfig(rm)
 			cfg.ReplicatedMap[rm.GetDSName()] = rmcfg
-=======
->>>>>>> 5cbcd51b
 		}
 	}
 }
@@ -903,7 +891,6 @@
 	}
 }
 
-<<<<<<< HEAD
 func createReplicatedMapConfig(rm *hazelcastv1alpha1.ReplicatedMap) config.ReplicatedMap {
 	rms := rm.Spec
 	return config.ReplicatedMap{
@@ -917,8 +904,6 @@
 	}
 }
 
-=======
->>>>>>> 5cbcd51b
 func (r *HazelcastReconciler) reconcileStatefulset(ctx context.Context, h *hazelcastv1alpha1.Hazelcast, logger logr.Logger) error {
 	ls := labels(h)
 	sts := &appsv1.StatefulSet{
