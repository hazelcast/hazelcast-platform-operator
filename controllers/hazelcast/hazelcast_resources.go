package hazelcast

import (
	"context"
	"encoding/json"
	"fmt"
	"hash/crc32"
	"net"
	"path"
	"strconv"
	"strings"

	"github.com/go-logr/logr"
	proto "github.com/hazelcast/hazelcast-go-client"
	"golang.org/x/mod/semver"
	"golang.org/x/sync/errgroup"
	"gopkg.in/yaml.v3"
	appsv1 "k8s.io/api/apps/v1"
	corev1 "k8s.io/api/core/v1"
	v1 "k8s.io/api/core/v1"
	rbacv1 "k8s.io/api/rbac/v1"
	kerrors "k8s.io/apimachinery/pkg/api/errors"
	"k8s.io/apimachinery/pkg/api/resource"
	metav1 "k8s.io/apimachinery/pkg/apis/meta/v1"
	"k8s.io/apimachinery/pkg/types"
	"k8s.io/apimachinery/pkg/util/intstr"
	"k8s.io/utils/pointer"
	"sigs.k8s.io/controller-runtime/pkg/client"
	"sigs.k8s.io/controller-runtime/pkg/controller/controllerutil"

	hazelcastv1alpha1 "github.com/hazelcast/hazelcast-platform-operator/api/v1alpha1"
	"github.com/hazelcast/hazelcast-platform-operator/internal/config"
	hzclient "github.com/hazelcast/hazelcast-platform-operator/internal/hazelcast-client"
	n "github.com/hazelcast/hazelcast-platform-operator/internal/naming"
	"github.com/hazelcast/hazelcast-platform-operator/internal/platform"
	"github.com/hazelcast/hazelcast-platform-operator/internal/protocol/codec"
	codecTypes "github.com/hazelcast/hazelcast-platform-operator/internal/protocol/types"
	"github.com/hazelcast/hazelcast-platform-operator/internal/util"
)

// Environment variables used for Hazelcast cluster configuration
const (
	// hzLicenseKey License key for Hazelcast cluster
	hzLicenseKey = "HZ_LICENSEKEY"
)

func (r *HazelcastReconciler) executeFinalizer(ctx context.Context, h *hazelcastv1alpha1.Hazelcast, logger logr.Logger) error {
	if !controllerutil.ContainsFinalizer(h, n.Finalizer) {
		return nil
	}
	if err := r.deleteDependentCRs(ctx, h); err != nil {
		return fmt.Errorf("Could not delete all dependent CRs: %w", err)
	}
	if util.NodeDiscoveryEnabled() {
		if err := r.removeClusterRole(ctx, h, logger); err != nil {
			return fmt.Errorf("ClusterRole could not be removed: %w", err)
		}
		if err := r.removeClusterRoleBinding(ctx, h, logger); err != nil {
			return fmt.Errorf("ClusterRoleBinding could not be removed: %w", err)
		}
	}

	lk := types.NamespacedName{Name: h.Name, Namespace: h.Namespace}
	r.statusServiceRegistry.Delete(lk)

	if err := r.clientRegistry.Delete(ctx, lk); err != nil {
		return fmt.Errorf("Hazelcast client could not be deleted:  %w", err)
	}

	controllerutil.RemoveFinalizer(h, n.Finalizer)
	err := r.Update(ctx, h)
	if err != nil {
		return fmt.Errorf("failed to remove finalizer from custom resource: %w", err)
	}
	return nil
}

func (r *HazelcastReconciler) deleteDependentCRs(ctx context.Context, h *hazelcastv1alpha1.Hazelcast) error {

	dependentCRs := map[string]client.ObjectList{
		"Map":           &hazelcastv1alpha1.MapList{},
		"MultiMap":      &hazelcastv1alpha1.MultiMapList{},
		"Topic":         &hazelcastv1alpha1.TopicList{},
		"ReplicatedMap": &hazelcastv1alpha1.ReplicatedMapList{},
		"Queue":         &hazelcastv1alpha1.QueueList{},
		"Cache":         &hazelcastv1alpha1.CacheList{},
	}
	for crKind, crList := range dependentCRs {
		if err := r.deleteDependentCR(ctx, h, crKind, crList); err != nil {
			return err
		}
	}
	return nil
}

func (r *HazelcastReconciler) deleteDependentCR(ctx context.Context, h *hazelcastv1alpha1.Hazelcast, crKind string, objList client.ObjectList) error {
	fieldMatcher := client.MatchingFields{"hazelcastResourceName": h.Name}
	nsMatcher := client.InNamespace(h.Namespace)

	if err := r.Client.List(ctx, objList, fieldMatcher, nsMatcher); err != nil {
		return fmt.Errorf("could not get Hazelcast dependent %v resources %w", crKind, err)
	}

	dsItems := objList.(CRLister).GetItems()
	if len(dsItems) == 0 {
		return nil
	}

	g, groupCtx := errgroup.WithContext(ctx)
	for i := 0; i < len(dsItems); i++ {
		i := i
		g.Go(func() error {
			if dsItems[i].GetDeletionTimestamp() == nil {
				return util.DeleteObject(groupCtx, r.Client, dsItems[i])
			}
			return nil
		})
	}

	if err := g.Wait(); err != nil {
		return fmt.Errorf("error deleting %v resources %w", crKind, err)
	}

	if err := r.Client.List(ctx, objList, fieldMatcher, nsMatcher); err != nil {
		return fmt.Errorf("hazelcast dependent %v resources are not deleted yet %w", crKind, err)
	}

	dsItems = objList.(CRLister).GetItems()
	if len(dsItems) != 0 {
		return fmt.Errorf("hazelcast dependent %v resources are not deleted yet", crKind)
	}

	return nil
}

func (r *HazelcastReconciler) removeClusterRole(ctx context.Context, h *hazelcastv1alpha1.Hazelcast, logger logr.Logger) error {
	clusterRole := &rbacv1.ClusterRole{}
	err := r.Get(ctx, client.ObjectKey{Name: h.ClusterScopedName()}, clusterRole)
	if err != nil && kerrors.IsNotFound(err) {
		logger.V(util.DebugLevel).Info("ClusterRole is not created yet. Or it is already removed.")
		return nil
	}

	err = r.Delete(ctx, clusterRole)
	if err != nil {
		return fmt.Errorf("failed to clean up ClusterRole: %w", err)
	}
	logger.V(util.DebugLevel).Info("ClusterRole removed successfully")
	return nil
}

func (r *HazelcastReconciler) removeClusterRoleBinding(ctx context.Context, h *hazelcastv1alpha1.Hazelcast, logger logr.Logger) error {
	crb := &rbacv1.ClusterRoleBinding{}
	err := r.Get(ctx, client.ObjectKey{Name: h.ClusterScopedName()}, crb)
	if err != nil && kerrors.IsNotFound(err) {
		logger.V(util.DebugLevel).Info("ClusterRoleBinding is not created yet. Or it is already removed.")
		return nil
	}

	err = r.Delete(ctx, crb)
	if err != nil {
		return fmt.Errorf("failed to clean up ClusterRoleBinding: %w", err)
	}
	logger.V(util.DebugLevel).Info("ClusterRoleBinding removed successfully")
	return nil
}

func (r *HazelcastReconciler) reconcileClusterRole(ctx context.Context, h *hazelcastv1alpha1.Hazelcast, logger logr.Logger) error {

	clusterRole := &rbacv1.ClusterRole{
		ObjectMeta: metav1.ObjectMeta{
			Name:   h.ClusterScopedName(),
			Labels: labels(h),
		},
		Rules: []rbacv1.PolicyRule{
			{
				APIGroups: []string{""},
				Resources: []string{"nodes"},
				Verbs:     []string{"get"},
			},
		},
	}

	opResult, err := util.CreateOrUpdate(ctx, r.Client, clusterRole, func() error {
		return nil
	})
	if opResult != controllerutil.OperationResultNone {
		logger.Info("Operation result", "ClusterRole", h.ClusterScopedName(), "result", opResult)
	}
	return err
}

func (r *HazelcastReconciler) reconcileRole(ctx context.Context, h *hazelcastv1alpha1.Hazelcast, logger logr.Logger) error {

	role := &rbacv1.Role{
		ObjectMeta: metav1.ObjectMeta{
			Name:      h.Name,
			Namespace: h.Namespace,
			Labels:    labels(h),
		},
		Rules: []rbacv1.PolicyRule{
			{
				APIGroups: []string{""},
				Resources: []string{"secrets"},
				Verbs:     []string{"get"},
			},
			{
				APIGroups: []string{""},
				Resources: []string{"endpoints", "pods", "services"},
				Verbs:     []string{"get", "list"},
			},
		},
	}

	if h.Spec.Persistence.IsEnabled() {
		role.Rules = append(role.Rules, rbacv1.PolicyRule{
			APIGroups: []string{"apps"},
			Resources: []string{"statefulsets"},
			Verbs:     []string{"watch", "list"},
		})
	}

	err := controllerutil.SetControllerReference(h, role, r.Scheme)
	if err != nil {
		return fmt.Errorf("failed to set owner reference on Role: %w", err)
	}

	opResult, err := util.CreateOrUpdate(ctx, r.Client, role, func() error {
		return nil
	})
	if opResult != controllerutil.OperationResultNone {
		logger.Info("Operation result", "Role", h.Name, "result", opResult)
	}
	return err
}

func (r *HazelcastReconciler) reconcileServiceAccount(ctx context.Context, h *hazelcastv1alpha1.Hazelcast, logger logr.Logger) error {
	serviceAccount := &corev1.ServiceAccount{
		ObjectMeta: metadata(h),
	}

	err := controllerutil.SetControllerReference(h, serviceAccount, r.Scheme)
	if err != nil {
		return fmt.Errorf("failed to set owner reference on ServiceAccount: %w", err)
	}

	opResult, err := util.CreateOrUpdate(ctx, r.Client, serviceAccount, func() error {
		return nil
	})
	if opResult != controllerutil.OperationResultNone {
		logger.Info("Operation result", "ServiceAccount", h.Name, "result", opResult)
	}
	return err
}

func (r *HazelcastReconciler) reconcileClusterRoleBinding(ctx context.Context, h *hazelcastv1alpha1.Hazelcast, logger logr.Logger) error {
	csName := h.ClusterScopedName()
	crb := &rbacv1.ClusterRoleBinding{
		ObjectMeta: metav1.ObjectMeta{
			Name:   csName,
			Labels: labels(h),
		},
	}

	opResult, err := util.CreateOrUpdate(ctx, r.Client, crb, func() error {
		crb.Subjects = []rbacv1.Subject{
			{
				Kind:      rbacv1.ServiceAccountKind,
				Name:      h.Name,
				Namespace: h.Namespace,
			},
		}
		crb.RoleRef = rbacv1.RoleRef{
			APIGroup: "rbac.authorization.k8s.io",
			Kind:     "ClusterRole",
			Name:     csName,
		}

		return nil
	})
	if opResult != controllerutil.OperationResultNone {
		logger.Info("Operation result", "ClusterRoleBinding", csName, "result", opResult)
	}
	return err
}

func (r *HazelcastReconciler) reconcileRoleBinding(ctx context.Context, h *hazelcastv1alpha1.Hazelcast, logger logr.Logger) error {
	rb := &rbacv1.RoleBinding{
		ObjectMeta: metav1.ObjectMeta{
			Name:      h.Name,
			Namespace: h.Namespace,
			Labels:    labels(h),
		},
	}

	err := controllerutil.SetControllerReference(h, rb, r.Scheme)
	if err != nil {
		return fmt.Errorf("failed to set owner reference on RoleBinding: %w", err)
	}

	opResult, err := util.CreateOrUpdate(ctx, r.Client, rb, func() error {
		rb.Subjects = []rbacv1.Subject{
			{
				Kind:      rbacv1.ServiceAccountKind,
				Name:      h.Name,
				Namespace: h.Namespace,
			},
		}
		rb.RoleRef = rbacv1.RoleRef{
			APIGroup: "rbac.authorization.k8s.io",
			Kind:     "Role",
			Name:     h.Name,
		}

		return nil
	})
	if opResult != controllerutil.OperationResultNone {
		logger.Info("Operation result", "RoleBinding", h.Name, "result", opResult)
	}
	return err
}

func (r *HazelcastReconciler) reconcileService(ctx context.Context, h *hazelcastv1alpha1.Hazelcast, logger logr.Logger) error {
	err := r.createServicesForWanConfig(ctx, h, logger)
	if err != nil {
		return err
	}

	service := &corev1.Service{
		ObjectMeta: metadata(h),
		Spec: corev1.ServiceSpec{
			Selector: labels(h),
			Ports:    hazelcastPort(),
		},
	}

	if serviceType(h) == corev1.ServiceTypeClusterIP {
		// We want to use headless to be compatible with Hazelcast helm chart
		service.Spec.ClusterIP = "None"
	}

	err = controllerutil.SetControllerReference(h, service, r.Scheme)
	if err != nil {
		return fmt.Errorf("failed to set owner reference on Service: %w", err)
	}

	opResult, err := util.CreateOrUpdate(ctx, r.Client, service, func() error {
		service.Spec.Type = serviceType(h)
		if serviceType(h) == corev1.ServiceTypeClusterIP {
			// dirty hack to prevent the error when changing the service type
			service.Spec.Ports[0].NodePort = 0
		}
		return nil
	})
	if opResult != controllerutil.OperationResultNone {
		logger.Info("Operation result", "Service", h.Name, "result", opResult)
	}
	return err
}

func (r *HazelcastReconciler) createServicesForWanConfig(ctx context.Context, h *hazelcastv1alpha1.Hazelcast, logger logr.Logger) error {
	for _, w := range h.Spec.AdvancedNetwork.Wan {
		service := &corev1.Service{
			ObjectMeta: metav1.ObjectMeta{
				Name:      h.Name + "-wan-rep-svc-" + w.Name,
				Namespace: h.Namespace,
				Labels:    labels(h),
			},
			Spec: corev1.ServiceSpec{
				Selector: labels(h),
			},
		}

		var i uint
		for i = 0; i < w.PortCount; i++ {
			service.Spec.Ports = append(service.Spec.Ports,
				corev1.ServicePort{
					Name:        w.Name + strconv.Itoa(int(i)),
					Protocol:    corev1.ProtocolTCP,
					Port:        int32(w.Port + i),
					TargetPort:  intstr.FromInt(int(w.Port + i)),
					AppProtocol: pointer.String("tcp"),
				})
		}

		opResult, _ := util.CreateOrUpdate(ctx, r.Client, service, func() error {
			service.Spec.Type = w.ServiceType
			return nil
		})
		if opResult != controllerutil.OperationResultNone {
			logger.Info("Operation result", "Service", h.Name, "result", opResult)
		}
	}

	return nil
}

func serviceType(h *hazelcastv1alpha1.Hazelcast) v1.ServiceType {
	if h.Spec.ExposeExternally.IsEnabled() {
		return h.Spec.ExposeExternally.DiscoveryK8ServiceType()
	}
	return corev1.ServiceTypeClusterIP
}

func (r *HazelcastReconciler) reconcileServicePerPod(ctx context.Context, h *hazelcastv1alpha1.Hazelcast, logger logr.Logger) error {
	if !h.Spec.ExposeExternally.IsSmart() {
		// Service per pod applies only to Smart type
		return nil
	}

	for i := 0; i < int(*h.Spec.ClusterSize); i++ {
		service := &corev1.Service{
			ObjectMeta: metav1.ObjectMeta{
				Name:      servicePerPodName(i, h),
				Namespace: h.Namespace,
				Labels:    servicePerPodLabels(h),
			},
			Spec: corev1.ServiceSpec{
				Selector:                 servicePerPodSelector(i, h),
				Ports:                    hazelcastPort(),
				PublishNotReadyAddresses: true,
			},
		}

		err := controllerutil.SetControllerReference(h, service, r.Scheme)
		if err != nil {
			return err
		}

		opResult, err := util.CreateOrUpdate(ctx, r.Client, service, func() error {
			service.Spec.Type = h.Spec.ExposeExternally.MemberAccessServiceType()
			return nil
		})

		if opResult != controllerutil.OperationResultNone {
			logger.Info("Operation result", "Service", servicePerPodName(i, h), "result", opResult)
		}
		if err != nil {
			return err
		}
	}

	return nil
}

func (r *HazelcastReconciler) reconcileUnusedServicePerPod(ctx context.Context, h *hazelcastv1alpha1.Hazelcast) error {
	var s int
	if h.Spec.ExposeExternally.IsSmart() {
		s = int(*h.Spec.ClusterSize)
	}

	// Delete unused services (when the cluster was scaled down)
	// The current number of service per pod is always stored in the StatefulSet annotations
	sts := &appsv1.StatefulSet{}
	err := r.Client.Get(ctx, client.ObjectKey{Name: h.Name, Namespace: h.Namespace}, sts)
	if err != nil {
		if kerrors.IsNotFound(err) {
			// Not found, StatefulSet is not created yet, no need to delete any services
			return nil
		}
		return err
	}
	p, err := strconv.Atoi(sts.ObjectMeta.Annotations[n.ServicePerPodCountAnnotation])
	if err != nil {
		// Annotation not found, no need to delete any services
		return nil
	}

	for i := s; i < p; i++ {
		s := &v1.Service{}
		err := r.Client.Get(ctx, client.ObjectKey{Name: servicePerPodName(i, h), Namespace: h.Namespace}, s)
		if err != nil {
			if kerrors.IsNotFound(err) {
				// Not found, no need to remove the service
				continue
			}
			return err
		}
		err = r.Client.Delete(ctx, s)
		if err != nil {
			if kerrors.IsNotFound(err) {
				// Not found, no need to remove the service
				continue
			}
			return err
		}
	}

	return nil
}

func servicePerPodName(i int, h *hazelcastv1alpha1.Hazelcast) string {
	return fmt.Sprintf("%s-%d", h.Name, i)
}

func servicePerPodSelector(i int, h *hazelcastv1alpha1.Hazelcast) map[string]string {
	ls := labels(h)
	ls[n.PodNameLabel] = servicePerPodName(i, h)
	return ls
}

func servicePerPodLabels(h *hazelcastv1alpha1.Hazelcast) map[string]string {
	ls := labels(h)
	ls[n.ServicePerPodLabelName] = n.LabelValueTrue
	return ls
}

func hazelcastPort() []v1.ServicePort {
	return []corev1.ServicePort{
		{
			Name:        n.HazelcastPortName,
			Protocol:    corev1.ProtocolTCP,
			Port:        n.DefaultHzPort,
			TargetPort:  intstr.FromString(n.Hazelcast),
			AppProtocol: pointer.String("tcp"),
		},
		{
			Name:        "member-port",
			Protocol:    v1.ProtocolTCP,
			Port:        n.MemberServerSocketPort,
			TargetPort:  intstr.FromInt(n.MemberServerSocketPort),
			AppProtocol: pointer.String("tcp"),
		},
		{
			Name:        "rest-port",
			Protocol:    v1.ProtocolTCP,
			Port:        n.RestServerSocketPort,
			TargetPort:  intstr.FromInt(n.RestServerSocketPort),
			AppProtocol: pointer.String("tcp"),
		},
	}
}

func (r *HazelcastReconciler) isServicePerPodReady(ctx context.Context, h *hazelcastv1alpha1.Hazelcast) bool {
	if !h.Spec.ExposeExternally.IsSmart() {
		// Service per pod applies only to Smart type
		return true
	}

	// Check if each service per pod is ready
	for i := 0; i < int(*h.Spec.ClusterSize); i++ {
		s := &v1.Service{}
		err := r.Client.Get(ctx, client.ObjectKey{Name: servicePerPodName(i, h), Namespace: h.Namespace}, s)
		if err != nil {
			// Service is not created yet
			return false
		}
		if s.Spec.Type == v1.ServiceTypeLoadBalancer {
			if len(s.Status.LoadBalancer.Ingress) == 0 {
				// LoadBalancer service waiting for External IP to get assigned
				return false
			}
			for _, ingress := range s.Status.LoadBalancer.Ingress {
				// Hostname is set for load-balancer ingress points that are DNS based
				// (typically AWS load-balancers)
				if ingress.Hostname != "" {
					if _, err := net.DefaultResolver.LookupHost(ctx, ingress.Hostname); err != nil {
						// Hostname does not resolve yet
						return false
					}
				}
			}
		}
	}

	return true
}

func (r *HazelcastReconciler) reconcileConfigMap(ctx context.Context, h *hazelcastv1alpha1.Hazelcast, logger logr.Logger) error {
	cm := &corev1.ConfigMap{
		ObjectMeta: metadata(h),
	}

	err := controllerutil.SetControllerReference(h, cm, r.Scheme)
	if err != nil {
		return fmt.Errorf("failed to set owner reference on ConfigMap: %w", err)
	}

	opResult, err := util.CreateOrUpdate(ctx, r.Client, cm, func() error {
		cm.Data, err = hazelcastConfigMapData(ctx, r.Client, h)
		return err
	})
	if opResult != controllerutil.OperationResultNone {
		logger.Info("Operation result", "ConfigMap", h.Name, "result", opResult)
	}
	return err
}

func hazelcastConfigMapData(ctx context.Context, c client.Client, h *hazelcastv1alpha1.Hazelcast) (map[string]string, error) {
	cfg := hazelcastConfigMapStruct(h)

	fillHazelcastConfigWithProperties(&cfg, h)
	fillHazelcastConfigWithExecutorServices(&cfg, h)

	ml, err := filterPersistedMaps(ctx, c, h)
	if err != nil {
		return nil, err
	}
	if err := fillHazelcastConfigWithMaps(ctx, c, &cfg, h, ml); err != nil {
		return nil, err
	}

	wrl, err := filterPersistedWanReplications(ctx, c, h)
	if err != nil {
		return nil, err
	}
	fillHazelcastConfigWithWanReplications(&cfg, wrl)

	dataStructures := []client.ObjectList{
		&hazelcastv1alpha1.MultiMapList{},
		&hazelcastv1alpha1.TopicList{},
		&hazelcastv1alpha1.ReplicatedMapList{},
		&hazelcastv1alpha1.QueueList{},
		&hazelcastv1alpha1.CacheList{},
	}
	for _, ds := range dataStructures {
		filteredDSList, err := filterPersistedDS(ctx, c, h, ds)
		if err != nil {
			return nil, err
		}
		if len(filteredDSList) == 0 {
			continue
		}
		switch filteredDSList[0].(Type).GetKind() {
		case "MultiMap":
			fillHazelcastConfigWithMultiMaps(&cfg, filteredDSList)
		case "Topic":
			fillHazelcastConfigWithTopics(&cfg, filteredDSList)
		case "ReplicatedMap":
			fillHazelcastConfigWithReplicatedMaps(&cfg, filteredDSList)
		case "Queue":
			fillHazelcastConfigWithQueues(&cfg, filteredDSList)
		case "Cache":
			fillHazelcastConfigWithCaches(&cfg, filteredDSList)
		}
	}

	yml, err := yaml.Marshal(config.HazelcastWrapper{Hazelcast: cfg})
	if err != nil {
		return nil, err
	}
	return map[string]string{"hazelcast.yaml": string(yml)}, nil
}

func hazelcastConfigMapStruct(h *hazelcastv1alpha1.Hazelcast) config.Hazelcast {
	cfg := config.Hazelcast{
		AdvancedNetwork: config.AdvancedNetwork{
			Enabled: true,
			Join: config.Join{
				Kubernetes: config.Kubernetes{
					Enabled:     pointer.Bool(true),
					ServiceName: h.Name,
					ServicePort: n.MemberServerSocketPort,
				},
			},
		},
		UserCodeDeployment: config.UserCodeDeployment{
			Enabled: h.Spec.UserCodeDeployment.ClientEnabled,
		},
	}

	if h.Spec.JetEngineConfiguration.IsConfigured() {
		cfg.Jet = config.Jet{
			Enabled:               h.Spec.JetEngineConfiguration.Enabled,
			ResourceUploadEnabled: pointer.Bool(h.Spec.JetEngineConfiguration.ResourceUploadEnabled),
		}
	}

	if h.Spec.ExposeExternally.UsesNodeName() {
		cfg.AdvancedNetwork.Join.Kubernetes.UseNodeNameAsExternalAddress = pointer.Bool(true)
	}

	if h.Spec.ExposeExternally.IsEnabled() {
		cfg.AdvancedNetwork.Join.Kubernetes.ServicePerPodLabelName = n.ServicePerPodLabelName
		cfg.AdvancedNetwork.Join.Kubernetes.ServicePerPodLabelValue = n.LabelValueTrue
	}

	if h.Spec.ClusterName != "" {
		cfg.ClusterName = h.Spec.ClusterName
	}

	if h.Spec.Persistence.IsEnabled() {
		cfg.Persistence = config.Persistence{
			Enabled:                   pointer.Bool(true),
			BaseDir:                   h.Spec.Persistence.BaseDir,
			BackupDir:                 path.Join(h.Spec.Persistence.BaseDir, "hot-backup"),
			Parallelism:               1,
			ValidationTimeoutSec:      120,
			ClusterDataRecoveryPolicy: clusterDataRecoveryPolicy(h.Spec.Persistence.ClusterDataRecoveryPolicy),
			AutoRemoveStaleData:       &[]bool{h.Spec.Persistence.AutoRemoveStaleData()}[0],
		}
		if h.Spec.Persistence.DataRecoveryTimeout != 0 {
			cfg.Persistence.ValidationTimeoutSec = h.Spec.Persistence.DataRecoveryTimeout
		}
	}

	if h.Spec.HighAvailabilityMode != "" {
		switch h.Spec.HighAvailabilityMode {
		case hazelcastv1alpha1.HighAvailabilityNodeMode:
			cfg.PartitionGroup = config.PartitionGroup{
				Enabled:   pointer.Bool(true),
				GroupType: "NODE_AWARE",
			}
		case hazelcastv1alpha1.HighAvailabilityZoneMode:
			cfg.PartitionGroup = config.PartitionGroup{
				Enabled:   pointer.Bool(true),
				GroupType: "ZONE_AWARE",
			}
		}
	}

<<<<<<< HEAD
	// Member Network
	cfg.AdvancedNetwork.MemberServerSocketEndpointConfig = config.MemberServerSocketEndpointConfig{
		Port: config.PortAndPortCount{
			Port:      n.MemberServerSocketPort,
			PortCount: 1,
		},
	}

	if len(h.Spec.AdvancedNetwork.MemberServerSocketEndpointConfig.Interfaces) != 0 {
		cfg.AdvancedNetwork.MemberServerSocketEndpointConfig.Interfaces = config.EnabledAndInterfaces{
			Enabled:    true,
			Interfaces: h.Spec.AdvancedNetwork.MemberServerSocketEndpointConfig.Interfaces,
		}
	}

	// Client Network
	cfg.AdvancedNetwork.ClientServerSocketEndpointConfig = config.ClientServerSocketEndpointConfig{
		Port: config.PortAndPortCount{
			Port:      n.ClientServerSocketPort,
			PortCount: 1,
		},
	}

	// Rest Network
	cfg.AdvancedNetwork.RestServerSocketEndpointConfig.Port = config.PortAndPortCount{
		Port:      n.RestServerSocketPort,
		PortCount: 1,
	}
	cfg.AdvancedNetwork.RestServerSocketEndpointConfig.EndpointGroups.Persistence.Enabled = pointer.Bool(true)
	cfg.AdvancedNetwork.RestServerSocketEndpointConfig.EndpointGroups.HealthCheck.Enabled = pointer.Bool(true)
	cfg.AdvancedNetwork.RestServerSocketEndpointConfig.EndpointGroups.ClusterWrite.Enabled = pointer.Bool(true)

	// Wan Network
	if len(h.Spec.AdvancedNetwork.Wan) > 0 {
		cfg.AdvancedNetwork.WanServerSocketEndpointConfig = make(map[string]config.WanPort)
		for _, w := range h.Spec.AdvancedNetwork.Wan {
			cfg.AdvancedNetwork.WanServerSocketEndpointConfig[w.Name] = config.WanPort{
				PortAndPortCount: config.PortAndPortCount{
					Port:      w.Port,
					PortCount: w.PortCount,
				},
			}
		}
	} else { //Default WAN Configuration
		cfg.AdvancedNetwork.WanServerSocketEndpointConfig = make(map[string]config.WanPort)
		for _, w := range h.Spec.AdvancedNetwork.Wan {
			cfg.AdvancedNetwork.WanServerSocketEndpointConfig[w.Name] = config.WanPort{
				PortAndPortCount: config.PortAndPortCount{
					Port:      5710,
					PortCount: 1,
				},
			}
=======
	if h.Spec.NativeMemory.IsEnabled() {
		nativeMemory := h.Spec.NativeMemory
		cfg.NativeMemory = config.NativeMemory{
			Enabled:                 true,
			AllocatorType:           string(nativeMemory.AllocatorType),
			MinBlockSize:            nativeMemory.MinBlockSize,
			PageSize:                nativeMemory.PageSize,
			MetadataSpacePercentage: nativeMemory.MetadataSpacePercentage,
			Size: config.NativeMemorySize{
				Value: nativeMemory.Size.ScaledValue(resource.Mega),
				Unit:  "MEGABYTES",
			},
>>>>>>> a13dfa11
		}
	}

	return cfg
}

func clusterDataRecoveryPolicy(policyType hazelcastv1alpha1.DataRecoveryPolicyType) string {
	switch policyType {
	case hazelcastv1alpha1.FullRecovery:
		return "FULL_RECOVERY_ONLY"
	case hazelcastv1alpha1.MostRecent:
		return "PARTIAL_RECOVERY_MOST_RECENT"
	case hazelcastv1alpha1.MostComplete:
		return "PARTIAL_RECOVERY_MOST_COMPLETE"
	}
	return "FULL_RECOVERY_ONLY"
}

func filterProperties(p map[string]string) map[string]string {
	filteredProperties := map[string]string{}
	for propertyKey, value := range p {
		if _, ok := hazelcastv1alpha1.BlackListProperties[propertyKey]; !ok {
			filteredProperties[propertyKey] = value
		}
	}
	return filteredProperties
}

func filterPersistedMaps(ctx context.Context, c client.Client, h *hazelcastv1alpha1.Hazelcast) ([]hazelcastv1alpha1.Map, error) {
	fieldMatcher := client.MatchingFields{"hazelcastResourceName": h.Name}
	nsMatcher := client.InNamespace(h.Namespace)

	mapList := &hazelcastv1alpha1.MapList{}
	if err := c.List(ctx, mapList, fieldMatcher, nsMatcher); err != nil {
		return nil, err
	}

	l := make([]hazelcastv1alpha1.Map, 0)

	for _, mp := range mapList.Items {
		switch mp.Status.State {
		case hazelcastv1alpha1.MapPersisting, hazelcastv1alpha1.MapSuccess:
			l = append(l, mp)
		case hazelcastv1alpha1.MapFailed, hazelcastv1alpha1.MapPending:
			if spec, ok := mp.Annotations[n.LastSuccessfulSpecAnnotation]; ok {
				ms := &hazelcastv1alpha1.MapSpec{}
				err := json.Unmarshal([]byte(spec), ms)
				if err != nil {
					continue
				}
				mp.Spec = *ms
				l = append(l, mp)
			}
		default:
		}
	}
	return l, nil
}

func filterPersistedDS(ctx context.Context, c client.Client, h *hazelcastv1alpha1.Hazelcast, objList client.ObjectList) ([]client.Object, error) {
	fieldMatcher := client.MatchingFields{"hazelcastResourceName": h.Name}
	nsMatcher := client.InNamespace(h.Namespace)

	if err := c.List(ctx, objList, fieldMatcher, nsMatcher); err != nil {
		return nil, err
	}
	l := make([]client.Object, 0)
	for _, obj := range objList.(CRLister).GetItems() {
		if isDSPersisted(obj) {
			l = append(l, obj)
		}
	}
	return l, nil
}

func filterPersistedWanReplications(ctx context.Context, c client.Client, h *hazelcastv1alpha1.Hazelcast) (map[string]hazelcastv1alpha1.WanReplication, error) {
	fieldMatcher := client.MatchingFields{"hazelcastResourceName": h.Name}
	nsMatcher := client.InNamespace(h.Namespace)

	wrList := &hazelcastv1alpha1.WanReplicationList{}
	if err := c.List(ctx, wrList, fieldMatcher, nsMatcher); err != nil {
		return nil, err
	}

	l := make(map[string]hazelcastv1alpha1.WanReplication, 0)
	for _, wr := range wrList.Items {
		for wanKey, mapStatus := range wr.Status.WanReplicationMapsStatus {
			hzName, _ := splitWanMapKey(wanKey)
			if hzName != h.Name {
				continue
			}
			switch mapStatus.Status {
			case hazelcastv1alpha1.WanStatusPersisting, hazelcastv1alpha1.WanStatusSuccess:
				l[wanKey] = wr
			default: // TODO, might want to do something for the other cases
			}
		}

	}
	return l, nil
}

func fillHazelcastConfigWithProperties(cfg *config.Hazelcast, h *hazelcastv1alpha1.Hazelcast) {
	cfg.Properties = filterProperties(h.Spec.Properties)
}

func fillHazelcastConfigWithMaps(ctx context.Context, c client.Client, cfg *config.Hazelcast, h *hazelcastv1alpha1.Hazelcast, ml []hazelcastv1alpha1.Map) error {
	if len(ml) != 0 {
		cfg.Map = map[string]config.Map{}
		for _, mcfg := range ml {
			m, err := createMapConfig(ctx, c, h, &mcfg)
			if err != nil {
				return err
			}
			cfg.Map[mcfg.MapName()] = m
		}
	}
	return nil
}

func fillHazelcastConfigWithWanReplications(cfg *config.Hazelcast, wrl map[string]hazelcastv1alpha1.WanReplication) {
	if len(wrl) != 0 {
		cfg.WanReplication = map[string]config.WanReplicationConfig{}
		for wanKey, wan := range wrl {
			_, mapName := splitWanMapKey(wanKey)
			mapStatus := wan.Status.WanReplicationMapsStatus[wanKey]
			wanConfig := createWanReplicationConfig(mapStatus.PublisherId, wan)
			cfg.WanReplication[wanName(mapName)] = wanConfig
		}
	}
}

func fillHazelcastConfigWithMultiMaps(cfg *config.Hazelcast, mml []client.Object) {
	if len(mml) != 0 {
		cfg.MultiMap = map[string]config.MultiMap{}
		for _, mm := range mml {
			mm := mm.(*hazelcastv1alpha1.MultiMap)
			mmcfg := createMultiMapConfig(mm)
			cfg.MultiMap[mm.GetDSName()] = mmcfg
		}
	}
}

func fillHazelcastConfigWithTopics(cfg *config.Hazelcast, tl []client.Object) {
	if len(tl) != 0 {
		cfg.Topic = map[string]config.Topic{}
		for _, t := range tl {
			t := t.(*hazelcastv1alpha1.Topic)
			tcfg := createTopicConfig(t)
			cfg.Topic[t.GetDSName()] = tcfg
		}
	}
}

func fillHazelcastConfigWithQueues(cfg *config.Hazelcast, ql []client.Object) {
	if len(ql) != 0 {
		cfg.Queue = map[string]config.Queue{}
		for _, q := range ql {
			q := q.(*hazelcastv1alpha1.Queue)
			qcfg := createQueueConfig(q)
			cfg.Queue[q.GetDSName()] = qcfg
		}
	}
}

func fillHazelcastConfigWithCaches(cfg *config.Hazelcast, cl []client.Object) {
	if len(cl) != 0 {
		cfg.Cache = map[string]config.Cache{}
		for _, c := range cl {
			c := c.(*hazelcastv1alpha1.Cache)
			ccfg := createCacheConfig(c)
			cfg.Cache[c.GetDSName()] = ccfg
		}
	}
}

func fillHazelcastConfigWithReplicatedMaps(cfg *config.Hazelcast, rml []client.Object) {
	if len(rml) != 0 {
		cfg.ReplicatedMap = map[string]config.ReplicatedMap{}
		for _, rm := range rml {
			rm := rm.(*hazelcastv1alpha1.ReplicatedMap)
			rmcfg := createReplicatedMapConfig(rm)
			cfg.ReplicatedMap[rm.GetDSName()] = rmcfg
		}
	}
}

func fillHazelcastConfigWithExecutorServices(cfg *config.Hazelcast, h *hazelcastv1alpha1.Hazelcast) {
	if len(h.Spec.ExecutorServices) != 0 {
		cfg.ExecutorService = map[string]config.ExecutorService{}
		for _, escfg := range h.Spec.ExecutorServices {
			cfg.ExecutorService[escfg.Name] = createExecutorServiceConfig(&escfg)
		}
	}

	if len(h.Spec.DurableExecutorServices) != 0 {
		cfg.DurableExecutorService = map[string]config.DurableExecutorService{}
		for _, descfg := range h.Spec.DurableExecutorServices {
			cfg.DurableExecutorService[descfg.Name] = createDurableExecutorServiceConfig(&descfg)
		}
	}

	if len(h.Spec.ScheduledExecutorServices) != 0 {
		cfg.ScheduledExecutorService = map[string]config.ScheduledExecutorService{}
		for _, sescfg := range h.Spec.ScheduledExecutorServices {
			cfg.ScheduledExecutorService[sescfg.Name] = createScheduledExecutorServiceConfig(&sescfg)
		}
	}
}

func createMapConfig(ctx context.Context, c client.Client, hz *hazelcastv1alpha1.Hazelcast, m *hazelcastv1alpha1.Map) (config.Map, error) {
	ms := m.Spec
	mc := config.Map{
		BackupCount:       *ms.BackupCount,
		AsyncBackupCount:  ms.AsyncBackupCount,
		TimeToLiveSeconds: ms.TimeToLiveSeconds,
		ReadBackupData:    false,
		Eviction: config.MapEviction{
			Size:           ms.Eviction.MaxSize,
			MaxSizePolicy:  string(ms.Eviction.MaxSizePolicy),
			EvictionPolicy: string(ms.Eviction.EvictionPolicy),
		},
		InMemoryFormat:    string(ms.InMemoryFormat),
		Indexes:           copyMapIndexes(ms.Indexes),
		StatisticsEnabled: true,
		DataPersistence: config.DataPersistence{
			Enabled: ms.PersistenceEnabled,
			Fsync:   false,
		},
	}

	if util.IsEnterprise(hz.Spec.Repository) {
		mc.WanReplicationReference = wanReplicationRef(defaultWanReplicationRefCodec(hz, m))
	}

	if ms.MapStore != nil {
		msp, err := getMapStoreProperties(ctx, c, ms.MapStore.PropertiesSecretName, hz.Namespace)
		if err != nil {
			return config.Map{}, err
		}
		mc.MapStoreConfig = config.MapStoreConfig{
			Enabled:           true,
			WriteCoalescing:   ms.MapStore.WriteCoealescing,
			WriteDelaySeconds: ms.MapStore.WriteDelaySeconds,
			WriteBatchSize:    ms.MapStore.WriteBatchSize,
			ClassName:         ms.MapStore.ClassName,
			Properties:        msp,
			InitialLoadMode:   string(ms.MapStore.InitialMode),
		}

	}

	if len(ms.EntryListeners) != 0 {
		mc.EntryListeners = make([]config.EntryListener, 0, len(ms.EntryListeners))
		for _, el := range ms.EntryListeners {
			mc.EntryListeners = append(mc.EntryListeners, config.EntryListener{
				ClassName:    el.ClassName,
				IncludeValue: el.GetIncludedValue(),
				Local:        el.Local,
			})
		}
	}
	return mc, nil
}

func wanReplicationRef(ref codecTypes.WanReplicationRef) map[string]config.WanReplicationReference {
	return map[string]config.WanReplicationReference{
		ref.Name: {
			MergePolicyClassName: ref.MergePolicyClassName,
			RepublishingEnabled:  ref.RepublishingEnabled,
			Filters:              ref.Filters,
		},
	}
}

func getMapStoreProperties(ctx context.Context, c client.Client, sn, ns string) (map[string]string, error) {
	if sn == "" {
		return nil, nil
	}
	s := &v1.Secret{}
	err := c.Get(ctx, types.NamespacedName{Name: sn, Namespace: ns}, s)
	if err != nil {
		return nil, err
	}

	props := map[string]string{}
	for k, v := range s.Data {
		props[k] = string(v)
	}
	return props, nil
}

func copyMapIndexes(idx []hazelcastv1alpha1.IndexConfig) []config.MapIndex {
	if idx == nil {
		return nil
	}
	ics := make([]config.MapIndex, len(idx))
	for i, index := range idx {
		ics[i].Type = string(index.Type)
		ics[i].Attributes = index.Attributes
		ics[i].Name = index.Name
		if index.BitmapIndexOptions != nil {
			ics[i].BitmapIndexOptions.UniqueKey = index.BitmapIndexOptions.UniqueKey
			ics[i].BitmapIndexOptions.UniqueKeyTransformation = string(index.BitmapIndexOptions.UniqueKeyTransition)
		}
	}

	return ics
}

func createExecutorServiceConfig(es *hazelcastv1alpha1.ExecutorServiceConfiguration) config.ExecutorService {
	return config.ExecutorService{PoolSize: es.PoolSize, QueueCapacity: es.QueueCapacity}
}

func createDurableExecutorServiceConfig(des *hazelcastv1alpha1.DurableExecutorServiceConfiguration) config.DurableExecutorService {
	return config.DurableExecutorService{PoolSize: des.PoolSize, Durability: des.Durability, Capacity: des.Capacity}
}

func createScheduledExecutorServiceConfig(ses *hazelcastv1alpha1.ScheduledExecutorServiceConfiguration) config.ScheduledExecutorService {
	return config.ScheduledExecutorService{PoolSize: ses.PoolSize, Durability: ses.Durability, Capacity: ses.Capacity, CapacityPolicy: ses.CapacityPolicy}
}

func createMultiMapConfig(mm *hazelcastv1alpha1.MultiMap) config.MultiMap {
	mms := mm.Spec
	return config.MultiMap{
		BackupCount:       *mms.BackupCount,
		AsyncBackupCount:  mms.AsyncBackupCount,
		Binary:            mms.Binary,
		CollectionType:    string(mms.CollectionType),
		StatisticsEnabled: n.DefaultMultiMapStatisticsEnabled,
		MergePolicy: config.MergePolicy{
			ClassName: n.DefaultMultiMapMergePolicy,
			BatchSize: n.DefaultMultiMapMergeBatchSize,
		},
	}
}

func createQueueConfig(q *hazelcastv1alpha1.Queue) config.Queue {
	qs := q.Spec
	return config.Queue{
		BackupCount:             *qs.BackupCount,
		AsyncBackupCount:        qs.AsyncBackupCount,
		EmptyQueueTtl:           *qs.EmptyQueueTtlSeconds,
		MaxSize:                 qs.MaxSize,
		StatisticsEnabled:       n.DefaultQueueStatisticsEnabled,
		PriorityComparatorClass: qs.PriorityComparatorClassName,
		MergePolicy: config.MergePolicy{
			ClassName: n.DefaultQueueMergePolicy,
			BatchSize: n.DefaultQueueMergeBatchSize,
		},
	}
}

func createCacheConfig(c *hazelcastv1alpha1.Cache) config.Cache {
	cs := c.Spec
	cache := config.Cache{
		BackupCount:       *cs.BackupCount,
		AsyncBackupCount:  cs.AsyncBackupCount,
		StatisticsEnabled: n.DefaultCacheStatisticsEnabled,
		ManagementEnabled: n.DefaultCacheManagementEnabled,
		ReadThrough:       n.DefaultCacheReadThrough,
		WriteThrough:      n.DefaultCacheWriteThrough,
		InMemoryFormat:    n.DefaultCacheInMemoryFormat,
		MergePolicy: config.MergePolicy{
			ClassName: n.DefaultCacheMergePolicy,
			BatchSize: n.DefaultCacheMergeBatchSize,
		},
		DataPersistence: config.DataPersistence{
			Enabled: cs.PersistenceEnabled,
			Fsync:   false,
		},
	}
	if cs.KeyType != "" {
		cache.KeyType = config.ClassType{
			ClassName: cs.KeyType,
		}
	}
	if cs.ValueType != "" {
		cache.ValueType = config.ClassType{
			ClassName: cs.ValueType,
		}
	}

	return cache
}

func createTopicConfig(t *hazelcastv1alpha1.Topic) config.Topic {
	ts := t.Spec
	return config.Topic{
		GlobalOrderingEnabled: ts.GlobalOrderingEnabled,
		MultiThreadingEnabled: ts.MultiThreadingEnabled,
		StatisticsEnabled:     n.DefaultTopicStatisticsEnabled,
	}
}

func createReplicatedMapConfig(rm *hazelcastv1alpha1.ReplicatedMap) config.ReplicatedMap {
	rms := rm.Spec
	return config.ReplicatedMap{
		InMemoryFormat:    string(rms.InMemoryFormat),
		AsyncFillup:       *rms.AsyncFillup,
		StatisticsEnabled: n.DefaultReplicatedMapStatisticsEnabled,
		MergePolicy: config.MergePolicy{
			ClassName: n.DefaultReplicatedMapMergePolicy,
			BatchSize: n.DefaultReplicatedMapMergeBatchSize,
		},
	}
}

func createWanReplicationConfig(publisherId string, wr hazelcastv1alpha1.WanReplication) config.WanReplicationConfig {
	cfg := config.WanReplicationConfig{
		BatchPublisher: map[string]config.BatchPublisherConfig{
			publisherId: {
				ClusterName:           wr.Spec.TargetClusterName,
				TargetEndpoints:       wr.Spec.Endpoints,
				QueueCapacity:         wr.Spec.Queue.Capacity,
				QueueFullBehavior:     string(wr.Spec.Queue.FullBehavior),
				BatchSize:             wr.Spec.Batch.Size,
				BatchMaxDelayMillis:   wr.Spec.Batch.MaximumDelay,
				ResponseTimeoutMillis: wr.Spec.Acknowledgement.Timeout,
				AcknowledgementType:   string(wr.Spec.Acknowledgement.Type),
			},
		},
	}
	return cfg
}

func (r *HazelcastReconciler) reconcileMtlsSecret(ctx context.Context, h *hazelcastv1alpha1.Hazelcast) error {
	_, err := r.mtlsClientRegistry.Create(ctx, r.Client, h.Namespace)
	if err != nil {
		return err
	}
	secret := &v1.Secret{}
	secretName := types.NamespacedName{Name: n.MTLSCertSecretName, Namespace: h.Namespace}
	err = r.Client.Get(ctx, secretName, secret)
	if err != nil {
		return err
	}
	err = controllerutil.SetControllerReference(h, secret, r.Scheme)
	if err != nil {
		return err
	}
	_, err = util.CreateOrUpdate(ctx, r.Client, secret, func() error {
		return nil
	})
	return err
}

func (r *HazelcastReconciler) reconcileStatefulset(ctx context.Context, h *hazelcastv1alpha1.Hazelcast, logger logr.Logger) error {
	ls := labels(h)
	sts := &appsv1.StatefulSet{
		ObjectMeta: metadata(h),
		Spec: appsv1.StatefulSetSpec{
			Selector: &metav1.LabelSelector{
				MatchLabels: ls,
			},
			ServiceName:         h.Name,
			PodManagementPolicy: appsv1.ParallelPodManagement,
			Template: v1.PodTemplateSpec{
				ObjectMeta: metav1.ObjectMeta{
					Labels: ls,
				},
				Spec: v1.PodSpec{
					ServiceAccountName: h.Name,
					SecurityContext:    podSecurityContext(),
					Containers: []v1.Container{{
						Name: n.Hazelcast,
						Ports: []v1.ContainerPort{{
							ContainerPort: n.DefaultHzPort,
							Name:          n.Hazelcast,
							Protocol:      v1.ProtocolTCP,
						}, {
							ContainerPort: n.MemberServerSocketPort,
							Name:          n.MemberPortName,
							Protocol:      v1.ProtocolTCP,
						}, {
							ContainerPort: n.RestServerSocketPort,
							Name:          n.RestPortName,
							Protocol:      v1.ProtocolTCP,
						},
						},
						LivenessProbe: &v1.Probe{
							ProbeHandler: v1.ProbeHandler{
								HTTPGet: &v1.HTTPGetAction{
									Path:   "/hazelcast/health/node-state",
									Port:   intstr.FromInt(n.RestServerSocketPort),
									Scheme: corev1.URISchemeHTTP,
								},
							},
							InitialDelaySeconds: 0,
							TimeoutSeconds:      10,
							PeriodSeconds:       10,
							SuccessThreshold:    1,
							FailureThreshold:    10,
						},
						ReadinessProbe: &v1.Probe{
							ProbeHandler: v1.ProbeHandler{
								HTTPGet: &v1.HTTPGetAction{
									Path:   "/hazelcast/health/node-state",
									Port:   intstr.FromInt(n.RestServerSocketPort),
									Scheme: corev1.URISchemeHTTP,
								},
							},
							InitialDelaySeconds: 0,
							TimeoutSeconds:      10,
							PeriodSeconds:       10,
							SuccessThreshold:    1,
							FailureThreshold:    10,
						},
						SecurityContext: containerSecurityContext(h),
					}},
					TerminationGracePeriodSeconds: pointer.Int64(600),
				},
			},
		},
	}

	sts.Spec.Template.Spec.Containers[0].Ports = append(sts.Spec.Template.Spec.Containers[0].Ports, wanRepContainers(h)...)

	sts.Spec.Template.Spec.Containers = append(sts.Spec.Template.Spec.Containers, sidecarContainer(h))
	if h.Spec.Persistence.IsEnabled() {
		if !h.Spec.Persistence.UseHostPath() {
			sts.Spec.VolumeClaimTemplates = persistentVolumeClaim(h)
		}
	}

	err := controllerutil.SetControllerReference(h, sts, r.Scheme)
	if err != nil {
		return fmt.Errorf("failed to set owner reference on Statefulset: %w", err)
	}

	opResult, err := util.CreateOrUpdate(ctx, r.Client, sts, func() error {
		sts.Spec.Replicas = h.Spec.ClusterSize
		sts.ObjectMeta.Annotations = statefulSetAnnotations(h)
		sts.Spec.Template.Annotations, err = podAnnotations(sts.Spec.Template.Annotations, h)
		if err != nil {
			return err
		}
		sts.Spec.Template.Spec.ImagePullSecrets = h.Spec.ImagePullSecrets
		sts.Spec.Template.Spec.Containers[0].Image = h.DockerImage()
		sts.Spec.Template.Spec.Containers[0].Env = env(h)
		sts.Spec.Template.Spec.Containers[0].ImagePullPolicy = h.Spec.ImagePullPolicy
		sts.Spec.Template.Spec.Containers[0].Resources = h.Spec.Resources

		sts.Spec.Template.Spec.Affinity = h.Spec.Scheduling.Affinity
		sts.Spec.Template.Spec.Tolerations = h.Spec.Scheduling.Tolerations
		sts.Spec.Template.Spec.NodeSelector = h.Spec.Scheduling.NodeSelector
		sts.Spec.Template.Spec.TopologySpreadConstraints = appendHAModeTopologySpreadConstraints(h)

		if semver.Compare(fmt.Sprintf("v%s", h.Spec.Version), "v5.2.0") == 1 {
			sts.Spec.Template.Spec.Containers[0].ReadinessProbe.ProbeHandler.HTTPGet.Path = "/hazelcast/health/ready"
		}

		sts.Spec.Template.Spec.InitContainers, err = initContainers(ctx, h, r.Client)
		if err != nil {
			return err
		}
		sts.Spec.Template.Spec.Volumes = volumes(h)
		sts.Spec.Template.Spec.Containers[0].VolumeMounts = hzContainerVolumeMounts(h)
		return nil
	})
	if opResult != controllerutil.OperationResultNone {
		logger.Info("Operation result", "Statefulset", h.Name, "result", opResult)
	}
	return err
}

func persistentVolumeClaim(h *hazelcastv1alpha1.Hazelcast) []v1.PersistentVolumeClaim {
	return []v1.PersistentVolumeClaim{
		{
			ObjectMeta: metav1.ObjectMeta{
				Name:      n.PersistenceVolumeName,
				Namespace: h.Namespace,
				Labels:    labels(h),
			},
			Spec: v1.PersistentVolumeClaimSpec{
				AccessModes: h.Spec.Persistence.Pvc.AccessModes,
				Resources: v1.ResourceRequirements{
					Requests: v1.ResourceList{
						corev1.ResourceStorage: *h.Spec.Persistence.Pvc.RequestStorage,
					},
				},
				StorageClassName: h.Spec.Persistence.Pvc.StorageClassName,
			},
		},
	}
}

func sidecarContainer(h *hazelcastv1alpha1.Hazelcast) v1.Container {
	c := v1.Container{
		Name:  n.SidecarAgent,
		Image: h.AgentDockerImage(),
		Ports: []v1.ContainerPort{{
			ContainerPort: n.DefaultAgentPort,
			Name:          n.SidecarAgent,
			Protocol:      v1.ProtocolTCP,
		}},
		Args: []string{"sidecar"},
		LivenessProbe: &v1.Probe{
			ProbeHandler: v1.ProbeHandler{
				HTTPGet: &v1.HTTPGetAction{
					Path:   "/health",
					Port:   intstr.FromInt(8080),
					Scheme: corev1.URISchemeHTTP,
				},
			},
			InitialDelaySeconds: 0,
			TimeoutSeconds:      10,
			PeriodSeconds:       10,
			SuccessThreshold:    1,
			FailureThreshold:    10,
		},
		ReadinessProbe: &v1.Probe{
			ProbeHandler: v1.ProbeHandler{
				HTTPGet: &v1.HTTPGetAction{
					Path:   "/health",
					Port:   intstr.FromInt(8080),
					Scheme: corev1.URISchemeHTTP,
				},
			},
			InitialDelaySeconds: 0,
			TimeoutSeconds:      10,
			PeriodSeconds:       10,
			SuccessThreshold:    1,
			FailureThreshold:    10,
		},
		Env: []v1.EnvVar{
			{
				Name:  "BACKUP_CA",
				Value: path.Join(n.MTLSCertPath, "ca.crt"),
			},
			{
				Name:  "BACKUP_CERT",
				Value: path.Join(n.MTLSCertPath, "tls.crt"),
			},
			{
				Name:  "BACKUP_KEY",
				Value: path.Join(n.MTLSCertPath, "tls.key"),
			},
		},
		VolumeMounts: []v1.VolumeMount{
			{
				Name:      n.MTLSCertSecretName,
				MountPath: n.MTLSCertPath,
			},
		},
		SecurityContext: containerSecurityContext(h),
	}

	if h.Spec.Persistence.IsEnabled() {
		c.VolumeMounts = append(c.VolumeMounts, v1.VolumeMount{
			Name:      n.PersistenceVolumeName,
			MountPath: h.Spec.Persistence.BaseDir,
		})
	}

	return c
}

func wanRepContainers(h *hazelcastv1alpha1.Hazelcast) []v1.ContainerPort {
	var c []v1.ContainerPort

	for _, w := range h.Spec.AdvancedNetwork.Wan {
		for i := 0; i < int(w.PortCount); i++ {
			c = append(c, v1.ContainerPort{
				ContainerPort: int32(int(w.Port) + i),
				Name:          n.WanPortName + strconv.Itoa(i),
				Protocol:      v1.ProtocolTCP,
			})
		}
	}

	return c
}

func podSecurityContext() *v1.PodSecurityContext {
	// Openshift assigns user and fsgroup ids itself
	if platform.GetType() == platform.OpenShift {
		return &v1.PodSecurityContext{
			RunAsNonRoot: pointer.Bool(true),
		}
	}

	return &v1.PodSecurityContext{
		FSGroup:      pointer.Int64(65534),
		RunAsNonRoot: pointer.Bool(true),
		// Have to give userID otherwise Kubelet fails to create the pod
		// saying userID must be numberic, Hazelcast image's default userID is "hazelcast"
		// UBI images prohibits all numeric userIDs https://access.redhat.com/solutions/3103631
		RunAsUser: pointer.Int64(65534),
	}
}

func containerSecurityContext(h *hazelcastv1alpha1.Hazelcast) *v1.SecurityContext {
	sec := &v1.SecurityContext{
		RunAsNonRoot:             pointer.Bool(true),
		Privileged:               pointer.Bool(false),
		ReadOnlyRootFilesystem:   pointer.Bool(true),
		AllowPrivilegeEscalation: pointer.Bool(false),
		Capabilities: &v1.Capabilities{
			Drop: []v1.Capability{"ALL"},
		},
	}

	if !h.Spec.Persistence.IsEnabled() {
		return sec
	}

	if !h.Spec.Persistence.UseHostPath() {
		return sec
	}

	// We do not support these parameters for Openshift clusters
	// OpenShift environments with HostPath enabled fail in Webhook validation.
	sec.RunAsNonRoot = pointer.Bool(false)
	sec.RunAsUser = pointer.Int64(0)

	return sec
}

func initContainers(ctx context.Context, h *hazelcastv1alpha1.Hazelcast, cl client.Client) ([]corev1.Container, error) {
	var containers []corev1.Container

	if h.Spec.UserCodeDeployment.IsBucketEnabled() {
		containers = append(containers, ucdAgentContainer(h))
	}

	if !h.Spec.Persistence.IsRestoreEnabled() {
		return containers, nil
	}

	if h.Spec.Persistence.RestoreFromHotBackupResourceName() {
		cont, err := getRestoreContainerFromHotBackupResource(ctx, cl, h,
			types.NamespacedName{Namespace: h.Namespace, Name: h.Spec.Persistence.Restore.HotBackupResourceName})
		if err != nil {
			return nil, err
		}
		containers = append(containers, cont)

		return containers, nil
	}

	// restoring from bucket config
	containers = append(containers, restoreAgentContainer(h, h.Spec.Persistence.Restore.BucketConfiguration.Secret,
		h.Spec.Persistence.Restore.BucketConfiguration.BucketURI))

	return containers, nil
}

func getRestoreContainerFromHotBackupResource(ctx context.Context, cl client.Client, h *hazelcastv1alpha1.Hazelcast, key types.NamespacedName) (corev1.Container, error) {
	hb := &hazelcastv1alpha1.HotBackup{}
	err := cl.Get(ctx, key, hb)
	if err != nil {
		return corev1.Container{}, err
	}

	if hb.Status.State != hazelcastv1alpha1.HotBackupSuccess {
		return corev1.Container{}, fmt.Errorf("restore hotbackup '%s' status is not %s", hb.Name, hazelcastv1alpha1.HotBackupSuccess)
	}

	var cont corev1.Container
	if hb.Spec.IsExternal() {
		bucketURI := hb.Status.GetBucketURI()
		cont = restoreAgentContainer(h, hb.Spec.Secret, bucketURI)
	} else {
		backupFolder := hb.Status.GetBackupFolder()
		cont = restoreLocalAgentContainer(h, backupFolder)
	}

	return cont, nil
}

func restoreAgentContainer(h *hazelcastv1alpha1.Hazelcast, secretName, bucket string) v1.Container {
	commandName := "restore_pvc"

	if h.Spec.Persistence.UseHostPath() {
		commandName = "restore_hostpath"
	}

	return v1.Container{
		Name:            n.RestoreAgent,
		Image:           h.AgentDockerImage(),
		ImagePullPolicy: corev1.PullIfNotPresent,
		Args:            []string{commandName},
		Env: []v1.EnvVar{
			{
				Name:  "RESTORE_SECRET_NAME",
				Value: secretName,
			},
			{
				Name:  "RESTORE_BUCKET",
				Value: bucket,
			},
			{
				Name:  "RESTORE_DESTINATION",
				Value: h.Spec.Persistence.BaseDir,
			},
			{
				Name:  "RESTORE_ID",
				Value: string(h.Spec.Persistence.Restore.Hash()),
			},
			{
				Name: "RESTORE_HOSTNAME",
				ValueFrom: &v1.EnvVarSource{
					FieldRef: &v1.ObjectFieldSelector{
						APIVersion: "v1",
						FieldPath:  "metadata.name",
					},
				},
			},
		},
		TerminationMessagePath:   "/dev/termination-log",
		TerminationMessagePolicy: "File",
		VolumeMounts: []v1.VolumeMount{{
			Name:      n.PersistenceVolumeName,
			MountPath: h.Spec.Persistence.BaseDir,
		}},
		SecurityContext: containerSecurityContext(h),
	}
}

func restoreLocalAgentContainer(h *hazelcastv1alpha1.Hazelcast, backupFolder string) v1.Container {
	commandName := "restore_pvc_local"

	if h.Spec.Persistence.UseHostPath() {
		commandName = "restore_hostpath_local"
	}

	return v1.Container{
		Name:            n.RestoreLocalAgent,
		Image:           h.AgentDockerImage(),
		ImagePullPolicy: corev1.PullIfNotPresent,
		Args:            []string{commandName},
		Env: []v1.EnvVar{
			{
				Name:  "RESTORE_LOCAL_BACKUP_FOLDER_NAME",
				Value: backupFolder,
			},
			{
				Name:  "RESTORE_LOCAL_BACKUP_BASE_DIR",
				Value: h.Spec.Persistence.BaseDir,
			},
			{
				Name:  "RESTORE_LOCAL_ID",
				Value: string(h.Spec.Persistence.Restore.Hash()),
			},
			{
				Name: "RESTORE_LOCAL_HOSTNAME",
				ValueFrom: &v1.EnvVarSource{
					FieldRef: &v1.ObjectFieldSelector{
						APIVersion: "v1",
						FieldPath:  "metadata.name",
					},
				},
			},
		},
		TerminationMessagePath:   "/dev/termination-log",
		TerminationMessagePolicy: "File",
		VolumeMounts: []v1.VolumeMount{{
			Name:      n.PersistenceVolumeName,
			MountPath: h.Spec.Persistence.BaseDir,
		}},
		SecurityContext: containerSecurityContext(h),
	}
}

func ucdAgentContainer(h *hazelcastv1alpha1.Hazelcast) v1.Container {
	return v1.Container{
		Name:  n.UserCodeDownloadAgent + h.Spec.UserCodeDeployment.TriggerSequence,
		Image: h.AgentDockerImage(),
		Args:  []string{"user-code-deployment"},
		Env: []v1.EnvVar{
			{
				Name:  "UCD_SECRET_NAME",
				Value: h.Spec.UserCodeDeployment.BucketConfiguration.Secret,
			},
			{
				Name:  "UCD_BUCKET",
				Value: h.Spec.UserCodeDeployment.BucketConfiguration.BucketURI,
			},
			{
				Name:  "UCD_DESTINATION",
				Value: n.UserCodeBucketPath,
			},
		},
		VolumeMounts: []v1.VolumeMount{ucdAgentVolumeMount(h)},
	}
}

func ucdAgentVolumeMount(_ *hazelcastv1alpha1.Hazelcast) v1.VolumeMount {
	return v1.VolumeMount{
		Name:      n.UserCodeBucketVolumeName,
		MountPath: n.UserCodeBucketPath,
	}
}

func volumes(h *hazelcastv1alpha1.Hazelcast) []v1.Volume {
	vols := []v1.Volume{
		{
			Name: n.HazelcastStorageName,
			VolumeSource: v1.VolumeSource{
				ConfigMap: &v1.ConfigMapVolumeSource{
					LocalObjectReference: v1.LocalObjectReference{
						Name: h.Name,
					},
					DefaultMode: &[]int32{420}[0],
				},
			},
		},
		userCodeAgentVolume(h),
		tlsVolume(h),
	}

	if h.Spec.UserCodeDeployment.IsConfigMapEnabled() {
		vols = append(vols, userCodeConfigMapVolumes(h)...)
	}

	if !h.Spec.Persistence.IsEnabled() {
		return vols
	}

	// Add tmpDir because Hazelcast wit persistence enabled fails with read-only root file system error
	// when it tries to write to /tmp dir.
	vols = append(vols, tmpDirVolume())

	if h.Spec.Persistence.UseHostPath() {
		vols = append(vols, hostPathVolume(h))
	}

	return vols
}

func userCodeAgentVolume(_ *hazelcastv1alpha1.Hazelcast) v1.Volume {
	return v1.Volume{
		Name: n.UserCodeBucketVolumeName,
		VolumeSource: v1.VolumeSource{
			EmptyDir: &v1.EmptyDirVolumeSource{},
		},
	}
}

func hostPathVolume(h *hazelcastv1alpha1.Hazelcast) v1.Volume {
	return v1.Volume{
		Name: n.PersistenceVolumeName,
		VolumeSource: v1.VolumeSource{
			HostPath: &v1.HostPathVolumeSource{
				Path: h.Spec.Persistence.HostPath,
				Type: &[]v1.HostPathType{v1.HostPathDirectoryOrCreate}[0],
			},
		},
	}
}

func tmpDirVolume() v1.Volume {
	return v1.Volume{
		Name: n.TmpDirVolName,
		VolumeSource: v1.VolumeSource{
			EmptyDir: &v1.EmptyDirVolumeSource{},
		},
	}
}

func tlsVolume(_ *hazelcastv1alpha1.Hazelcast) v1.Volume {
	return v1.Volume{
		Name: n.MTLSCertSecretName,
		VolumeSource: v1.VolumeSource{
			Secret: &v1.SecretVolumeSource{
				SecretName:  n.MTLSCertSecretName,
				DefaultMode: &[]int32{420}[0],
			},
		},
	}
}

func userCodeConfigMapVolumes(h *hazelcastv1alpha1.Hazelcast) []corev1.Volume {
	var vols []corev1.Volume
	for _, cm := range h.Spec.UserCodeDeployment.ConfigMaps {
		vols = append(vols, corev1.Volume{
			Name: n.UserCodeConfigMapNamePrefix + cm + h.Spec.UserCodeDeployment.TriggerSequence,
			VolumeSource: v1.VolumeSource{
				ConfigMap: &v1.ConfigMapVolumeSource{
					LocalObjectReference: v1.LocalObjectReference{
						Name: cm,
					},
					DefaultMode: &[]int32{420}[0],
				},
			},
		})
	}
	return vols
}

func hzContainerVolumeMounts(h *hazelcastv1alpha1.Hazelcast) []corev1.VolumeMount {
	mounts := []v1.VolumeMount{
		{
			Name:      n.HazelcastStorageName,
			MountPath: n.HazelcastMountPath,
		},
		ucdAgentVolumeMount(h),
	}
	if h.Spec.Persistence.IsEnabled() {
		mounts = append(mounts, v1.VolumeMount{
			Name:      n.PersistenceVolumeName,
			MountPath: h.Spec.Persistence.BaseDir,
		}, v1.VolumeMount{
			// /tmp dir is overriden with emptyDir because Hazelcast fails to start with
			// read-only rootFileSystem when persistence is enabled because it tries to write
			// into /tmp dir.
			Name:      n.TmpDirVolName,
			MountPath: "/tmp",
		})
	}

	if h.Spec.UserCodeDeployment.IsConfigMapEnabled() {
		mounts = append(mounts, userCodeConfigMapVolumeMounts(h)...)
	}
	return mounts
}

func userCodeConfigMapVolumeMounts(h *hazelcastv1alpha1.Hazelcast) []corev1.VolumeMount {
	var vms []corev1.VolumeMount
	for _, cm := range h.Spec.UserCodeDeployment.ConfigMaps {
		vms = append(vms, corev1.VolumeMount{
			Name:      n.UserCodeConfigMapNamePrefix + cm + h.Spec.UserCodeDeployment.TriggerSequence,
			MountPath: path.Join(n.UserCodeConfigMapPath, cm),
		})
	}
	return vms
}

// persistenceStartupAction performs the action specified in the h.Spec.Persistence.StartupAction if
// the persistence is enabled and if the Hazelcast is not yet running
func (r *HazelcastReconciler) persistenceStartupAction(ctx context.Context, h *hazelcastv1alpha1.Hazelcast, logger logr.Logger) error {
	if !h.Spec.Persistence.IsEnabled() ||
		!util.IsEnterprise(h.Spec.Repository) ||
		h.Spec.Persistence.StartupAction == "" ||
		h.Status.Phase == hazelcastv1alpha1.Running {
		return nil
	}
	logger.Info("Persistence enabled with startup action.", "action", h.Spec.Persistence.StartupAction)
	if h.Spec.Persistence.StartupAction == hazelcastv1alpha1.ForceStart {
		return NewRestClient(h).ForceStart(ctx)
	}
	if h.Spec.Persistence.StartupAction == hazelcastv1alpha1.PartialStart {
		return NewRestClient(h).PartialStart(ctx)
	}
	return nil
}

func (r *HazelcastReconciler) ensureClusterActive(ctx context.Context, client hzclient.Client, h *hazelcastv1alpha1.Hazelcast) error {
	// make sure restore is active
	if !h.Spec.Persistence.IsRestoreEnabled() {
		return nil
	}

	// make sure restore was successful
	if h.Status.Restore == (hazelcastv1alpha1.RestoreStatus{}) {
		return nil
	}

	if h.Status.Restore.State != hazelcastv1alpha1.RestoreSucceeded {
		return nil
	}

	if h.Status.Phase == hazelcastv1alpha1.Pending {
		return nil
	}

	// check if all cluster members are in passive state
	for _, member := range h.Status.Members {
		if member.State != hazelcastv1alpha1.NodeStatePassive {
			return nil
		}
	}

	svc := hzclient.NewClusterStateService(client)
	state, err := svc.ClusterState(ctx)
	if err != nil {
		return err
	}
	if state == codecTypes.ClusterStateActive {
		return nil
	}
	return svc.ChangeClusterState(ctx, codecTypes.ClusterStateActive)
}

func appendHAModeTopologySpreadConstraints(h *hazelcastv1alpha1.Hazelcast) []v1.TopologySpreadConstraint {
	topologySpreadConstraints := h.Spec.Scheduling.TopologySpreadConstraints
	if h.Spec.HighAvailabilityMode != "" {
		switch h.Spec.HighAvailabilityMode {
		case "NODE":
			topologySpreadConstraints = append(topologySpreadConstraints,
				v1.TopologySpreadConstraint{
					MaxSkew:           1,
					TopologyKey:       "kubernetes.io/hostname",
					WhenUnsatisfiable: v1.ScheduleAnyway,
					LabelSelector:     &metav1.LabelSelector{MatchLabels: labels(h)},
				})
		case "ZONE":
			topologySpreadConstraints = append(topologySpreadConstraints,
				v1.TopologySpreadConstraint{
					MaxSkew:           1,
					TopologyKey:       "topology.kubernetes.io/zone",
					WhenUnsatisfiable: v1.ScheduleAnyway,
					LabelSelector:     &metav1.LabelSelector{MatchLabels: labels(h)},
				})
		}
	}
	return topologySpreadConstraints
}

func env(h *hazelcastv1alpha1.Hazelcast) []v1.EnvVar {
	envs := []v1.EnvVar{
		{
			Name:  "JAVA_OPTS",
			Value: javaOPTS(h),
		},
		{
			Name:  "HZ_PARDOT_ID",
			Value: "operator",
		},
		{
			Name:  "HZ_PHONE_HOME_ENABLED",
			Value: strconv.FormatBool(util.IsPhoneHomeEnabled()),
		},
		{
			Name:  "LOGGING_PATTERN",
			Value: `{"time":"%date{ISO8601}", "logger": "%logger{36}", "level": "%level", "msg": "%enc{%m %xEx}{JSON}"}%n`,
		},
		{
			Name:  "LOGGING_LEVEL",
			Value: string(h.Spec.LoggingLevel),
		},
		{
			Name:  "CLASSPATH",
			Value: javaClassPath(h),
		},
	}
	if h.Spec.LicenseKeySecret != "" {
		envs = append(envs,
			v1.EnvVar{
				Name: hzLicenseKey,
				ValueFrom: &v1.EnvVarSource{
					SecretKeyRef: &v1.SecretKeySelector{
						LocalObjectReference: v1.LocalObjectReference{
							Name: h.Spec.LicenseKeySecret,
						},
						Key: n.LicenseDataKey,
					},
				},
			})
	}

	return envs
}

func javaOPTS(h *hazelcastv1alpha1.Hazelcast) string {
	b := strings.Builder{}
	b.WriteString("-Dhazelcast.config=" + path.Join(n.HazelcastMountPath, "hazelcast.yaml"))

	// we should configure JVM to respect container’s resource limits
	b.WriteString(" -XX:+UseContainerSupport")

	jvmMemory := h.Spec.JVM.GetMemory()

	// in addition we allow user to set explicit memory limits
	if value := jvmMemory.GetInitialRAMPercentage(); value != "" {
		b.WriteString(" -XX:InitialRAMPercentage=" + value)
	}

	if value := jvmMemory.GetMinRAMPercentage(); value != "" {
		b.WriteString(" -XX:MinRAMPercentage=" + value)
	}

	if value := jvmMemory.GetMaxRAMPercentage(); value != "" {
		b.WriteString(" -XX:MaxRAMPercentage=" + value)
	}

	return b.String()
}

func javaClassPath(h *hazelcastv1alpha1.Hazelcast) string {
	b := []string{path.Join(n.UserCodeBucketPath, "*")}

	if !h.Spec.UserCodeDeployment.IsConfigMapEnabled() {
		return b[0]
	}

	for _, cm := range h.Spec.UserCodeDeployment.ConfigMaps {
		b = append(b, path.Join(n.UserCodeConfigMapPath, cm, "*"))
	}

	return strings.Join(b, ":")
}

func labels(h *hazelcastv1alpha1.Hazelcast) map[string]string {
	return map[string]string{
		n.ApplicationNameLabel:         n.Hazelcast,
		n.ApplicationInstanceNameLabel: h.Name,
		n.ApplicationManagedByLabel:    n.OperatorName,
	}
}

func statefulSetAnnotations(h *hazelcastv1alpha1.Hazelcast) map[string]string {
	if !h.Spec.ExposeExternally.IsSmart() {
		return nil
	}

	return map[string]string{
		n.ServicePerPodCountAnnotation: strconv.Itoa(int(*h.Spec.ClusterSize)),
	}
}

func podAnnotations(annotations map[string]string, h *hazelcastv1alpha1.Hazelcast) (map[string]string, error) {
	if annotations == nil {
		annotations = make(map[string]string)
	}
	if h.Spec.ExposeExternally.IsSmart() {
		annotations[n.ExposeExternallyAnnotation] = string(h.Spec.ExposeExternally.MemberAccessType())
	}
	cfg := config.HazelcastWrapper{Hazelcast: hazelcastConfigMapStruct(h).HazelcastConfigForcingRestart()}
	cfgYaml, err := yaml.Marshal(cfg)
	if err != nil {
		return nil, err
	}
	annotations[n.CurrentHazelcastConfigForcingRestartChecksum] = fmt.Sprint(crc32.ChecksumIEEE(cfgYaml))

	return annotations, nil
}

func metadata(h *hazelcastv1alpha1.Hazelcast) metav1.ObjectMeta {
	return metav1.ObjectMeta{
		Name:      h.Name,
		Namespace: h.Namespace,
		Labels:    labels(h),
	}
}

func (r *HazelcastReconciler) updateLastSuccessfulConfiguration(ctx context.Context, h *hazelcastv1alpha1.Hazelcast, logger logr.Logger) error {
	hs, err := json.Marshal(h.Spec)
	if err != nil {
		return err
	}

	opResult, err := util.CreateOrUpdate(ctx, r.Client, h, func() error {
		if h.ObjectMeta.Annotations == nil {
			ans := map[string]string{}
			h.ObjectMeta.Annotations = ans
		}
		h.ObjectMeta.Annotations[n.LastSuccessfulSpecAnnotation] = string(hs)
		return nil
	})
	if opResult != controllerutil.OperationResultNone {
		logger.Info("Operation result", "Hazelcast Annotation", h.Name, "result", opResult)
	}
	return err
}

func (r *HazelcastReconciler) unmarshalHazelcastSpec(h *hazelcastv1alpha1.Hazelcast, rawLastSpec string) (*hazelcastv1alpha1.HazelcastSpec, error) {
	hs, err := json.Marshal(h.Spec)
	if err != nil {
		err = fmt.Errorf("error marshaling Hazelcast as JSON: %w", err)
		return nil, err
	}
	if rawLastSpec == string(hs) {
		return &h.Spec, nil
	}
	lastSpec := &hazelcastv1alpha1.HazelcastSpec{}
	err = json.Unmarshal([]byte(rawLastSpec), lastSpec)
	if err != nil {
		err = fmt.Errorf("error unmarshaling Last HZ Spec: %w", err)
		return nil, err
	}
	return lastSpec, nil
}

func (r *HazelcastReconciler) detectNewExecutorServices(h *hazelcastv1alpha1.Hazelcast, lastSpec *hazelcastv1alpha1.HazelcastSpec) (map[string]interface{}, error) {
	currentSpec := h.Spec

	existExecutorServices := make(map[string]struct{}, len(lastSpec.ExecutorServices))
	newExecutorServices := make([]hazelcastv1alpha1.ExecutorServiceConfiguration, 0, len(currentSpec.ExecutorServices))
	for _, es := range lastSpec.ExecutorServices {
		existExecutorServices[es.Name] = struct{}{}
	}
	for _, es := range currentSpec.ExecutorServices {
		_, ok := existExecutorServices[es.Name]
		if !ok {
			newExecutorServices = append(newExecutorServices, es)
		}
	}

	existExecutorServices = make(map[string]struct{}, len(lastSpec.DurableExecutorServices))
	newDurableExecutorServices := make([]hazelcastv1alpha1.DurableExecutorServiceConfiguration, 0, len(currentSpec.DurableExecutorServices))
	for _, es := range lastSpec.DurableExecutorServices {
		existExecutorServices[es.Name] = struct{}{}
	}
	for _, es := range currentSpec.DurableExecutorServices {
		_, ok := existExecutorServices[es.Name]
		if !ok {
			newDurableExecutorServices = append(newDurableExecutorServices, es)
		}
	}

	existExecutorServices = make(map[string]struct{}, len(lastSpec.ScheduledExecutorServices))
	newScheduledExecutorServices := make([]hazelcastv1alpha1.ScheduledExecutorServiceConfiguration, 0, len(currentSpec.ScheduledExecutorServices))
	for _, es := range lastSpec.ScheduledExecutorServices {
		existExecutorServices[es.Name] = struct{}{}
	}
	for _, es := range currentSpec.ScheduledExecutorServices {
		_, ok := existExecutorServices[es.Name]
		if !ok {
			newScheduledExecutorServices = append(newScheduledExecutorServices, es)
		}
	}

	return map[string]interface{}{"es": newExecutorServices, "des": newDurableExecutorServices, "ses": newScheduledExecutorServices}, nil
}

func (r *HazelcastReconciler) addExecutorServices(ctx context.Context, client hzclient.Client, newExecutorServices map[string]interface{}) {
	var req *proto.ClientMessage
	for _, es := range newExecutorServices["es"].([]hazelcastv1alpha1.ExecutorServiceConfiguration) {
		esInput := codecTypes.DefaultAddExecutorServiceInput()
		fillAddExecutorServiceInput(esInput, es)
		req = codec.EncodeDynamicConfigAddExecutorConfigRequest(esInput)

		for _, member := range client.OrderedMembers() {
			_, err := client.InvokeOnMember(ctx, req, member.UUID, nil)
			if err != nil {
				continue
			}
		}
	}
	for _, des := range newExecutorServices["des"].([]hazelcastv1alpha1.DurableExecutorServiceConfiguration) {
		esInput := codecTypes.DefaultAddDurableExecutorServiceInput()
		fillAddDurableExecutorServiceInput(esInput, des)
		req = codec.EncodeDynamicConfigAddDurableExecutorConfigRequest(esInput)

		for _, member := range client.OrderedMembers() {
			_, err := client.InvokeOnMember(ctx, req, member.UUID, nil)
			if err != nil {
				continue
			}
		}
	}
	for _, ses := range newExecutorServices["ses"].([]hazelcastv1alpha1.ScheduledExecutorServiceConfiguration) {
		esInput := codecTypes.DefaultAddScheduledExecutorServiceInput()
		fillAddScheduledExecutorServiceInput(esInput, ses)
		req = codec.EncodeDynamicConfigAddScheduledExecutorConfigRequest(esInput)

		for _, member := range client.OrderedMembers() {
			_, err := client.InvokeOnMember(ctx, req, member.UUID, nil)
			if err != nil {
				continue
			}
		}
	}
}

func fillAddExecutorServiceInput(esInput *codecTypes.ExecutorServiceConfig, es hazelcastv1alpha1.ExecutorServiceConfiguration) {
	esInput.Name = es.Name
	esInput.PoolSize = es.PoolSize
	esInput.QueueCapacity = es.QueueCapacity
}

func fillAddDurableExecutorServiceInput(esInput *codecTypes.DurableExecutorServiceConfig, es hazelcastv1alpha1.DurableExecutorServiceConfiguration) {
	esInput.Name = es.Name
	esInput.PoolSize = es.PoolSize
	esInput.Capacity = es.Capacity
	esInput.Durability = es.Durability
}

func fillAddScheduledExecutorServiceInput(esInput *codecTypes.ScheduledExecutorServiceConfig, es hazelcastv1alpha1.ScheduledExecutorServiceConfiguration) {
	esInput.Name = es.Name
	esInput.PoolSize = es.PoolSize
	esInput.Capacity = es.Capacity
	esInput.CapacityPolicy = es.CapacityPolicy
	esInput.Durability = es.Durability
}<|MERGE_RESOLUTION|>--- conflicted
+++ resolved
@@ -709,60 +709,6 @@
 		}
 	}
 
-<<<<<<< HEAD
-	// Member Network
-	cfg.AdvancedNetwork.MemberServerSocketEndpointConfig = config.MemberServerSocketEndpointConfig{
-		Port: config.PortAndPortCount{
-			Port:      n.MemberServerSocketPort,
-			PortCount: 1,
-		},
-	}
-
-	if len(h.Spec.AdvancedNetwork.MemberServerSocketEndpointConfig.Interfaces) != 0 {
-		cfg.AdvancedNetwork.MemberServerSocketEndpointConfig.Interfaces = config.EnabledAndInterfaces{
-			Enabled:    true,
-			Interfaces: h.Spec.AdvancedNetwork.MemberServerSocketEndpointConfig.Interfaces,
-		}
-	}
-
-	// Client Network
-	cfg.AdvancedNetwork.ClientServerSocketEndpointConfig = config.ClientServerSocketEndpointConfig{
-		Port: config.PortAndPortCount{
-			Port:      n.ClientServerSocketPort,
-			PortCount: 1,
-		},
-	}
-
-	// Rest Network
-	cfg.AdvancedNetwork.RestServerSocketEndpointConfig.Port = config.PortAndPortCount{
-		Port:      n.RestServerSocketPort,
-		PortCount: 1,
-	}
-	cfg.AdvancedNetwork.RestServerSocketEndpointConfig.EndpointGroups.Persistence.Enabled = pointer.Bool(true)
-	cfg.AdvancedNetwork.RestServerSocketEndpointConfig.EndpointGroups.HealthCheck.Enabled = pointer.Bool(true)
-	cfg.AdvancedNetwork.RestServerSocketEndpointConfig.EndpointGroups.ClusterWrite.Enabled = pointer.Bool(true)
-
-	// Wan Network
-	if len(h.Spec.AdvancedNetwork.Wan) > 0 {
-		cfg.AdvancedNetwork.WanServerSocketEndpointConfig = make(map[string]config.WanPort)
-		for _, w := range h.Spec.AdvancedNetwork.Wan {
-			cfg.AdvancedNetwork.WanServerSocketEndpointConfig[w.Name] = config.WanPort{
-				PortAndPortCount: config.PortAndPortCount{
-					Port:      w.Port,
-					PortCount: w.PortCount,
-				},
-			}
-		}
-	} else { //Default WAN Configuration
-		cfg.AdvancedNetwork.WanServerSocketEndpointConfig = make(map[string]config.WanPort)
-		for _, w := range h.Spec.AdvancedNetwork.Wan {
-			cfg.AdvancedNetwork.WanServerSocketEndpointConfig[w.Name] = config.WanPort{
-				PortAndPortCount: config.PortAndPortCount{
-					Port:      5710,
-					PortCount: 1,
-				},
-			}
-=======
 	if h.Spec.NativeMemory.IsEnabled() {
 		nativeMemory := h.Spec.NativeMemory
 		cfg.NativeMemory = config.NativeMemory{
@@ -775,7 +721,61 @@
 				Value: nativeMemory.Size.ScaledValue(resource.Mega),
 				Unit:  "MEGABYTES",
 			},
->>>>>>> a13dfa11
+		}
+	}
+
+	// Member Network
+	cfg.AdvancedNetwork.MemberServerSocketEndpointConfig = config.MemberServerSocketEndpointConfig{
+		Port: config.PortAndPortCount{
+			Port:      n.MemberServerSocketPort,
+			PortCount: 1,
+		},
+	}
+
+	if len(h.Spec.AdvancedNetwork.MemberServerSocketEndpointConfig.Interfaces) != 0 {
+		cfg.AdvancedNetwork.MemberServerSocketEndpointConfig.Interfaces = config.EnabledAndInterfaces{
+			Enabled:    true,
+			Interfaces: h.Spec.AdvancedNetwork.MemberServerSocketEndpointConfig.Interfaces,
+		}
+	}
+
+	// Client Network
+	cfg.AdvancedNetwork.ClientServerSocketEndpointConfig = config.ClientServerSocketEndpointConfig{
+		Port: config.PortAndPortCount{
+			Port:      n.ClientServerSocketPort,
+			PortCount: 1,
+		},
+	}
+
+	// Rest Network
+	cfg.AdvancedNetwork.RestServerSocketEndpointConfig.Port = config.PortAndPortCount{
+		Port:      n.RestServerSocketPort,
+		PortCount: 1,
+	}
+	cfg.AdvancedNetwork.RestServerSocketEndpointConfig.EndpointGroups.Persistence.Enabled = pointer.Bool(true)
+	cfg.AdvancedNetwork.RestServerSocketEndpointConfig.EndpointGroups.HealthCheck.Enabled = pointer.Bool(true)
+	cfg.AdvancedNetwork.RestServerSocketEndpointConfig.EndpointGroups.ClusterWrite.Enabled = pointer.Bool(true)
+
+	// Wan Network
+	if len(h.Spec.AdvancedNetwork.Wan) > 0 {
+		cfg.AdvancedNetwork.WanServerSocketEndpointConfig = make(map[string]config.WanPort)
+		for _, w := range h.Spec.AdvancedNetwork.Wan {
+			cfg.AdvancedNetwork.WanServerSocketEndpointConfig[w.Name] = config.WanPort{
+				PortAndPortCount: config.PortAndPortCount{
+					Port:      w.Port,
+					PortCount: w.PortCount,
+				},
+			}
+		}
+	} else { //Default WAN Configuration
+		cfg.AdvancedNetwork.WanServerSocketEndpointConfig = make(map[string]config.WanPort)
+		for _, w := range h.Spec.AdvancedNetwork.Wan {
+			cfg.AdvancedNetwork.WanServerSocketEndpointConfig[w.Name] = config.WanPort{
+				PortAndPortCount: config.PortAndPortCount{
+					Port:      5710,
+					PortCount: 1,
+				},
+			}
 		}
 	}
 
