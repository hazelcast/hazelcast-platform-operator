apiVersion: apiextensions.k8s.io/v1
kind: CustomResourceDefinition
metadata:
  annotations:
    controller-gen.kubebuilder.io/version: v0.4.1
  creationTimestamp: null
  name: caches.hazelcast.com
spec:
  group: hazelcast.com
  names:
    kind: Cache
    listKind: CacheList
    plural: caches
    shortNames:
    - ch
    singular: cache
  scope: Namespaced
  versions:
  - additionalPrinterColumns:
<<<<<<< HEAD
    - description: Current state of the Queue Config
      jsonPath: .status.state
      name: Status
      type: string
    - description: Message for the current Queue Config
=======
    - description: Current state of the Cache Config
      jsonPath: .status.state
      name: Status
      type: string
    - description: Message for the current Cache Config
>>>>>>> fde26382
      jsonPath: .status.message
      name: Message
      priority: 1
      type: string
    name: v1alpha1
    schema:
      openAPIV3Schema:
        description: Cache is the Schema for the caches API
        properties:
          apiVersion:
            description: 'APIVersion defines the versioned schema of this representation
              of an object. Servers should convert recognized schemas to the latest
              internal value, and may reject unrecognized values. More info: https://git.k8s.io/community/contributors/devel/sig-architecture/api-conventions.md#resources'
            type: string
          kind:
            description: 'Kind is a string value representing the REST resource this
              object represents. Servers may infer this from the endpoint the client
              submits requests to. Cannot be updated. In CamelCase. More info: https://git.k8s.io/community/contributors/devel/sig-architecture/api-conventions.md#types-kinds'
            type: string
          metadata:
            type: object
          spec:
            description: CacheSpec defines the desired state of Cache It cannot be
              updated after the Cache is created
            properties:
              asyncBackupCount:
                default: 0
                description: Number of asynchronous backups.
                format: int32
                type: integer
              backupCount:
                default: 1
                description: Number of synchronous backups.
                format: int32
                type: integer
              hazelcastResourceName:
                description: HazelcastResourceName defines the name of the Hazelcast
                  resource.
                minLength: 1
                type: string
              keyType:
                description: Class name of the key type
                type: string
              name:
                description: Name of the data structure config to be created. If empty,
                  CR name will be used. It cannot be updated after the config is created
                  successfully.
                type: string
<<<<<<< HEAD
              persistenceEnabled:
                default: false
                description: When enabled, cache data will be persisted.
                type: boolean
=======
>>>>>>> fde26382
              valueType:
                description: Class name of the value type
                type: string
            required:
            - hazelcastResourceName
            type: object
          status:
            description: CacheStatus defines the observed state of Cache
            properties:
              memberStatuses:
                additionalProperties:
                  enum:
                  - Success
                  - Failed
                  - Pending
                  - Persisting
                  - Terminating
                  type: string
                type: object
              message:
                type: string
              state:
                enum:
                - Success
                - Failed
                - Pending
                - Persisting
                - Terminating
                type: string
            type: object
        type: object
    served: true
    storage: true
    subresources:
      status: {}
status:
  acceptedNames:
    kind: ""
    plural: ""
  conditions: []
  storedVersions: []
---
apiVersion: apiextensions.k8s.io/v1
kind: CustomResourceDefinition
metadata:
  annotations:
    controller-gen.kubebuilder.io/version: v0.4.1
  creationTimestamp: null
  name: cronhotbackups.hazelcast.com
spec:
  group: hazelcast.com
  names:
    kind: CronHotBackup
    listKind: CronHotBackupList
    plural: cronhotbackups
    shortNames:
    - chb
    singular: cronhotbackup
  scope: Namespaced
  versions:
  - additionalPrinterColumns:
    - description: Suspention status of the CronHotBackup
      jsonPath: .spec.suspend
      name: SUSPENDED
      type: boolean
    name: v1alpha1
    schema:
      openAPIV3Schema:
        description: CronHotBackup is the Schema for the cronhotbackups API
        properties:
          apiVersion:
            description: 'APIVersion defines the versioned schema of this representation
              of an object. Servers should convert recognized schemas to the latest
              internal value, and may reject unrecognized values. More info: https://git.k8s.io/community/contributors/devel/sig-architecture/api-conventions.md#resources'
            type: string
          kind:
            description: 'Kind is a string value representing the REST resource this
              object represents. Servers may infer this from the endpoint the client
              submits requests to. Cannot be updated. In CamelCase. More info: https://git.k8s.io/community/contributors/devel/sig-architecture/api-conventions.md#types-kinds'
            type: string
          metadata:
            type: object
          spec:
            description: CronHotBackupSpec defines the desired state of CronHotBackup
            properties:
              failedHotBackupsHistoryLimit:
                default: 3
                description: The number of failed finished hot backups to retain.
                  This is a pointer to distinguish between explicit zero and not specified.
                format: int32
                type: integer
              hotBackupTemplate:
                description: Specifies the hot backup that will be created when executing
                  a CronHotBackup.
                properties:
                  metadata:
                    description: Standard object's metadata of the hot backups created
                      from this template.
                    type: object
                    x-kubernetes-preserve-unknown-fields: true
                  spec:
                    description: Specification of the desired behavior of the hot
                      backup.
                    properties:
                      bucketURI:
                        description: URL of the bucket to download HotBackup folders.
                        type: string
                      hazelcastResourceName:
                        description: HazelcastResourceName defines the name of the
                          Hazelcast resource
                        type: string
                      secret:
                        description: Name of the secret with credentials for cloud
                          providers.
                        type: string
                    required:
                    - hazelcastResourceName
                    type: object
                required:
                - spec
                type: object
              schedule:
                description: "Schedule contains a crontab-like expression that defines
                  the schedule in which HotBackup will be started. If the Schedule
                  is empty the HotBackup will start only once when applied. --- Several
                  pre-defined schedules in place of a cron expression can be used.
                  \tEntry                  | Description                                |
                  Equivalent To \t-----                  | -----------                                |
                  ------------- \t@yearly (or @annually) | Run once a year, midnight,
                  Jan. 1st        | 0 0 1 1 * \t@monthly               | Run once
                  a month, midnight, first of month | 0 0 1 * * \t@weekly                |
                  Run once a week, midnight between Sat/Sun  | 0 0 * * 0 \t@daily
                  (or @midnight)  | Run once a day, midnight                   | 0
                  0 * * * \t@hourly                | Run once an hour, beginning of
                  hour        | 0 * * * *"
                minLength: 1
                type: string
              successfulHotBackupsHistoryLimit:
                default: 5
                description: The number of successful finished hot backups to retain.
                  This is a pointer to distinguish between explicit zero and not specified.
                format: int32
                type: integer
              suspend:
                default: false
                description: When true, CronHotBackup will stop creating HotBackup
                  CRs until it is disabled
                type: boolean
            required:
            - hotBackupTemplate
            - schedule
            type: object
          status:
            description: CronHotBackupStatus defines the observed state of CronHotBackup
            type: object
        required:
        - spec
        type: object
    served: true
    storage: true
    subresources:
      status: {}
status:
  acceptedNames:
    kind: ""
    plural: ""
  conditions: []
  storedVersions: []
---
apiVersion: apiextensions.k8s.io/v1
kind: CustomResourceDefinition
metadata:
  annotations:
    controller-gen.kubebuilder.io/version: v0.4.1
  creationTimestamp: null
  name: hazelcasts.hazelcast.com
spec:
  group: hazelcast.com
  names:
    kind: Hazelcast
    listKind: HazelcastList
    plural: hazelcasts
    shortNames:
    - hz
    singular: hazelcast
  scope: Namespaced
  versions:
  - additionalPrinterColumns:
    - description: Current state of the Hazelcast deployment
      jsonPath: .status.phase
      name: Status
      type: string
    - description: Current numbers of ready Hazelcast members
      jsonPath: .status.hazelcastClusterStatus.readyMembers
      name: Members
      type: string
    - description: External addresses of the Hazelcast cluster
      jsonPath: .status.externalAddresses
      name: External-Addresses
      type: string
    - description: Message for the current Hazelcast Config
      jsonPath: .status.message
      name: Message
      priority: 1
      type: string
    name: v1alpha1
    schema:
      openAPIV3Schema:
        description: Hazelcast is the Schema for the hazelcasts API
        properties:
          apiVersion:
            description: 'APIVersion defines the versioned schema of this representation
              of an object. Servers should convert recognized schemas to the latest
              internal value, and may reject unrecognized values. More info: https://git.k8s.io/community/contributors/devel/sig-architecture/api-conventions.md#resources'
            type: string
          kind:
            description: 'Kind is a string value representing the REST resource this
              object represents. Servers may infer this from the endpoint the client
              submits requests to. Cannot be updated. In CamelCase. More info: https://git.k8s.io/community/contributors/devel/sig-architecture/api-conventions.md#types-kinds'
            type: string
          metadata:
            type: object
          spec:
            default:
              repository: docker.io/hazelcast/hazelcast
            description: HazelcastSpec defines the desired state of Hazelcast
            properties:
              agent:
                default:
                  repository: docker.io/hazelcast/platform-operator-agent
                  version: 0.1.10
                description: B&R Agent configurations
                properties:
                  repository:
                    default: docker.io/hazelcast/platform-operator-agent
                    description: Repository to pull Hazelcast Platform Operator Agent(https://github.com/hazelcast/platform-operator-agent)
                    type: string
                  version:
                    default: 0.1.10
                    description: Version of Hazelcast Platform Operator Agent.
                    type: string
                type: object
              clusterName:
                default: dev
                description: Name of the Hazelcast cluster.
                type: string
              clusterSize:
                default: 3
                description: Number of Hazelcast members in the cluster.
                format: int32
                minimum: 0
                type: integer
              durableExecutorServices:
                items:
                  properties:
                    capacity:
                      default: 100
                      description: Capacity of the executor task per partition.
                      format: int32
                      type: integer
                    durability:
                      default: 1
                      description: Durability of the executor.
                      format: int32
                      minimum: 1
                      type: integer
                    name:
                      default: default
                      description: The name of the executor service
                      type: string
                    poolSize:
                      default: 16
                      description: The number of executor threads per member.
                      format: int32
                      minimum: 1
                      type: integer
                  type: object
                type: array
              executorServices:
                items:
                  properties:
                    name:
                      default: default
                      description: The name of the executor service
                      type: string
                    poolSize:
                      default: 8
                      description: The number of executor threads per member.
                      format: int32
                      minimum: 1
                      type: integer
                    queueCapacity:
                      default: 0
                      description: Task queue capacity of the executor.
                      format: int32
                      type: integer
                  type: object
                type: array
              exposeExternally:
                description: Configuration to expose Hazelcast cluster to external
                  clients.
                properties:
                  discoveryServiceType:
                    default: LoadBalancer
                    description: Type of the service used to discover Hazelcast cluster.
                    type: string
                  memberAccess:
                    description: 'How each member is accessed from the external client.
                      Only available for "Smart" client and valid values are: - "NodePortExternalIP"
                      (default): each member is accessed by the NodePort service and
                      the node external IP/hostname - "NodePortNodeName": each member
                      is accessed by the NodePort service and the node name - "LoadBalancer":
                      each member is accessed by the LoadBalancer service external
                      address'
                    enum:
                    - NodePortExternalIP
                    - NodePortNodeName
                    - LoadBalancer
                    type: string
                  type:
                    default: Smart
                    description: 'Specifies how members are exposed. Valid values
                      are: - "Smart" (default): each member pod is exposed with a
                      separate external address - "Unisocket": all member pods are
                      exposed with one external address'
                    enum:
                    - Smart
                    - Unisocket
                    type: string
                type: object
              imagePullPolicy:
                default: IfNotPresent
                description: Pull policy for the Hazelcast Platform image
                type: string
              imagePullSecrets:
                description: Image pull secrets for the Hazelcast Platform image
                items:
                  description: LocalObjectReference contains enough information to
                    let you locate the referenced object inside the same namespace.
                  properties:
                    name:
                      description: 'Name of the referent. More info: https://kubernetes.io/docs/concepts/overview/working-with-objects/names/#names
                        TODO: Add other useful fields. apiVersion, kind, uid?'
                      type: string
                  type: object
                type: array
              jet:
                default:
                  enabled: true
                description: Jet Engine configuration
                properties:
                  enabled:
                    default: true
                    description: When false, disables Jet Engine.
                    type: boolean
                  resourceUploadEnabled:
                    default: false
                    description: When true, enables resource uploading for Jet jobs.
                    type: boolean
                type: object
              licenseKeySecret:
                description: Name of the secret with Hazelcast Enterprise License
                  Key.
                type: string
              loggingLevel:
                default: INFO
                description: LoggingLevel controlls log verbosity for Hazelcast.
                enum:
                - "OFF"
                - FATAL
                - ERROR
                - WARN
                - INFO
                - DEBUG
                - TRACE
                - ALL
                type: string
              persistence:
                description: Persistence configuration
                properties:
                  autoForceStart:
                    default: false
                    description: AutoForceStart enables the detection of constantly
                      failing cluster and trigger the Force Start action.
                    type: boolean
                  baseDir:
                    description: Persistence base directory.
                    type: string
                  clusterDataRecoveryPolicy:
                    default: FullRecoveryOnly
                    description: Configuration of the cluster recovery strategy.
                    enum:
                    - FullRecoveryOnly
                    - PartialRecoveryMostRecent
                    - PartialRecoveryMostComplete
                    type: string
                  dataRecoveryTimeout:
                    description: 'DataRecoveryTimeout is timeout for each step of
                      data recovery in seconds. Maximum timeout is equal to DataRecoveryTimeout*2
                      (for each step: validation and data-load).'
                    format: int32
                    type: integer
                  hostPath:
                    description: Host Path directory.
                    type: string
                  pvc:
                    description: Configuration of PersistenceVolumeClaim.
                    properties:
                      accessModes:
                        description: 'AccessModes contains the actual access modes
                          of the volume backing the PVC has. More info: https://kubernetes.io/docs/concepts/storage/persistent-volumes#access-modes-1'
                        items:
                          type: string
                        type: array
                      requestStorage:
                        anyOf:
                        - type: integer
                        - type: string
                        description: A description of the PVC request capacity.
                        pattern: ^(\+|-)?(([0-9]+(\.[0-9]*)?)|(\.[0-9]+))(([KMGTPE]i)|[numkMGTPE]|([eE](\+|-)?(([0-9]+(\.[0-9]*)?)|(\.[0-9]+))))?$
                        x-kubernetes-int-or-string: true
                      storageClassName:
                        description: Name of StorageClass which this persistent volume
                          belongs to.
                        type: string
                    type: object
                  restore:
                    description: Restore configuration
                    maxProperties: 1
                    minProperties: 1
                    properties:
                      bucketConfig:
                        description: Bucket Configuration from which the backup will
                          be downloaded.
                        properties:
                          bucketURI:
                            description: Full path to blob storage bucket.
                            minLength: 6
                            type: string
                          secret:
                            description: Name of the secret with credentials for cloud
                              providers.
                            minLength: 1
                            type: string
                        required:
                        - bucketURI
                        - secret
                        type: object
                      hotBackupResourceName:
                        description: Name of the HotBackup resource from which backup
                          will be fetched.
                        type: string
                    type: object
                required:
                - baseDir
                type: object
              properties:
                additionalProperties:
                  type: string
                type: object
              repository:
                default: docker.io/hazelcast/hazelcast
                description: Repository to pull the Hazelcast Platform image from.
                type: string
              resources:
                description: Compute Resources required by the Hazelcast container.
                properties:
                  limits:
                    additionalProperties:
                      anyOf:
                      - type: integer
                      - type: string
                      pattern: ^(\+|-)?(([0-9]+(\.[0-9]*)?)|(\.[0-9]+))(([KMGTPE]i)|[numkMGTPE]|([eE](\+|-)?(([0-9]+(\.[0-9]*)?)|(\.[0-9]+))))?$
                      x-kubernetes-int-or-string: true
                    description: 'Limits describes the maximum amount of compute resources
                      allowed. More info: https://kubernetes.io/docs/concepts/configuration/manage-compute-resources-container/'
                    type: object
                  requests:
                    additionalProperties:
                      anyOf:
                      - type: integer
                      - type: string
                      pattern: ^(\+|-)?(([0-9]+(\.[0-9]*)?)|(\.[0-9]+))(([KMGTPE]i)|[numkMGTPE]|([eE](\+|-)?(([0-9]+(\.[0-9]*)?)|(\.[0-9]+))))?$
                      x-kubernetes-int-or-string: true
                    description: 'Requests describes the minimum amount of compute
                      resources required. If Requests is omitted for a container,
                      it defaults to Limits if that is explicitly specified, otherwise
                      to an implementation-defined value. More info: https://kubernetes.io/docs/concepts/configuration/manage-compute-resources-container/'
                    type: object
                type: object
              scheduledExecutorServices:
                items:
                  properties:
                    capacity:
                      default: 100
                      description: Capacity of the executor task per partition.
                      format: int32
                      type: integer
                    capacityPolicy:
                      default: PER_NODE
                      description: The active policy for the capacity setting.
                      type: string
                    durability:
                      default: 1
                      description: Durability of the executor.
                      format: int32
                      minimum: 1
                      type: integer
                    name:
                      default: default
                      description: The name of the executor service
                      type: string
                    poolSize:
                      default: 16
                      description: The number of executor threads per member.
                      format: int32
                      minimum: 1
                      type: integer
                  type: object
                type: array
              scheduling:
                description: Scheduling details
                properties:
                  affinity:
                    description: Affinity
                    properties:
                      nodeAffinity:
                        description: Describes node affinity scheduling rules for
                          the pod.
                        properties:
                          preferredDuringSchedulingIgnoredDuringExecution:
                            description: The scheduler will prefer to schedule pods
                              to nodes that satisfy the affinity expressions specified
                              by this field, but it may choose a node that violates
                              one or more of the expressions. The node that is most
                              preferred is the one with the greatest sum of weights,
                              i.e. for each node that meets all of the scheduling
                              requirements (resource request, requiredDuringScheduling
                              affinity expressions, etc.), compute a sum by iterating
                              through the elements of this field and adding "weight"
                              to the sum if the node matches the corresponding matchExpressions;
                              the node(s) with the highest sum are the most preferred.
                            items:
                              description: An empty preferred scheduling term matches
                                all objects with implicit weight 0 (i.e. it's a no-op).
                                A null preferred scheduling term matches no objects
                                (i.e. is also a no-op).
                              properties:
                                preference:
                                  description: A node selector term, associated with
                                    the corresponding weight.
                                  properties:
                                    matchExpressions:
                                      description: A list of node selector requirements
                                        by node's labels.
                                      items:
                                        description: A node selector requirement is
                                          a selector that contains values, a key,
                                          and an operator that relates the key and
                                          values.
                                        properties:
                                          key:
                                            description: The label key that the selector
                                              applies to.
                                            type: string
                                          operator:
                                            description: Represents a key's relationship
                                              to a set of values. Valid operators
                                              are In, NotIn, Exists, DoesNotExist.
                                              Gt, and Lt.
                                            type: string
                                          values:
                                            description: An array of string values.
                                              If the operator is In or NotIn, the
                                              values array must be non-empty. If the
                                              operator is Exists or DoesNotExist,
                                              the values array must be empty. If the
                                              operator is Gt or Lt, the values array
                                              must have a single element, which will
                                              be interpreted as an integer. This array
                                              is replaced during a strategic merge
                                              patch.
                                            items:
                                              type: string
                                            type: array
                                        required:
                                        - key
                                        - operator
                                        type: object
                                      type: array
                                    matchFields:
                                      description: A list of node selector requirements
                                        by node's fields.
                                      items:
                                        description: A node selector requirement is
                                          a selector that contains values, a key,
                                          and an operator that relates the key and
                                          values.
                                        properties:
                                          key:
                                            description: The label key that the selector
                                              applies to.
                                            type: string
                                          operator:
                                            description: Represents a key's relationship
                                              to a set of values. Valid operators
                                              are In, NotIn, Exists, DoesNotExist.
                                              Gt, and Lt.
                                            type: string
                                          values:
                                            description: An array of string values.
                                              If the operator is In or NotIn, the
                                              values array must be non-empty. If the
                                              operator is Exists or DoesNotExist,
                                              the values array must be empty. If the
                                              operator is Gt or Lt, the values array
                                              must have a single element, which will
                                              be interpreted as an integer. This array
                                              is replaced during a strategic merge
                                              patch.
                                            items:
                                              type: string
                                            type: array
                                        required:
                                        - key
                                        - operator
                                        type: object
                                      type: array
                                  type: object
                                weight:
                                  description: Weight associated with matching the
                                    corresponding nodeSelectorTerm, in the range 1-100.
                                  format: int32
                                  type: integer
                              required:
                              - preference
                              - weight
                              type: object
                            type: array
                          requiredDuringSchedulingIgnoredDuringExecution:
                            description: If the affinity requirements specified by
                              this field are not met at scheduling time, the pod will
                              not be scheduled onto the node. If the affinity requirements
                              specified by this field cease to be met at some point
                              during pod execution (e.g. due to an update), the system
                              may or may not try to eventually evict the pod from
                              its node.
                            properties:
                              nodeSelectorTerms:
                                description: Required. A list of node selector terms.
                                  The terms are ORed.
                                items:
                                  description: A null or empty node selector term
                                    matches no objects. The requirements of them are
                                    ANDed. The TopologySelectorTerm type implements
                                    a subset of the NodeSelectorTerm.
                                  properties:
                                    matchExpressions:
                                      description: A list of node selector requirements
                                        by node's labels.
                                      items:
                                        description: A node selector requirement is
                                          a selector that contains values, a key,
                                          and an operator that relates the key and
                                          values.
                                        properties:
                                          key:
                                            description: The label key that the selector
                                              applies to.
                                            type: string
                                          operator:
                                            description: Represents a key's relationship
                                              to a set of values. Valid operators
                                              are In, NotIn, Exists, DoesNotExist.
                                              Gt, and Lt.
                                            type: string
                                          values:
                                            description: An array of string values.
                                              If the operator is In or NotIn, the
                                              values array must be non-empty. If the
                                              operator is Exists or DoesNotExist,
                                              the values array must be empty. If the
                                              operator is Gt or Lt, the values array
                                              must have a single element, which will
                                              be interpreted as an integer. This array
                                              is replaced during a strategic merge
                                              patch.
                                            items:
                                              type: string
                                            type: array
                                        required:
                                        - key
                                        - operator
                                        type: object
                                      type: array
                                    matchFields:
                                      description: A list of node selector requirements
                                        by node's fields.
                                      items:
                                        description: A node selector requirement is
                                          a selector that contains values, a key,
                                          and an operator that relates the key and
                                          values.
                                        properties:
                                          key:
                                            description: The label key that the selector
                                              applies to.
                                            type: string
                                          operator:
                                            description: Represents a key's relationship
                                              to a set of values. Valid operators
                                              are In, NotIn, Exists, DoesNotExist.
                                              Gt, and Lt.
                                            type: string
                                          values:
                                            description: An array of string values.
                                              If the operator is In or NotIn, the
                                              values array must be non-empty. If the
                                              operator is Exists or DoesNotExist,
                                              the values array must be empty. If the
                                              operator is Gt or Lt, the values array
                                              must have a single element, which will
                                              be interpreted as an integer. This array
                                              is replaced during a strategic merge
                                              patch.
                                            items:
                                              type: string
                                            type: array
                                        required:
                                        - key
                                        - operator
                                        type: object
                                      type: array
                                  type: object
                                type: array
                            required:
                            - nodeSelectorTerms
                            type: object
                        type: object
                      podAffinity:
                        description: Describes pod affinity scheduling rules (e.g.
                          co-locate this pod in the same node, zone, etc. as some
                          other pod(s)).
                        properties:
                          preferredDuringSchedulingIgnoredDuringExecution:
                            description: The scheduler will prefer to schedule pods
                              to nodes that satisfy the affinity expressions specified
                              by this field, but it may choose a node that violates
                              one or more of the expressions. The node that is most
                              preferred is the one with the greatest sum of weights,
                              i.e. for each node that meets all of the scheduling
                              requirements (resource request, requiredDuringScheduling
                              affinity expressions, etc.), compute a sum by iterating
                              through the elements of this field and adding "weight"
                              to the sum if the node has pods which matches the corresponding
                              podAffinityTerm; the node(s) with the highest sum are
                              the most preferred.
                            items:
                              description: The weights of all of the matched WeightedPodAffinityTerm
                                fields are added per-node to find the most preferred
                                node(s)
                              properties:
                                podAffinityTerm:
                                  description: Required. A pod affinity term, associated
                                    with the corresponding weight.
                                  properties:
                                    labelSelector:
                                      description: A label query over a set of resources,
                                        in this case pods.
                                      properties:
                                        matchExpressions:
                                          description: matchExpressions is a list
                                            of label selector requirements. The requirements
                                            are ANDed.
                                          items:
                                            description: A label selector requirement
                                              is a selector that contains values,
                                              a key, and an operator that relates
                                              the key and values.
                                            properties:
                                              key:
                                                description: key is the label key
                                                  that the selector applies to.
                                                type: string
                                              operator:
                                                description: operator represents a
                                                  key's relationship to a set of values.
                                                  Valid operators are In, NotIn, Exists
                                                  and DoesNotExist.
                                                type: string
                                              values:
                                                description: values is an array of
                                                  string values. If the operator is
                                                  In or NotIn, the values array must
                                                  be non-empty. If the operator is
                                                  Exists or DoesNotExist, the values
                                                  array must be empty. This array
                                                  is replaced during a strategic merge
                                                  patch.
                                                items:
                                                  type: string
                                                type: array
                                            required:
                                            - key
                                            - operator
                                            type: object
                                          type: array
                                        matchLabels:
                                          additionalProperties:
                                            type: string
                                          description: matchLabels is a map of {key,value}
                                            pairs. A single {key,value} in the matchLabels
                                            map is equivalent to an element of matchExpressions,
                                            whose key field is "key", the operator
                                            is "In", and the values array contains
                                            only "value". The requirements are ANDed.
                                          type: object
                                      type: object
                                    namespaces:
                                      description: namespaces specifies which namespaces
                                        the labelSelector applies to (matches against);
                                        null or empty list means "this pod's namespace"
                                      items:
                                        type: string
                                      type: array
                                    topologyKey:
                                      description: This pod should be co-located (affinity)
                                        or not co-located (anti-affinity) with the
                                        pods matching the labelSelector in the specified
                                        namespaces, where co-located is defined as
                                        running on a node whose value of the label
                                        with key topologyKey matches that of any node
                                        on which any of the selected pods is running.
                                        Empty topologyKey is not allowed.
                                      type: string
                                  required:
                                  - topologyKey
                                  type: object
                                weight:
                                  description: weight associated with matching the
                                    corresponding podAffinityTerm, in the range 1-100.
                                  format: int32
                                  type: integer
                              required:
                              - podAffinityTerm
                              - weight
                              type: object
                            type: array
                          requiredDuringSchedulingIgnoredDuringExecution:
                            description: If the affinity requirements specified by
                              this field are not met at scheduling time, the pod will
                              not be scheduled onto the node. If the affinity requirements
                              specified by this field cease to be met at some point
                              during pod execution (e.g. due to a pod label update),
                              the system may or may not try to eventually evict the
                              pod from its node. When there are multiple elements,
                              the lists of nodes corresponding to each podAffinityTerm
                              are intersected, i.e. all terms must be satisfied.
                            items:
                              description: Defines a set of pods (namely those matching
                                the labelSelector relative to the given namespace(s))
                                that this pod should be co-located (affinity) or not
                                co-located (anti-affinity) with, where co-located
                                is defined as running on a node whose value of the
                                label with key <topologyKey> matches that of any node
                                on which a pod of the set of pods is running
                              properties:
                                labelSelector:
                                  description: A label query over a set of resources,
                                    in this case pods.
                                  properties:
                                    matchExpressions:
                                      description: matchExpressions is a list of label
                                        selector requirements. The requirements are
                                        ANDed.
                                      items:
                                        description: A label selector requirement
                                          is a selector that contains values, a key,
                                          and an operator that relates the key and
                                          values.
                                        properties:
                                          key:
                                            description: key is the label key that
                                              the selector applies to.
                                            type: string
                                          operator:
                                            description: operator represents a key's
                                              relationship to a set of values. Valid
                                              operators are In, NotIn, Exists and
                                              DoesNotExist.
                                            type: string
                                          values:
                                            description: values is an array of string
                                              values. If the operator is In or NotIn,
                                              the values array must be non-empty.
                                              If the operator is Exists or DoesNotExist,
                                              the values array must be empty. This
                                              array is replaced during a strategic
                                              merge patch.
                                            items:
                                              type: string
                                            type: array
                                        required:
                                        - key
                                        - operator
                                        type: object
                                      type: array
                                    matchLabels:
                                      additionalProperties:
                                        type: string
                                      description: matchLabels is a map of {key,value}
                                        pairs. A single {key,value} in the matchLabels
                                        map is equivalent to an element of matchExpressions,
                                        whose key field is "key", the operator is
                                        "In", and the values array contains only "value".
                                        The requirements are ANDed.
                                      type: object
                                  type: object
                                namespaces:
                                  description: namespaces specifies which namespaces
                                    the labelSelector applies to (matches against);
                                    null or empty list means "this pod's namespace"
                                  items:
                                    type: string
                                  type: array
                                topologyKey:
                                  description: This pod should be co-located (affinity)
                                    or not co-located (anti-affinity) with the pods
                                    matching the labelSelector in the specified namespaces,
                                    where co-located is defined as running on a node
                                    whose value of the label with key topologyKey
                                    matches that of any node on which any of the selected
                                    pods is running. Empty topologyKey is not allowed.
                                  type: string
                              required:
                              - topologyKey
                              type: object
                            type: array
                        type: object
                      podAntiAffinity:
                        description: Describes pod anti-affinity scheduling rules
                          (e.g. avoid putting this pod in the same node, zone, etc.
                          as some other pod(s)).
                        properties:
                          preferredDuringSchedulingIgnoredDuringExecution:
                            description: The scheduler will prefer to schedule pods
                              to nodes that satisfy the anti-affinity expressions
                              specified by this field, but it may choose a node that
                              violates one or more of the expressions. The node that
                              is most preferred is the one with the greatest sum of
                              weights, i.e. for each node that meets all of the scheduling
                              requirements (resource request, requiredDuringScheduling
                              anti-affinity expressions, etc.), compute a sum by iterating
                              through the elements of this field and adding "weight"
                              to the sum if the node has pods which matches the corresponding
                              podAffinityTerm; the node(s) with the highest sum are
                              the most preferred.
                            items:
                              description: The weights of all of the matched WeightedPodAffinityTerm
                                fields are added per-node to find the most preferred
                                node(s)
                              properties:
                                podAffinityTerm:
                                  description: Required. A pod affinity term, associated
                                    with the corresponding weight.
                                  properties:
                                    labelSelector:
                                      description: A label query over a set of resources,
                                        in this case pods.
                                      properties:
                                        matchExpressions:
                                          description: matchExpressions is a list
                                            of label selector requirements. The requirements
                                            are ANDed.
                                          items:
                                            description: A label selector requirement
                                              is a selector that contains values,
                                              a key, and an operator that relates
                                              the key and values.
                                            properties:
                                              key:
                                                description: key is the label key
                                                  that the selector applies to.
                                                type: string
                                              operator:
                                                description: operator represents a
                                                  key's relationship to a set of values.
                                                  Valid operators are In, NotIn, Exists
                                                  and DoesNotExist.
                                                type: string
                                              values:
                                                description: values is an array of
                                                  string values. If the operator is
                                                  In or NotIn, the values array must
                                                  be non-empty. If the operator is
                                                  Exists or DoesNotExist, the values
                                                  array must be empty. This array
                                                  is replaced during a strategic merge
                                                  patch.
                                                items:
                                                  type: string
                                                type: array
                                            required:
                                            - key
                                            - operator
                                            type: object
                                          type: array
                                        matchLabels:
                                          additionalProperties:
                                            type: string
                                          description: matchLabels is a map of {key,value}
                                            pairs. A single {key,value} in the matchLabels
                                            map is equivalent to an element of matchExpressions,
                                            whose key field is "key", the operator
                                            is "In", and the values array contains
                                            only "value". The requirements are ANDed.
                                          type: object
                                      type: object
                                    namespaces:
                                      description: namespaces specifies which namespaces
                                        the labelSelector applies to (matches against);
                                        null or empty list means "this pod's namespace"
                                      items:
                                        type: string
                                      type: array
                                    topologyKey:
                                      description: This pod should be co-located (affinity)
                                        or not co-located (anti-affinity) with the
                                        pods matching the labelSelector in the specified
                                        namespaces, where co-located is defined as
                                        running on a node whose value of the label
                                        with key topologyKey matches that of any node
                                        on which any of the selected pods is running.
                                        Empty topologyKey is not allowed.
                                      type: string
                                  required:
                                  - topologyKey
                                  type: object
                                weight:
                                  description: weight associated with matching the
                                    corresponding podAffinityTerm, in the range 1-100.
                                  format: int32
                                  type: integer
                              required:
                              - podAffinityTerm
                              - weight
                              type: object
                            type: array
                          requiredDuringSchedulingIgnoredDuringExecution:
                            description: If the anti-affinity requirements specified
                              by this field are not met at scheduling time, the pod
                              will not be scheduled onto the node. If the anti-affinity
                              requirements specified by this field cease to be met
                              at some point during pod execution (e.g. due to a pod
                              label update), the system may or may not try to eventually
                              evict the pod from its node. When there are multiple
                              elements, the lists of nodes corresponding to each podAffinityTerm
                              are intersected, i.e. all terms must be satisfied.
                            items:
                              description: Defines a set of pods (namely those matching
                                the labelSelector relative to the given namespace(s))
                                that this pod should be co-located (affinity) or not
                                co-located (anti-affinity) with, where co-located
                                is defined as running on a node whose value of the
                                label with key <topologyKey> matches that of any node
                                on which a pod of the set of pods is running
                              properties:
                                labelSelector:
                                  description: A label query over a set of resources,
                                    in this case pods.
                                  properties:
                                    matchExpressions:
                                      description: matchExpressions is a list of label
                                        selector requirements. The requirements are
                                        ANDed.
                                      items:
                                        description: A label selector requirement
                                          is a selector that contains values, a key,
                                          and an operator that relates the key and
                                          values.
                                        properties:
                                          key:
                                            description: key is the label key that
                                              the selector applies to.
                                            type: string
                                          operator:
                                            description: operator represents a key's
                                              relationship to a set of values. Valid
                                              operators are In, NotIn, Exists and
                                              DoesNotExist.
                                            type: string
                                          values:
                                            description: values is an array of string
                                              values. If the operator is In or NotIn,
                                              the values array must be non-empty.
                                              If the operator is Exists or DoesNotExist,
                                              the values array must be empty. This
                                              array is replaced during a strategic
                                              merge patch.
                                            items:
                                              type: string
                                            type: array
                                        required:
                                        - key
                                        - operator
                                        type: object
                                      type: array
                                    matchLabels:
                                      additionalProperties:
                                        type: string
                                      description: matchLabels is a map of {key,value}
                                        pairs. A single {key,value} in the matchLabels
                                        map is equivalent to an element of matchExpressions,
                                        whose key field is "key", the operator is
                                        "In", and the values array contains only "value".
                                        The requirements are ANDed.
                                      type: object
                                  type: object
                                namespaces:
                                  description: namespaces specifies which namespaces
                                    the labelSelector applies to (matches against);
                                    null or empty list means "this pod's namespace"
                                  items:
                                    type: string
                                  type: array
                                topologyKey:
                                  description: This pod should be co-located (affinity)
                                    or not co-located (anti-affinity) with the pods
                                    matching the labelSelector in the specified namespaces,
                                    where co-located is defined as running on a node
                                    whose value of the label with key topologyKey
                                    matches that of any node on which any of the selected
                                    pods is running. Empty topologyKey is not allowed.
                                  type: string
                              required:
                              - topologyKey
                              type: object
                            type: array
                        type: object
                    type: object
                  nodeSelector:
                    additionalProperties:
                      type: string
                    description: NodeSelector
                    type: object
                  tolerations:
                    description: Tolerations
                    items:
                      description: The pod this Toleration is attached to tolerates
                        any taint that matches the triple <key,value,effect> using
                        the matching operator <operator>.
                      properties:
                        effect:
                          description: Effect indicates the taint effect to match.
                            Empty means match all taint effects. When specified, allowed
                            values are NoSchedule, PreferNoSchedule and NoExecute.
                          type: string
                        key:
                          description: Key is the taint key that the toleration applies
                            to. Empty means match all taint keys. If the key is empty,
                            operator must be Exists; this combination means to match
                            all values and all keys.
                          type: string
                        operator:
                          description: Operator represents a key's relationship to
                            the value. Valid operators are Exists and Equal. Defaults
                            to Equal. Exists is equivalent to wildcard for value,
                            so that a pod can tolerate all taints of a particular
                            category.
                          type: string
                        tolerationSeconds:
                          description: TolerationSeconds represents the period of
                            time the toleration (which must be of effect NoExecute,
                            otherwise this field is ignored) tolerates the taint.
                            By default, it is not set, which means tolerate the taint
                            forever (do not evict). Zero and negative values will
                            be treated as 0 (evict immediately) by the system.
                          format: int64
                          type: integer
                        value:
                          description: Value is the taint value the toleration matches
                            to. If the operator is Exists, the value should be empty,
                            otherwise just a regular string.
                          type: string
                      type: object
                    type: array
                  topologySpreadConstraints:
                    description: TopologySpreadConstraints
                    items:
                      description: TopologySpreadConstraint specifies how to spread
                        matching pods among the given topology.
                      properties:
                        labelSelector:
                          description: LabelSelector is used to find matching pods.
                            Pods that match this label selector are counted to determine
                            the number of pods in their corresponding topology domain.
                          properties:
                            matchExpressions:
                              description: matchExpressions is a list of label selector
                                requirements. The requirements are ANDed.
                              items:
                                description: A label selector requirement is a selector
                                  that contains values, a key, and an operator that
                                  relates the key and values.
                                properties:
                                  key:
                                    description: key is the label key that the selector
                                      applies to.
                                    type: string
                                  operator:
                                    description: operator represents a key's relationship
                                      to a set of values. Valid operators are In,
                                      NotIn, Exists and DoesNotExist.
                                    type: string
                                  values:
                                    description: values is an array of string values.
                                      If the operator is In or NotIn, the values array
                                      must be non-empty. If the operator is Exists
                                      or DoesNotExist, the values array must be empty.
                                      This array is replaced during a strategic merge
                                      patch.
                                    items:
                                      type: string
                                    type: array
                                required:
                                - key
                                - operator
                                type: object
                              type: array
                            matchLabels:
                              additionalProperties:
                                type: string
                              description: matchLabels is a map of {key,value} pairs.
                                A single {key,value} in the matchLabels map is equivalent
                                to an element of matchExpressions, whose key field
                                is "key", the operator is "In", and the values array
                                contains only "value". The requirements are ANDed.
                              type: object
                          type: object
                        maxSkew:
                          description: 'MaxSkew describes the degree to which pods
                            may be unevenly distributed. When `whenUnsatisfiable=DoNotSchedule`,
                            it is the maximum permitted difference between the number
                            of matching pods in the target topology and the global
                            minimum. For example, in a 3-zone cluster, MaxSkew is
                            set to 1, and pods with the same labelSelector spread
                            as 1/1/0: | zone1 | zone2 | zone3 | |   P   |   P   |       |
                            - if MaxSkew is 1, incoming pod can only be scheduled
                            to zone3 to become 1/1/1; scheduling it onto zone1(zone2)
                            would make the ActualSkew(2-0) on zone1(zone2) violate
                            MaxSkew(1). - if MaxSkew is 2, incoming pod can be scheduled
                            onto any zone. When `whenUnsatisfiable=ScheduleAnyway`,
                            it is used to give higher precedence to topologies that
                            satisfy it. It''s a required field. Default value is 1
                            and 0 is not allowed.'
                          format: int32
                          type: integer
                        topologyKey:
                          description: TopologyKey is the key of node labels. Nodes
                            that have a label with this key and identical values are
                            considered to be in the same topology. We consider each
                            <key, value> as a "bucket", and try to put balanced number
                            of pods into each bucket. It's a required field.
                          type: string
                        whenUnsatisfiable:
                          description: 'WhenUnsatisfiable indicates how to deal with
                            a pod if it doesn''t satisfy the spread constraint. -
                            DoNotSchedule (default) tells the scheduler not to schedule
                            it. - ScheduleAnyway tells the scheduler to schedule the
                            pod in any location,   but giving higher precedence to
                            topologies that would help reduce the   skew. A constraint
                            is considered "Unsatisfiable" for an incoming pod if and
                            only if every possible node assigment for that pod would
                            violate "MaxSkew" on some topology. For example, in a
                            3-zone cluster, MaxSkew is set to 1, and pods with the
                            same labelSelector spread as 3/1/1: | zone1 | zone2 |
                            zone3 | | P P P |   P   |   P   | If WhenUnsatisfiable
                            is set to DoNotSchedule, incoming pod can only be scheduled
                            to zone2(zone3) to become 3/2/1(3/1/2) as ActualSkew(2-1)
                            on zone2(zone3) satisfies MaxSkew(1). In other words,
                            the cluster can still be imbalanced, but scheduler won''t
                            make it *more* imbalanced. It''s a required field.'
                          type: string
                      required:
                      - maxSkew
                      - topologyKey
                      - whenUnsatisfiable
                      type: object
                    type: array
                type: object
              userCodeDeployment:
                description: User Codes to Download into CLASSPATH
                properties:
                  bucketConfig:
                    description: Jar files in the bucket will be put under CLASSPATH.
                    properties:
                      bucketURI:
                        description: Full path to blob storage bucket.
                        minLength: 6
                        type: string
                      secret:
                        description: Name of the secret with credentials for cloud
                          providers.
                        minLength: 1
                        type: string
                    required:
                    - bucketURI
                    - secret
                    type: object
                  clientEnabled:
                    description: When true, allows user code deployment from clients.
                    type: boolean
                  configMaps:
                    description: Files in the ConfigMaps will be put under CLASSPATH.
                    items:
                      type: string
                    type: array
                  triggerSequence:
                    description: A string for triggering a rolling restart for re-downloading
                      the user code.
                    type: string
                type: object
              version:
                default: 5.2.1
                description: Version of Hazelcast Platform.
                type: string
            type: object
          status:
            description: HazelcastStatus defines the observed state of Hazelcast
            properties:
              externalAddresses:
                description: External addresses of the Hazelcast cluster members
                type: string
              hazelcastClusterStatus:
                description: Status of the Hazelcast cluster
                properties:
                  readyMembers:
                    description: ReadyMembers represents the number of members that
                      are connected to cluster from the desired number of members
                      in the format <ready>/<desired>
                    type: string
                required:
                - readyMembers
                type: object
              members:
                description: Status of Hazelcast members
                items:
                  description: HazelcastMemberStatus defines the observed state of
                    the individual Hazelcast member.
                  properties:
                    connected:
                      description: Ready is the flag that is set to true when the
                        member is successfully started, connected to cluster and ready
                        to accept connections.
                      type: boolean
                    ip:
                      description: Ip is the IP address of the member within the cluster.
                      type: string
                    lite:
                      description: Lite is the flag that is true when the member is
                        lite-member.
                      type: boolean
                    master:
                      description: Master flag is set to true if the member is master.
                      type: boolean
                    message:
                      description: Message contains the optional message with the
                        details of the cluster state.
                      type: string
                    ownedPartitions:
                      description: OwnedPartitions represents the partitions count
                        on the member.
                      format: int32
                      type: integer
                    podName:
                      description: PodName is the name of the Hazelcast member pod.
                      type: string
                    reason:
                      description: Reason contains the optional reason of member crash
                        or restart.
                      type: string
                    restartCount:
                      description: RestartCount is the number of times the member
                        has been restarted.
                      format: int32
                      type: integer
                    state:
                      description: State represents the observed state of the member.
                      type: string
                    uid:
                      description: Uid is the unique member identifier within the
                        cluster.
                      type: string
                    version:
                      description: Version represents the Hazelcast version of the
                        member.
                      type: string
                  required:
                  - connected
                  - restartCount
                  type: object
                type: array
              message:
                description: Message about the Hazelcast cluster state
                type: string
              phase:
                description: Phase of the Hazelcast cluster
                enum:
                - Running
                - Failed
                - Pending
                - Terminating
                type: string
              restore:
                description: Status of restore process of the Hazelcast cluster
                properties:
                  remainingDataLoadTime:
                    description: RemainingDataLoadTime show the time in seconds remained
                      for the restore data load step.
                    format: int64
                    type: integer
                  remainingValidationTime:
                    description: RemainingValidationTime show the time in seconds
                      remained for the restore validation step.
                    format: int64
                    type: integer
                  state:
                    description: State shows the current phase of the restore process
                      of the cluster.
                    type: string
                required:
                - remainingDataLoadTime
                - remainingValidationTime
                - state
                type: object
            type: object
        type: object
    served: true
    storage: true
    subresources:
      status: {}
status:
  acceptedNames:
    kind: ""
    plural: ""
  conditions: []
  storedVersions: []
---
apiVersion: apiextensions.k8s.io/v1
kind: CustomResourceDefinition
metadata:
  annotations:
    controller-gen.kubebuilder.io/version: v0.4.1
  creationTimestamp: null
  name: hotbackups.hazelcast.com
spec:
  group: hazelcast.com
  names:
    kind: HotBackup
    listKind: HotBackupList
    plural: hotbackups
    shortNames:
    - hb
    singular: hotbackup
  scope: Namespaced
  versions:
  - additionalPrinterColumns:
    - description: Current state of the HotBackup process
      jsonPath: .status.state
      name: Status
      type: string
    - description: Message for the current HotBackup Config
      jsonPath: .status.message
      name: Message
      priority: 1
      type: string
    name: v1alpha1
    schema:
      openAPIV3Schema:
        description: HotBackup is the Schema for the hot backup API
        properties:
          apiVersion:
            description: 'APIVersion defines the versioned schema of this representation
              of an object. Servers should convert recognized schemas to the latest
              internal value, and may reject unrecognized values. More info: https://git.k8s.io/community/contributors/devel/sig-architecture/api-conventions.md#resources'
            type: string
          kind:
            description: 'Kind is a string value representing the REST resource this
              object represents. Servers may infer this from the endpoint the client
              submits requests to. Cannot be updated. In CamelCase. More info: https://git.k8s.io/community/contributors/devel/sig-architecture/api-conventions.md#types-kinds'
            type: string
          metadata:
            type: object
          spec:
            description: HotBackupSpec defines the Spec of HotBackup
            properties:
              bucketURI:
                description: URL of the bucket to download HotBackup folders.
                type: string
              hazelcastResourceName:
                description: HazelcastResourceName defines the name of the Hazelcast
                  resource
                type: string
              secret:
                description: Name of the secret with credentials for cloud providers.
                type: string
            required:
            - hazelcastResourceName
            type: object
          status:
            description: HotBackupStatus defines the observed state of HotBackup
            properties:
              backupUUIDs:
                items:
                  type: string
                type: array
              message:
                type: string
              state:
                type: string
            required:
            - message
            - state
            type: object
        required:
        - spec
        type: object
    served: true
    storage: true
    subresources:
      status: {}
status:
  acceptedNames:
    kind: ""
    plural: ""
  conditions: []
  storedVersions: []
---
apiVersion: apiextensions.k8s.io/v1
kind: CustomResourceDefinition
metadata:
  annotations:
    controller-gen.kubebuilder.io/version: v0.4.1
  creationTimestamp: null
  name: managementcenters.hazelcast.com
spec:
  group: hazelcast.com
  names:
    kind: ManagementCenter
    listKind: ManagementCenterList
    plural: managementcenters
    shortNames:
    - mc
    singular: managementcenter
  scope: Namespaced
  versions:
  - additionalPrinterColumns:
    - description: Current state of the Management Center deployment
      jsonPath: .status.phase
      name: Status
      type: string
    - description: External addresses of the Management Center deployment
      jsonPath: .status.externalAddresses
      name: External-Addresses
      type: string
    - description: Message for the current ManagementCenter Config
      jsonPath: .status.message
      name: Message
      priority: 1
      type: string
    name: v1alpha1
    schema:
      openAPIV3Schema:
        description: ManagementCenter is the Schema for the managementcenters API
        properties:
          apiVersion:
            description: 'APIVersion defines the versioned schema of this representation
              of an object. Servers should convert recognized schemas to the latest
              internal value, and may reject unrecognized values. More info: https://git.k8s.io/community/contributors/devel/sig-architecture/api-conventions.md#resources'
            type: string
          kind:
            description: 'Kind is a string value representing the REST resource this
              object represents. Servers may infer this from the endpoint the client
              submits requests to. Cannot be updated. In CamelCase. More info: https://git.k8s.io/community/contributors/devel/sig-architecture/api-conventions.md#types-kinds'
            type: string
          metadata:
            type: object
          spec:
            default:
              repository: docker.io/hazelcast/management-center
            description: ManagementCenterSpec defines the desired state of ManagementCenter.
            properties:
              externalConnectivity:
                default:
                  type: LoadBalancer
                description: Configuration to expose Management Center to outside.
                properties:
                  type:
                    default: LoadBalancer
                    description: 'How Management Center is exposed. Valid values are:
                      - "ClusterIP" - "NodePort" - "LoadBalancer" (default)'
                    enum:
                    - ClusterIP
                    - NodePort
                    - LoadBalancer
                    type: string
                type: object
              hazelcastClusters:
                description: Connection configuration for the Hazelcast clusters that
                  Management Center will monitor.
                items:
                  properties:
                    address:
                      description: IP address or DNS name of the Hazelcast cluster.
                        If the cluster is exposed with a service name in a different
                        namespace, use the following syntax "<service-name>.<service-namespace>".
                      type: string
                    name:
                      default: dev
                      description: Name of the Hazelcast cluster that Management Center
                        will connect to, default is dev.
                      type: string
                  required:
                  - address
                  type: object
                type: array
              imagePullPolicy:
                default: IfNotPresent
                description: Pull policy for the Management Center image
                type: string
              imagePullSecrets:
                description: Image pull secrets for the Management Center image
                items:
                  description: LocalObjectReference contains enough information to
                    let you locate the referenced object inside the same namespace.
                  properties:
                    name:
                      description: 'Name of the referent. More info: https://kubernetes.io/docs/concepts/overview/working-with-objects/names/#names
                        TODO: Add other useful fields. apiVersion, kind, uid?'
                      type: string
                  type: object
                type: array
              licenseKeySecret:
                description: Name of the secret with Hazelcast Enterprise License
                  Key.
                type: string
              persistence:
                default:
                  enabled: true
                  size: 10Gi
                description: Configuration for Management Center persistence.
                properties:
                  enabled:
                    default: true
                    description: When true, MC will use a PersistentVolumeClaim to
                      store data.
                    type: boolean
                  existingVolumeClaimName:
                    description: Name of the PersistentVolumeClaim MC will use for
                      persistence. If not empty, MC will use the existing claim instead
                      of creating a new one.
                    type: string
                  size:
                    anyOf:
                    - type: integer
                    - type: string
                    default: 10Gi
                    description: Size of the created PersistentVolumeClaim.
                    pattern: ^(\+|-)?(([0-9]+(\.[0-9]*)?)|(\.[0-9]+))(([KMGTPE]i)|[numkMGTPE]|([eE](\+|-)?(([0-9]+(\.[0-9]*)?)|(\.[0-9]+))))?$
                    x-kubernetes-int-or-string: true
                  storageClass:
                    description: StorageClass from which PersistentVolumeClaim will
                      be created.
                    type: string
                type: object
              repository:
                default: docker.io/hazelcast/management-center
                description: Repository to pull the Management Center image from.
                type: string
              resources:
                description: Compute Resources required by the MC container.
                properties:
                  limits:
                    additionalProperties:
                      anyOf:
                      - type: integer
                      - type: string
                      pattern: ^(\+|-)?(([0-9]+(\.[0-9]*)?)|(\.[0-9]+))(([KMGTPE]i)|[numkMGTPE]|([eE](\+|-)?(([0-9]+(\.[0-9]*)?)|(\.[0-9]+))))?$
                      x-kubernetes-int-or-string: true
                    description: 'Limits describes the maximum amount of compute resources
                      allowed. More info: https://kubernetes.io/docs/concepts/configuration/manage-compute-resources-container/'
                    type: object
                  requests:
                    additionalProperties:
                      anyOf:
                      - type: integer
                      - type: string
                      pattern: ^(\+|-)?(([0-9]+(\.[0-9]*)?)|(\.[0-9]+))(([KMGTPE]i)|[numkMGTPE]|([eE](\+|-)?(([0-9]+(\.[0-9]*)?)|(\.[0-9]+))))?$
                      x-kubernetes-int-or-string: true
                    description: 'Requests describes the minimum amount of compute
                      resources required. If Requests is omitted for a container,
                      it defaults to Limits if that is explicitly specified, otherwise
                      to an implementation-defined value. More info: https://kubernetes.io/docs/concepts/configuration/manage-compute-resources-container/'
                    type: object
                type: object
              scheduling:
                description: Scheduling details
                properties:
                  affinity:
                    description: Affinity
                    properties:
                      nodeAffinity:
                        description: Describes node affinity scheduling rules for
                          the pod.
                        properties:
                          preferredDuringSchedulingIgnoredDuringExecution:
                            description: The scheduler will prefer to schedule pods
                              to nodes that satisfy the affinity expressions specified
                              by this field, but it may choose a node that violates
                              one or more of the expressions. The node that is most
                              preferred is the one with the greatest sum of weights,
                              i.e. for each node that meets all of the scheduling
                              requirements (resource request, requiredDuringScheduling
                              affinity expressions, etc.), compute a sum by iterating
                              through the elements of this field and adding "weight"
                              to the sum if the node matches the corresponding matchExpressions;
                              the node(s) with the highest sum are the most preferred.
                            items:
                              description: An empty preferred scheduling term matches
                                all objects with implicit weight 0 (i.e. it's a no-op).
                                A null preferred scheduling term matches no objects
                                (i.e. is also a no-op).
                              properties:
                                preference:
                                  description: A node selector term, associated with
                                    the corresponding weight.
                                  properties:
                                    matchExpressions:
                                      description: A list of node selector requirements
                                        by node's labels.
                                      items:
                                        description: A node selector requirement is
                                          a selector that contains values, a key,
                                          and an operator that relates the key and
                                          values.
                                        properties:
                                          key:
                                            description: The label key that the selector
                                              applies to.
                                            type: string
                                          operator:
                                            description: Represents a key's relationship
                                              to a set of values. Valid operators
                                              are In, NotIn, Exists, DoesNotExist.
                                              Gt, and Lt.
                                            type: string
                                          values:
                                            description: An array of string values.
                                              If the operator is In or NotIn, the
                                              values array must be non-empty. If the
                                              operator is Exists or DoesNotExist,
                                              the values array must be empty. If the
                                              operator is Gt or Lt, the values array
                                              must have a single element, which will
                                              be interpreted as an integer. This array
                                              is replaced during a strategic merge
                                              patch.
                                            items:
                                              type: string
                                            type: array
                                        required:
                                        - key
                                        - operator
                                        type: object
                                      type: array
                                    matchFields:
                                      description: A list of node selector requirements
                                        by node's fields.
                                      items:
                                        description: A node selector requirement is
                                          a selector that contains values, a key,
                                          and an operator that relates the key and
                                          values.
                                        properties:
                                          key:
                                            description: The label key that the selector
                                              applies to.
                                            type: string
                                          operator:
                                            description: Represents a key's relationship
                                              to a set of values. Valid operators
                                              are In, NotIn, Exists, DoesNotExist.
                                              Gt, and Lt.
                                            type: string
                                          values:
                                            description: An array of string values.
                                              If the operator is In or NotIn, the
                                              values array must be non-empty. If the
                                              operator is Exists or DoesNotExist,
                                              the values array must be empty. If the
                                              operator is Gt or Lt, the values array
                                              must have a single element, which will
                                              be interpreted as an integer. This array
                                              is replaced during a strategic merge
                                              patch.
                                            items:
                                              type: string
                                            type: array
                                        required:
                                        - key
                                        - operator
                                        type: object
                                      type: array
                                  type: object
                                weight:
                                  description: Weight associated with matching the
                                    corresponding nodeSelectorTerm, in the range 1-100.
                                  format: int32
                                  type: integer
                              required:
                              - preference
                              - weight
                              type: object
                            type: array
                          requiredDuringSchedulingIgnoredDuringExecution:
                            description: If the affinity requirements specified by
                              this field are not met at scheduling time, the pod will
                              not be scheduled onto the node. If the affinity requirements
                              specified by this field cease to be met at some point
                              during pod execution (e.g. due to an update), the system
                              may or may not try to eventually evict the pod from
                              its node.
                            properties:
                              nodeSelectorTerms:
                                description: Required. A list of node selector terms.
                                  The terms are ORed.
                                items:
                                  description: A null or empty node selector term
                                    matches no objects. The requirements of them are
                                    ANDed. The TopologySelectorTerm type implements
                                    a subset of the NodeSelectorTerm.
                                  properties:
                                    matchExpressions:
                                      description: A list of node selector requirements
                                        by node's labels.
                                      items:
                                        description: A node selector requirement is
                                          a selector that contains values, a key,
                                          and an operator that relates the key and
                                          values.
                                        properties:
                                          key:
                                            description: The label key that the selector
                                              applies to.
                                            type: string
                                          operator:
                                            description: Represents a key's relationship
                                              to a set of values. Valid operators
                                              are In, NotIn, Exists, DoesNotExist.
                                              Gt, and Lt.
                                            type: string
                                          values:
                                            description: An array of string values.
                                              If the operator is In or NotIn, the
                                              values array must be non-empty. If the
                                              operator is Exists or DoesNotExist,
                                              the values array must be empty. If the
                                              operator is Gt or Lt, the values array
                                              must have a single element, which will
                                              be interpreted as an integer. This array
                                              is replaced during a strategic merge
                                              patch.
                                            items:
                                              type: string
                                            type: array
                                        required:
                                        - key
                                        - operator
                                        type: object
                                      type: array
                                    matchFields:
                                      description: A list of node selector requirements
                                        by node's fields.
                                      items:
                                        description: A node selector requirement is
                                          a selector that contains values, a key,
                                          and an operator that relates the key and
                                          values.
                                        properties:
                                          key:
                                            description: The label key that the selector
                                              applies to.
                                            type: string
                                          operator:
                                            description: Represents a key's relationship
                                              to a set of values. Valid operators
                                              are In, NotIn, Exists, DoesNotExist.
                                              Gt, and Lt.
                                            type: string
                                          values:
                                            description: An array of string values.
                                              If the operator is In or NotIn, the
                                              values array must be non-empty. If the
                                              operator is Exists or DoesNotExist,
                                              the values array must be empty. If the
                                              operator is Gt or Lt, the values array
                                              must have a single element, which will
                                              be interpreted as an integer. This array
                                              is replaced during a strategic merge
                                              patch.
                                            items:
                                              type: string
                                            type: array
                                        required:
                                        - key
                                        - operator
                                        type: object
                                      type: array
                                  type: object
                                type: array
                            required:
                            - nodeSelectorTerms
                            type: object
                        type: object
                      podAffinity:
                        description: Describes pod affinity scheduling rules (e.g.
                          co-locate this pod in the same node, zone, etc. as some
                          other pod(s)).
                        properties:
                          preferredDuringSchedulingIgnoredDuringExecution:
                            description: The scheduler will prefer to schedule pods
                              to nodes that satisfy the affinity expressions specified
                              by this field, but it may choose a node that violates
                              one or more of the expressions. The node that is most
                              preferred is the one with the greatest sum of weights,
                              i.e. for each node that meets all of the scheduling
                              requirements (resource request, requiredDuringScheduling
                              affinity expressions, etc.), compute a sum by iterating
                              through the elements of this field and adding "weight"
                              to the sum if the node has pods which matches the corresponding
                              podAffinityTerm; the node(s) with the highest sum are
                              the most preferred.
                            items:
                              description: The weights of all of the matched WeightedPodAffinityTerm
                                fields are added per-node to find the most preferred
                                node(s)
                              properties:
                                podAffinityTerm:
                                  description: Required. A pod affinity term, associated
                                    with the corresponding weight.
                                  properties:
                                    labelSelector:
                                      description: A label query over a set of resources,
                                        in this case pods.
                                      properties:
                                        matchExpressions:
                                          description: matchExpressions is a list
                                            of label selector requirements. The requirements
                                            are ANDed.
                                          items:
                                            description: A label selector requirement
                                              is a selector that contains values,
                                              a key, and an operator that relates
                                              the key and values.
                                            properties:
                                              key:
                                                description: key is the label key
                                                  that the selector applies to.
                                                type: string
                                              operator:
                                                description: operator represents a
                                                  key's relationship to a set of values.
                                                  Valid operators are In, NotIn, Exists
                                                  and DoesNotExist.
                                                type: string
                                              values:
                                                description: values is an array of
                                                  string values. If the operator is
                                                  In or NotIn, the values array must
                                                  be non-empty. If the operator is
                                                  Exists or DoesNotExist, the values
                                                  array must be empty. This array
                                                  is replaced during a strategic merge
                                                  patch.
                                                items:
                                                  type: string
                                                type: array
                                            required:
                                            - key
                                            - operator
                                            type: object
                                          type: array
                                        matchLabels:
                                          additionalProperties:
                                            type: string
                                          description: matchLabels is a map of {key,value}
                                            pairs. A single {key,value} in the matchLabels
                                            map is equivalent to an element of matchExpressions,
                                            whose key field is "key", the operator
                                            is "In", and the values array contains
                                            only "value". The requirements are ANDed.
                                          type: object
                                      type: object
                                    namespaces:
                                      description: namespaces specifies which namespaces
                                        the labelSelector applies to (matches against);
                                        null or empty list means "this pod's namespace"
                                      items:
                                        type: string
                                      type: array
                                    topologyKey:
                                      description: This pod should be co-located (affinity)
                                        or not co-located (anti-affinity) with the
                                        pods matching the labelSelector in the specified
                                        namespaces, where co-located is defined as
                                        running on a node whose value of the label
                                        with key topologyKey matches that of any node
                                        on which any of the selected pods is running.
                                        Empty topologyKey is not allowed.
                                      type: string
                                  required:
                                  - topologyKey
                                  type: object
                                weight:
                                  description: weight associated with matching the
                                    corresponding podAffinityTerm, in the range 1-100.
                                  format: int32
                                  type: integer
                              required:
                              - podAffinityTerm
                              - weight
                              type: object
                            type: array
                          requiredDuringSchedulingIgnoredDuringExecution:
                            description: If the affinity requirements specified by
                              this field are not met at scheduling time, the pod will
                              not be scheduled onto the node. If the affinity requirements
                              specified by this field cease to be met at some point
                              during pod execution (e.g. due to a pod label update),
                              the system may or may not try to eventually evict the
                              pod from its node. When there are multiple elements,
                              the lists of nodes corresponding to each podAffinityTerm
                              are intersected, i.e. all terms must be satisfied.
                            items:
                              description: Defines a set of pods (namely those matching
                                the labelSelector relative to the given namespace(s))
                                that this pod should be co-located (affinity) or not
                                co-located (anti-affinity) with, where co-located
                                is defined as running on a node whose value of the
                                label with key <topologyKey> matches that of any node
                                on which a pod of the set of pods is running
                              properties:
                                labelSelector:
                                  description: A label query over a set of resources,
                                    in this case pods.
                                  properties:
                                    matchExpressions:
                                      description: matchExpressions is a list of label
                                        selector requirements. The requirements are
                                        ANDed.
                                      items:
                                        description: A label selector requirement
                                          is a selector that contains values, a key,
                                          and an operator that relates the key and
                                          values.
                                        properties:
                                          key:
                                            description: key is the label key that
                                              the selector applies to.
                                            type: string
                                          operator:
                                            description: operator represents a key's
                                              relationship to a set of values. Valid
                                              operators are In, NotIn, Exists and
                                              DoesNotExist.
                                            type: string
                                          values:
                                            description: values is an array of string
                                              values. If the operator is In or NotIn,
                                              the values array must be non-empty.
                                              If the operator is Exists or DoesNotExist,
                                              the values array must be empty. This
                                              array is replaced during a strategic
                                              merge patch.
                                            items:
                                              type: string
                                            type: array
                                        required:
                                        - key
                                        - operator
                                        type: object
                                      type: array
                                    matchLabels:
                                      additionalProperties:
                                        type: string
                                      description: matchLabels is a map of {key,value}
                                        pairs. A single {key,value} in the matchLabels
                                        map is equivalent to an element of matchExpressions,
                                        whose key field is "key", the operator is
                                        "In", and the values array contains only "value".
                                        The requirements are ANDed.
                                      type: object
                                  type: object
                                namespaces:
                                  description: namespaces specifies which namespaces
                                    the labelSelector applies to (matches against);
                                    null or empty list means "this pod's namespace"
                                  items:
                                    type: string
                                  type: array
                                topologyKey:
                                  description: This pod should be co-located (affinity)
                                    or not co-located (anti-affinity) with the pods
                                    matching the labelSelector in the specified namespaces,
                                    where co-located is defined as running on a node
                                    whose value of the label with key topologyKey
                                    matches that of any node on which any of the selected
                                    pods is running. Empty topologyKey is not allowed.
                                  type: string
                              required:
                              - topologyKey
                              type: object
                            type: array
                        type: object
                      podAntiAffinity:
                        description: Describes pod anti-affinity scheduling rules
                          (e.g. avoid putting this pod in the same node, zone, etc.
                          as some other pod(s)).
                        properties:
                          preferredDuringSchedulingIgnoredDuringExecution:
                            description: The scheduler will prefer to schedule pods
                              to nodes that satisfy the anti-affinity expressions
                              specified by this field, but it may choose a node that
                              violates one or more of the expressions. The node that
                              is most preferred is the one with the greatest sum of
                              weights, i.e. for each node that meets all of the scheduling
                              requirements (resource request, requiredDuringScheduling
                              anti-affinity expressions, etc.), compute a sum by iterating
                              through the elements of this field and adding "weight"
                              to the sum if the node has pods which matches the corresponding
                              podAffinityTerm; the node(s) with the highest sum are
                              the most preferred.
                            items:
                              description: The weights of all of the matched WeightedPodAffinityTerm
                                fields are added per-node to find the most preferred
                                node(s)
                              properties:
                                podAffinityTerm:
                                  description: Required. A pod affinity term, associated
                                    with the corresponding weight.
                                  properties:
                                    labelSelector:
                                      description: A label query over a set of resources,
                                        in this case pods.
                                      properties:
                                        matchExpressions:
                                          description: matchExpressions is a list
                                            of label selector requirements. The requirements
                                            are ANDed.
                                          items:
                                            description: A label selector requirement
                                              is a selector that contains values,
                                              a key, and an operator that relates
                                              the key and values.
                                            properties:
                                              key:
                                                description: key is the label key
                                                  that the selector applies to.
                                                type: string
                                              operator:
                                                description: operator represents a
                                                  key's relationship to a set of values.
                                                  Valid operators are In, NotIn, Exists
                                                  and DoesNotExist.
                                                type: string
                                              values:
                                                description: values is an array of
                                                  string values. If the operator is
                                                  In or NotIn, the values array must
                                                  be non-empty. If the operator is
                                                  Exists or DoesNotExist, the values
                                                  array must be empty. This array
                                                  is replaced during a strategic merge
                                                  patch.
                                                items:
                                                  type: string
                                                type: array
                                            required:
                                            - key
                                            - operator
                                            type: object
                                          type: array
                                        matchLabels:
                                          additionalProperties:
                                            type: string
                                          description: matchLabels is a map of {key,value}
                                            pairs. A single {key,value} in the matchLabels
                                            map is equivalent to an element of matchExpressions,
                                            whose key field is "key", the operator
                                            is "In", and the values array contains
                                            only "value". The requirements are ANDed.
                                          type: object
                                      type: object
                                    namespaces:
                                      description: namespaces specifies which namespaces
                                        the labelSelector applies to (matches against);
                                        null or empty list means "this pod's namespace"
                                      items:
                                        type: string
                                      type: array
                                    topologyKey:
                                      description: This pod should be co-located (affinity)
                                        or not co-located (anti-affinity) with the
                                        pods matching the labelSelector in the specified
                                        namespaces, where co-located is defined as
                                        running on a node whose value of the label
                                        with key topologyKey matches that of any node
                                        on which any of the selected pods is running.
                                        Empty topologyKey is not allowed.
                                      type: string
                                  required:
                                  - topologyKey
                                  type: object
                                weight:
                                  description: weight associated with matching the
                                    corresponding podAffinityTerm, in the range 1-100.
                                  format: int32
                                  type: integer
                              required:
                              - podAffinityTerm
                              - weight
                              type: object
                            type: array
                          requiredDuringSchedulingIgnoredDuringExecution:
                            description: If the anti-affinity requirements specified
                              by this field are not met at scheduling time, the pod
                              will not be scheduled onto the node. If the anti-affinity
                              requirements specified by this field cease to be met
                              at some point during pod execution (e.g. due to a pod
                              label update), the system may or may not try to eventually
                              evict the pod from its node. When there are multiple
                              elements, the lists of nodes corresponding to each podAffinityTerm
                              are intersected, i.e. all terms must be satisfied.
                            items:
                              description: Defines a set of pods (namely those matching
                                the labelSelector relative to the given namespace(s))
                                that this pod should be co-located (affinity) or not
                                co-located (anti-affinity) with, where co-located
                                is defined as running on a node whose value of the
                                label with key <topologyKey> matches that of any node
                                on which a pod of the set of pods is running
                              properties:
                                labelSelector:
                                  description: A label query over a set of resources,
                                    in this case pods.
                                  properties:
                                    matchExpressions:
                                      description: matchExpressions is a list of label
                                        selector requirements. The requirements are
                                        ANDed.
                                      items:
                                        description: A label selector requirement
                                          is a selector that contains values, a key,
                                          and an operator that relates the key and
                                          values.
                                        properties:
                                          key:
                                            description: key is the label key that
                                              the selector applies to.
                                            type: string
                                          operator:
                                            description: operator represents a key's
                                              relationship to a set of values. Valid
                                              operators are In, NotIn, Exists and
                                              DoesNotExist.
                                            type: string
                                          values:
                                            description: values is an array of string
                                              values. If the operator is In or NotIn,
                                              the values array must be non-empty.
                                              If the operator is Exists or DoesNotExist,
                                              the values array must be empty. This
                                              array is replaced during a strategic
                                              merge patch.
                                            items:
                                              type: string
                                            type: array
                                        required:
                                        - key
                                        - operator
                                        type: object
                                      type: array
                                    matchLabels:
                                      additionalProperties:
                                        type: string
                                      description: matchLabels is a map of {key,value}
                                        pairs. A single {key,value} in the matchLabels
                                        map is equivalent to an element of matchExpressions,
                                        whose key field is "key", the operator is
                                        "In", and the values array contains only "value".
                                        The requirements are ANDed.
                                      type: object
                                  type: object
                                namespaces:
                                  description: namespaces specifies which namespaces
                                    the labelSelector applies to (matches against);
                                    null or empty list means "this pod's namespace"
                                  items:
                                    type: string
                                  type: array
                                topologyKey:
                                  description: This pod should be co-located (affinity)
                                    or not co-located (anti-affinity) with the pods
                                    matching the labelSelector in the specified namespaces,
                                    where co-located is defined as running on a node
                                    whose value of the label with key topologyKey
                                    matches that of any node on which any of the selected
                                    pods is running. Empty topologyKey is not allowed.
                                  type: string
                              required:
                              - topologyKey
                              type: object
                            type: array
                        type: object
                    type: object
                  nodeSelector:
                    additionalProperties:
                      type: string
                    description: NodeSelector
                    type: object
                  tolerations:
                    description: Tolerations
                    items:
                      description: The pod this Toleration is attached to tolerates
                        any taint that matches the triple <key,value,effect> using
                        the matching operator <operator>.
                      properties:
                        effect:
                          description: Effect indicates the taint effect to match.
                            Empty means match all taint effects. When specified, allowed
                            values are NoSchedule, PreferNoSchedule and NoExecute.
                          type: string
                        key:
                          description: Key is the taint key that the toleration applies
                            to. Empty means match all taint keys. If the key is empty,
                            operator must be Exists; this combination means to match
                            all values and all keys.
                          type: string
                        operator:
                          description: Operator represents a key's relationship to
                            the value. Valid operators are Exists and Equal. Defaults
                            to Equal. Exists is equivalent to wildcard for value,
                            so that a pod can tolerate all taints of a particular
                            category.
                          type: string
                        tolerationSeconds:
                          description: TolerationSeconds represents the period of
                            time the toleration (which must be of effect NoExecute,
                            otherwise this field is ignored) tolerates the taint.
                            By default, it is not set, which means tolerate the taint
                            forever (do not evict). Zero and negative values will
                            be treated as 0 (evict immediately) by the system.
                          format: int64
                          type: integer
                        value:
                          description: Value is the taint value the toleration matches
                            to. If the operator is Exists, the value should be empty,
                            otherwise just a regular string.
                          type: string
                      type: object
                    type: array
                  topologySpreadConstraints:
                    description: TopologySpreadConstraints
                    items:
                      description: TopologySpreadConstraint specifies how to spread
                        matching pods among the given topology.
                      properties:
                        labelSelector:
                          description: LabelSelector is used to find matching pods.
                            Pods that match this label selector are counted to determine
                            the number of pods in their corresponding topology domain.
                          properties:
                            matchExpressions:
                              description: matchExpressions is a list of label selector
                                requirements. The requirements are ANDed.
                              items:
                                description: A label selector requirement is a selector
                                  that contains values, a key, and an operator that
                                  relates the key and values.
                                properties:
                                  key:
                                    description: key is the label key that the selector
                                      applies to.
                                    type: string
                                  operator:
                                    description: operator represents a key's relationship
                                      to a set of values. Valid operators are In,
                                      NotIn, Exists and DoesNotExist.
                                    type: string
                                  values:
                                    description: values is an array of string values.
                                      If the operator is In or NotIn, the values array
                                      must be non-empty. If the operator is Exists
                                      or DoesNotExist, the values array must be empty.
                                      This array is replaced during a strategic merge
                                      patch.
                                    items:
                                      type: string
                                    type: array
                                required:
                                - key
                                - operator
                                type: object
                              type: array
                            matchLabels:
                              additionalProperties:
                                type: string
                              description: matchLabels is a map of {key,value} pairs.
                                A single {key,value} in the matchLabels map is equivalent
                                to an element of matchExpressions, whose key field
                                is "key", the operator is "In", and the values array
                                contains only "value". The requirements are ANDed.
                              type: object
                          type: object
                        maxSkew:
                          description: 'MaxSkew describes the degree to which pods
                            may be unevenly distributed. When `whenUnsatisfiable=DoNotSchedule`,
                            it is the maximum permitted difference between the number
                            of matching pods in the target topology and the global
                            minimum. For example, in a 3-zone cluster, MaxSkew is
                            set to 1, and pods with the same labelSelector spread
                            as 1/1/0: | zone1 | zone2 | zone3 | |   P   |   P   |       |
                            - if MaxSkew is 1, incoming pod can only be scheduled
                            to zone3 to become 1/1/1; scheduling it onto zone1(zone2)
                            would make the ActualSkew(2-0) on zone1(zone2) violate
                            MaxSkew(1). - if MaxSkew is 2, incoming pod can be scheduled
                            onto any zone. When `whenUnsatisfiable=ScheduleAnyway`,
                            it is used to give higher precedence to topologies that
                            satisfy it. It''s a required field. Default value is 1
                            and 0 is not allowed.'
                          format: int32
                          type: integer
                        topologyKey:
                          description: TopologyKey is the key of node labels. Nodes
                            that have a label with this key and identical values are
                            considered to be in the same topology. We consider each
                            <key, value> as a "bucket", and try to put balanced number
                            of pods into each bucket. It's a required field.
                          type: string
                        whenUnsatisfiable:
                          description: 'WhenUnsatisfiable indicates how to deal with
                            a pod if it doesn''t satisfy the spread constraint. -
                            DoNotSchedule (default) tells the scheduler not to schedule
                            it. - ScheduleAnyway tells the scheduler to schedule the
                            pod in any location,   but giving higher precedence to
                            topologies that would help reduce the   skew. A constraint
                            is considered "Unsatisfiable" for an incoming pod if and
                            only if every possible node assigment for that pod would
                            violate "MaxSkew" on some topology. For example, in a
                            3-zone cluster, MaxSkew is set to 1, and pods with the
                            same labelSelector spread as 3/1/1: | zone1 | zone2 |
                            zone3 | | P P P |   P   |   P   | If WhenUnsatisfiable
                            is set to DoNotSchedule, incoming pod can only be scheduled
                            to zone2(zone3) to become 3/2/1(3/1/2) as ActualSkew(2-1)
                            on zone2(zone3) satisfies MaxSkew(1). In other words,
                            the cluster can still be imbalanced, but scheduler won''t
                            make it *more* imbalanced. It''s a required field.'
                          type: string
                      required:
                      - maxSkew
                      - topologyKey
                      - whenUnsatisfiable
                      type: object
                    type: array
                type: object
              version:
<<<<<<< HEAD
                default: 5.2.1
=======
                default: 5.2.0
>>>>>>> fde26382
                description: Version of Management Center.
                type: string
            type: object
          status:
            description: ManagementCenterStatus defines the observed state of ManagementCenter.
            properties:
              externalAddresses:
                description: External addresses of the Management Center instance
                type: string
              message:
                description: Message about the Management Center state
                type: string
              phase:
                description: Phase of the Management Center
                enum:
                - Running
                - Failed
                - Pending
                - Terminating
                type: string
            type: object
        type: object
    served: true
    storage: true
    subresources:
      status: {}
status:
  acceptedNames:
    kind: ""
    plural: ""
  conditions: []
  storedVersions: []
---
apiVersion: apiextensions.k8s.io/v1
kind: CustomResourceDefinition
metadata:
  annotations:
    controller-gen.kubebuilder.io/version: v0.4.1
  creationTimestamp: null
  name: maps.hazelcast.com
spec:
  group: hazelcast.com
  names:
    kind: Map
    listKind: MapList
    plural: maps
    singular: map
  scope: Namespaced
  versions:
  - additionalPrinterColumns:
    - description: Current state of the Map Config
      jsonPath: .status.state
      name: Status
      type: string
    - description: Message for the current Map Config
      jsonPath: .status.message
      name: Message
      priority: 1
      type: string
    name: v1alpha1
    schema:
      openAPIV3Schema:
        description: Map is the Schema for the maps API
        properties:
          apiVersion:
            description: 'APIVersion defines the versioned schema of this representation
              of an object. Servers should convert recognized schemas to the latest
              internal value, and may reject unrecognized values. More info: https://git.k8s.io/community/contributors/devel/sig-architecture/api-conventions.md#resources'
            type: string
          kind:
            description: 'Kind is a string value representing the REST resource this
              object represents. Servers may infer this from the endpoint the client
              submits requests to. Cannot be updated. In CamelCase. More info: https://git.k8s.io/community/contributors/devel/sig-architecture/api-conventions.md#types-kinds'
            type: string
          metadata:
            type: object
          spec:
            description: MapSpec defines the desired state of Hazelcast Map Config
            properties:
              asyncBackupCount:
                default: 0
                description: Number of asynchronous backups.
                format: int32
                type: integer
              backupCount:
                default: 1
                description: Number of synchronous backups.
                format: int32
                type: integer
              entryListeners:
                description: EntryListeners contains the configuration for the map-level
                  or entry-based events listeners provided by the Hazelcast’s eventing
                  framework. You can learn more at https://docs.hazelcast.com/hazelcast/latest/events/object-events.
                items:
                  properties:
                    className:
                      description: ClassName is the fully qualified name of the class
                        that implements any of the Listener interface.
                      minLength: 1
                      type: string
                    includeValues:
                      default: true
                      description: IncludeValues is an optional attribute that indicates
                        whether the event will contain the map value. Defaults to
                        true.
                      type: boolean
                    local:
                      default: false
                      description: Local is an optional attribute that indicates whether
                        the map on the local member can be listened to. Defaults to
                        false.
                      type: boolean
                  required:
                  - className
                  type: object
                type: array
              eviction:
                default:
                  maxSize: 0
                description: Configuration for removing data from the map when it
                  reaches its max size. It can be updated.
                properties:
                  evictionPolicy:
                    default: NONE
                    description: Eviction policy to be applied when map reaches its
                      max size according to the max size policy.
                    enum:
                    - NONE
                    - LRU
                    - LFU
                    - RANDOM
                    type: string
                  maxSize:
                    default: 0
                    description: Max size of the map.
                    format: int32
                    type: integer
                  maxSizePolicy:
                    default: PER_NODE
                    description: Policy for deciding if the maxSize is reached.
                    enum:
                    - PER_NODE
                    - PER_PARTITION
                    - USED_HEAP_SIZE
                    - USED_HEAP_PERCENTAGE
                    - FREE_HEAP_SIZE
                    - FREE_HEAP_PERCENTAGE
                    - USED_NATIVE_MEMORY_SIZE
                    - USED_NATIVE_MEMORY_PERCENTAGE
                    - FREE_NATIVE_MEMORY_SIZE
                    - FREE_NATIVE_MEMORY_PERCENTAGE
                    type: string
                type: object
              hazelcastResourceName:
                description: HazelcastResourceName defines the name of the Hazelcast
                  resource.
                minLength: 1
                type: string
              inMemoryFormat:
                default: BINARY
                description: InMemoryFormat specifies in which format data will be
                  stored in your map
                enum:
                - BINARY
                - OBJECT
                type: string
              indexes:
                description: Indexes to be created for the map data. You can learn
                  more at https://docs.hazelcast.com/hazelcast/latest/query/indexing-maps.
                  It cannot be updated after map config is created successfully.
                items:
                  properties:
                    attributes:
                      description: Attributes of the index.
                      items:
                        type: string
                      type: array
                    bitMapIndexOptions:
                      description: Options for "BITMAP" index type.
                      properties:
                        uniqueKey:
                          type: string
                        uniqueKeyTransition:
                          enum:
                          - OBJECT
                          - LONG
                          - RAW
                          type: string
                      required:
                      - uniqueKey
                      - uniqueKeyTransition
                      type: object
                    name:
                      description: Name of the index config.
                      type: string
                    type:
                      description: Type of the index.
                      enum:
                      - SORTED
                      - HASH
                      - BITMAP
                      type: string
                  required:
                  - attributes
                  - type
                  type: object
                type: array
              mapStore:
                description: Configuration options when you want to load/store the
                  map entries from/to a persistent data store such as a relational
                  database You can learn more at https://docs.hazelcast.com/hazelcast/latest/data-structures/working-with-external-data
                properties:
                  className:
                    description: Name of your class implementing MapLoader and/or
                      MapStore interface.
                    type: string
                  initialMode:
                    default: LAZY
                    description: Sets the initial entry loading mode.
                    enum:
                    - LAZY
                    - EAGER
                    type: string
                  propertiesSecretName:
                    description: Properties can be used for giving information to
                      the MapStore implementation
                    type: string
                  writeBatchSize:
                    default: 1
                    description: Used to create batches when writing to map store.
                    format: int32
                    minimum: 1
                    type: integer
                  writeCoealescing:
                    default: true
                    description: It is meaningful if you are using write behind in
                      MapStore. When it is set to true, only the latest store operation
                      on a key during the write-delay-seconds will be reflected to
                      MapStore.
                    type: boolean
                  writeDelaySeconds:
                    description: Number of seconds to delay the storing of entries.
                    format: int32
                    type: integer
                required:
                - className
                type: object
              maxIdleSeconds:
                default: 0
                description: Maximum time in seconds for each entry to stay idle in
                  the map. Entries that are idle for more than this time are evicted
                  automatically. It can be updated.
                format: int32
                type: integer
              name:
                description: Name of the data structure config to be created. If empty,
                  CR name will be used. It cannot be updated after the config is created
                  successfully.
                type: string
              persistenceEnabled:
                default: false
                description: When enabled, map data will be persisted. It cannot be
                  updated after map config is created successfully.
                type: boolean
              timeToLiveSeconds:
                default: 0
                description: Maximum time in seconds for each entry to stay in the
                  map. If it is not 0, entries that are older than this time and not
                  updated for this time are evicted automatically. It can be updated.
                format: int32
                type: integer
            required:
            - hazelcastResourceName
            type: object
          status:
            description: MapStatus defines the observed state of Map
            properties:
              memberStatuses:
                additionalProperties:
                  enum:
                  - Success
                  - Failed
                  - Pending
                  - Persisting
                  - Terminating
                  type: string
                type: object
              message:
                type: string
              state:
                enum:
                - Success
                - Failed
                - Pending
                - Persisting
                - Terminating
                type: string
            type: object
        required:
        - spec
        type: object
    served: true
    storage: true
    subresources:
      status: {}
status:
  acceptedNames:
    kind: ""
    plural: ""
  conditions: []
  storedVersions: []
---
apiVersion: apiextensions.k8s.io/v1
kind: CustomResourceDefinition
metadata:
  annotations:
    controller-gen.kubebuilder.io/version: v0.4.1
  creationTimestamp: null
  name: multimaps.hazelcast.com
spec:
  group: hazelcast.com
  names:
    kind: MultiMap
    listKind: MultiMapList
    plural: multimaps
    shortNames:
    - mmap
    singular: multimap
  scope: Namespaced
  versions:
  - additionalPrinterColumns:
    - description: Current state of the MultiMap Config
      jsonPath: .status.state
      name: Status
      type: string
    - description: Message for the current MultiMap Config
      jsonPath: .status.message
      name: Message
      priority: 1
      type: string
    name: v1alpha1
    schema:
      openAPIV3Schema:
        description: MultiMap is the Schema for the multimaps API
        properties:
          apiVersion:
            description: 'APIVersion defines the versioned schema of this representation
              of an object. Servers should convert recognized schemas to the latest
              internal value, and may reject unrecognized values. More info: https://git.k8s.io/community/contributors/devel/sig-architecture/api-conventions.md#resources'
            type: string
          kind:
            description: 'Kind is a string value representing the REST resource this
              object represents. Servers may infer this from the endpoint the client
              submits requests to. Cannot be updated. In CamelCase. More info: https://git.k8s.io/community/contributors/devel/sig-architecture/api-conventions.md#types-kinds'
            type: string
          metadata:
            type: object
          spec:
            description: MultiMapSpec defines the desired state of MultiMap
            properties:
              asyncBackupCount:
                default: 0
                description: Number of asynchronous backups.
                format: int32
                type: integer
              backupCount:
                default: 1
                description: Number of synchronous backups.
                format: int32
                type: integer
              binary:
                default: false
                description: 'Specifies in which format data will be stored in your
                  multiMap. false: OBJECT true: BINARY'
                type: boolean
              collectionType:
                default: SET
                description: Type of the value collection
                enum:
                - SET
                - LIST
                type: string
              hazelcastResourceName:
                description: HazelcastResourceName defines the name of the Hazelcast
                  resource.
                minLength: 1
                type: string
              name:
                description: Name of the data structure config to be created. If empty,
                  CR name will be used. It cannot be updated after the config is created
                  successfully.
                type: string
            required:
            - hazelcastResourceName
            type: object
          status:
            description: MultiMapStatus defines the observed state of MultiMap
            properties:
              memberStatuses:
                additionalProperties:
                  enum:
                  - Success
                  - Failed
                  - Pending
                  - Persisting
                  - Terminating
                  type: string
                type: object
              message:
                type: string
              state:
                enum:
                - Success
                - Failed
                - Pending
                - Persisting
                - Terminating
                type: string
            type: object
        type: object
    served: true
    storage: true
    subresources:
      status: {}
status:
  acceptedNames:
    kind: ""
    plural: ""
  conditions: []
  storedVersions: []
---
apiVersion: apiextensions.k8s.io/v1
kind: CustomResourceDefinition
metadata:
  annotations:
    controller-gen.kubebuilder.io/version: v0.4.1
  creationTimestamp: null
  name: queues.hazelcast.com
spec:
  group: hazelcast.com
  names:
    kind: Queue
    listKind: QueueList
    plural: queues
    shortNames:
    - q
    singular: queue
  scope: Namespaced
  versions:
  - additionalPrinterColumns:
    - description: Current state of the Queue Config
      jsonPath: .status.state
      name: Status
      type: string
    - description: Message for the current Queue Config
      jsonPath: .status.message
      name: Message
      priority: 1
      type: string
    name: v1alpha1
    schema:
      openAPIV3Schema:
        description: Queue is the Schema for the queues API
        properties:
          apiVersion:
            description: 'APIVersion defines the versioned schema of this representation
              of an object. Servers should convert recognized schemas to the latest
              internal value, and may reject unrecognized values. More info: https://git.k8s.io/community/contributors/devel/sig-architecture/api-conventions.md#resources'
            type: string
          kind:
            description: 'Kind is a string value representing the REST resource this
              object represents. Servers may infer this from the endpoint the client
              submits requests to. Cannot be updated. In CamelCase. More info: https://git.k8s.io/community/contributors/devel/sig-architecture/api-conventions.md#types-kinds'
            type: string
          metadata:
            type: object
          spec:
            description: QueueSpec defines the desired state of Queue It cannot be
              updated after the Queue is created
            properties:
              asyncBackupCount:
                default: 0
                description: Number of asynchronous backups.
                format: int32
                type: integer
              backupCount:
                default: 1
                description: Number of synchronous backups.
                format: int32
                type: integer
              emptyQueueTTLSeconds:
                default: -1
                description: Time in seconds after which the Queue will be destroyed
                  if it stays empty or unused. If the values is not provided the Queue
                  will never be destroyed.
                format: int32
                type: integer
              hazelcastResourceName:
                description: HazelcastResourceName defines the name of the Hazelcast
                  resource.
                minLength: 1
                type: string
              maxSize:
                default: 0
                description: Max size of the queue.
                format: int32
                type: integer
              name:
                description: Name of the data structure config to be created. If empty,
                  CR name will be used. It cannot be updated after the config is created
                  successfully.
                type: string
              priorityComparatorClassName:
                description: The name of the comparator class. If the class name is
                  provided, the Queue becomes Priority Queue. You can learn more at
                  https://docs.hazelcast.com/hazelcast/latest/data-structures/priority-queue.
                type: string
            required:
            - hazelcastResourceName
            type: object
          status:
            description: QueueStatus defines the observed state of Queue
            properties:
              memberStatuses:
                additionalProperties:
                  enum:
                  - Success
                  - Failed
                  - Pending
                  - Persisting
                  - Terminating
                  type: string
                type: object
              message:
                type: string
              state:
                enum:
                - Success
                - Failed
                - Pending
                - Persisting
                - Terminating
                type: string
            type: object
        type: object
    served: true
    storage: true
    subresources:
      status: {}
status:
  acceptedNames:
    kind: ""
    plural: ""
  conditions: []
  storedVersions: []
---
apiVersion: apiextensions.k8s.io/v1
kind: CustomResourceDefinition
metadata:
  annotations:
    controller-gen.kubebuilder.io/version: v0.4.1
  creationTimestamp: null
  name: replicatedmaps.hazelcast.com
spec:
  group: hazelcast.com
  names:
    kind: ReplicatedMap
    listKind: ReplicatedMapList
    plural: replicatedmaps
    shortNames:
    - rmap
    singular: replicatedmap
  scope: Namespaced
  versions:
  - additionalPrinterColumns:
    - description: Current state of the ReplicatedMap Config
      jsonPath: .status.state
      name: Status
      type: string
    - description: Message for the current ReplicatedMap Config
      jsonPath: .status.message
      name: Message
      priority: 1
      type: string
    name: v1alpha1
    schema:
      openAPIV3Schema:
        description: ReplicatedMap is the Schema for the replicatedmaps API
        properties:
          apiVersion:
            description: 'APIVersion defines the versioned schema of this representation
              of an object. Servers should convert recognized schemas to the latest
              internal value, and may reject unrecognized values. More info: https://git.k8s.io/community/contributors/devel/sig-architecture/api-conventions.md#resources'
            type: string
          kind:
            description: 'Kind is a string value representing the REST resource this
              object represents. Servers may infer this from the endpoint the client
              submits requests to. Cannot be updated. In CamelCase. More info: https://git.k8s.io/community/contributors/devel/sig-architecture/api-conventions.md#types-kinds'
            type: string
          metadata:
            type: object
          spec:
            description: ReplicatedMapSpec defines the desired state of ReplicatedMap
            properties:
              asyncFillup:
                default: true
                description: AsyncFillup specifies whether the ReplicatedMap is available
                  for reads before the initial replication is completed
                type: boolean
              hazelcastResourceName:
                description: HazelcastResourceName defines the name of the Hazelcast
                  resource.
                minLength: 1
                type: string
              inMemoryFormat:
                default: OBJECT
                description: InMemoryFormat specifies in which format data will be
                  stored in the ReplicatedMap
                enum:
                - BINARY
                - OBJECT
                type: string
              name:
                description: Name of the ReplicatedMap config to be created. If empty,
                  CR name will be used.
                type: string
            required:
            - hazelcastResourceName
            type: object
          status:
            description: ReplicatedMapStatus defines the observed state of ReplicatedMap
            properties:
              memberStatuses:
                additionalProperties:
                  enum:
                  - Success
                  - Failed
                  - Pending
                  - Persisting
                  - Terminating
                  type: string
                type: object
              message:
                type: string
              state:
                enum:
                - Success
                - Failed
                - Pending
                - Persisting
                - Terminating
                type: string
            type: object
        type: object
    served: true
    storage: true
    subresources:
      status: {}
status:
  acceptedNames:
    kind: ""
    plural: ""
  conditions: []
  storedVersions: []
---
apiVersion: apiextensions.k8s.io/v1
kind: CustomResourceDefinition
metadata:
  annotations:
    controller-gen.kubebuilder.io/version: v0.4.1
  creationTimestamp: null
  name: topics.hazelcast.com
spec:
  group: hazelcast.com
  names:
    kind: Topic
    listKind: TopicList
    plural: topics
    singular: topic
  scope: Namespaced
  versions:
  - additionalPrinterColumns:
    - description: Current state of the Topic Config
      jsonPath: .status.state
      name: Status
      type: string
    - description: Message for the current Topic Config
      jsonPath: .status.message
      name: Message
      priority: 1
      type: string
    name: v1alpha1
    schema:
      openAPIV3Schema:
        description: Topic is the Schema for the topics API
        properties:
          apiVersion:
            description: 'APIVersion defines the versioned schema of this representation
              of an object. Servers should convert recognized schemas to the latest
              internal value, and may reject unrecognized values. More info: https://git.k8s.io/community/contributors/devel/sig-architecture/api-conventions.md#resources'
            type: string
          kind:
            description: 'Kind is a string value representing the REST resource this
              object represents. Servers may infer this from the endpoint the client
              submits requests to. Cannot be updated. In CamelCase. More info: https://git.k8s.io/community/contributors/devel/sig-architecture/api-conventions.md#types-kinds'
            type: string
          metadata:
            type: object
          spec:
            description: TopicSpec defines the desired state of Topic
            properties:
              globalOrderingEnabled:
                default: false
                description: When true all nodes listening to the same topic get their
                  messages in the same order
                type: boolean
              hazelcastResourceName:
                description: HazelcastResourceName defines the name of the Hazelcast
                  resource for which topic config will be created
                minLength: 1
                type: string
              multiThreadingEnabled:
                default: false
                description: When true enables multi-threaded processing of incoming
                  messages, otherwise a single thread will handle all topic messages
                type: boolean
              name:
                description: Name of the topic config to be created. If empty, CR
                  name will be used.
                type: string
            required:
            - hazelcastResourceName
            type: object
          status:
            description: TopicStatus defines the observed state of Topic
            properties:
              memberStatuses:
                additionalProperties:
                  enum:
                  - Success
                  - Failed
                  - Pending
                  - Persisting
                  - Terminating
                  type: string
                type: object
              message:
                type: string
              state:
                enum:
                - Success
                - Failed
                - Pending
                - Persisting
                - Terminating
                type: string
            type: object
        required:
        - spec
        type: object
    served: true
    storage: true
    subresources:
      status: {}
status:
  acceptedNames:
    kind: ""
    plural: ""
  conditions: []
  storedVersions: []
---
apiVersion: apiextensions.k8s.io/v1
kind: CustomResourceDefinition
metadata:
  annotations:
    controller-gen.kubebuilder.io/version: v0.4.1
  creationTimestamp: null
  name: wanreplications.hazelcast.com
spec:
  group: hazelcast.com
  names:
    kind: WanReplication
    listKind: WanReplicationList
    plural: wanreplications
    shortNames:
    - wr
    singular: wanreplication
  scope: Namespaced
  versions:
  - additionalPrinterColumns:
    - description: Current state of the Hazelcast WAN Replication
      jsonPath: .status.status
      name: Status
      type: string
    - description: Message for the current WanReplication Config
      jsonPath: .status.message
      name: Message
      priority: 1
      type: string
    name: v1alpha1
    schema:
      openAPIV3Schema:
        description: WanReplication is the Schema for the wanreplications API
        properties:
          apiVersion:
            description: 'APIVersion defines the versioned schema of this representation
              of an object. Servers should convert recognized schemas to the latest
              internal value, and may reject unrecognized values. More info: https://git.k8s.io/community/contributors/devel/sig-architecture/api-conventions.md#resources'
            type: string
          kind:
            description: 'Kind is a string value representing the REST resource this
              object represents. Servers may infer this from the endpoint the client
              submits requests to. Cannot be updated. In CamelCase. More info: https://git.k8s.io/community/contributors/devel/sig-architecture/api-conventions.md#types-kinds'
            type: string
          metadata:
            type: object
          spec:
            description: WanReplicationSpec defines the desired state of WanReplication
            properties:
              acknowledgement:
                description: Acknowledgement is the configuration for the condition
                  when the next batch of WAN events are sent.
                properties:
                  timeout:
                    default: 60000
                    description: Timeout represents the time the source cluster waits
                      for the acknowledgement. After timeout, the events will be resent.
                    format: int32
                    type: integer
                  type:
                    default: ACK_ON_OPERATION_COMPLETE
                    description: Type represents how a batch of replication events
                      is considered successfully replicated.
                    enum:
                    - ACK_ON_OPERATION_COMPLETE
                    - ACK_ON_RECEIPT
                    type: string
                type: object
              batch:
                description: Batch is the configuration for WAN events batch.
                properties:
                  maximumDelay:
                    default: 1000
                    description: MaximumDelay represents the maximum delay in milliseconds.
                      If the batch size is not reached, the events will be sent after
                      the maximum delay.
                    format: int32
                    type: integer
                  size:
                    default: 500
                    description: Size represents the maximum batch size.
                    format: int32
                    type: integer
                type: object
              endpoints:
                description: Endpoints is the target cluster endpoints.
                minLength: 1
                type: string
              queue:
                description: Queue is the configuration for WAN events queue.
                properties:
                  capacity:
                    default: 10000
                    description: Capacity is the total capacity of WAN queue.
                    format: int32
                    type: integer
                  fullBehavior:
                    default: DISCARD_AFTER_MUTATION
                    description: FullBehavior represents the behavior of the new arrival
                      when the queue is full.
                    enum:
                    - DISCARD_AFTER_MUTATION
                    - THROW_EXCEPTION
                    - THROW_EXCEPTION_ONLY_IF_REPLICATION_ACTIVE
                    type: string
                type: object
              resources:
                description: Resources is the list of custom resources to which WAN
                  replication applies.
                items:
                  properties:
                    kind:
                      default: Map
                      description: Kind is the kind of custom resource to which WAN
                        replication applies.
                      enum:
                      - Map
                      - Hazelcast
                      type: string
                    name:
                      description: Name is the name of custom resource to which WAN
                        replication applies.
                      minLength: 1
                      type: string
                  required:
                  - kind
                  - name
                  type: object
                minItems: 1
                type: array
              targetClusterName:
                description: ClusterName is the clusterName field of the target Hazelcast
                  resource.
                minLength: 1
                type: string
            required:
            - endpoints
            - resources
            - targetClusterName
            type: object
          status:
            description: WanReplicationStatus defines the observed state of WanReplication
            properties:
              message:
                description: Message is the field to show detail information or error
                type: string
              status:
                description: Status is the status of WAN replication
                type: string
              wanReplicationMapsStatus:
                additionalProperties:
                  properties:
                    message:
                      description: Message is the field to show detail information
                        or error
                      type: string
                    publisherId:
                      description: PublisherId is the ID used for WAN publisher ID
                      type: string
                    status:
                      description: Status is the status of WAN replication
                      type: string
                  type: object
                type: object
            type: object
        type: object
    served: true
    storage: true
    subresources:
      status: {}
status:
  acceptedNames:
    kind: ""
    plural: ""
  conditions: []
  storedVersions: []
---
apiVersion: v1
kind: ServiceAccount
metadata:
  name: hazelcast-platform-controller-manager
  namespace: default
---
apiVersion: rbac.authorization.k8s.io/v1
kind: Role
metadata:
  creationTimestamp: null
  name: hazelcast-platform-manager-role
  namespace: default
rules:
- apiGroups:
  - ""
  resources:
  - configmaps
  - events
  - pods
  - serviceaccounts
  - services
  verbs:
  - create
  - delete
  - get
  - list
  - patch
  - update
  - watch
- apiGroups:
  - ""
  resources:
  - events
  - pods
  - serviceaccounts
  - services
  verbs:
  - create
  - delete
  - get
  - list
  - patch
  - update
  - watch
- apiGroups:
  - ""
  resources:
  - secrets
  verbs:
  - create
  - get
  - list
  - watch
- apiGroups:
  - apps
  resources:
  - deployments
  verbs:
  - get
- apiGroups:
  - apps
  resources:
  - statefulsets
  verbs:
  - create
  - delete
  - get
  - list
  - patch
  - update
  - watch
- apiGroups:
  - hazelcast.com
  resources:
  - hazelcasts
  verbs:
  - create
  - delete
  - get
  - list
  - patch
  - update
  - watch
- apiGroups:
  - hazelcast.com
  resources:
  - hazelcasts/finalizers
  verbs:
  - update
- apiGroups:
  - hazelcast.com
  resources:
  - hazelcasts/status
  verbs:
  - get
  - patch
  - update
- apiGroups:
  - hazelcast.com
  resources:
  - hotbackups
  verbs:
  - create
  - delete
  - get
  - list
  - patch
  - update
  - watch
- apiGroups:
  - hazelcast.com
  resources:
  - hotbackups/finalizers
  verbs:
  - update
- apiGroups:
  - hazelcast.com
  resources:
  - hotbackups/status
  verbs:
  - get
  - patch
  - update
- apiGroups:
  - hazelcast.com
  resources:
  - managementcenters
  verbs:
  - create
  - delete
  - get
  - list
  - patch
  - update
  - watch
- apiGroups:
  - hazelcast.com
  resources:
  - managementcenters/finalizers
  verbs:
  - update
- apiGroups:
  - hazelcast.com
  resources:
  - managementcenters/status
  verbs:
  - get
  - patch
  - update
- apiGroups:
  - rbac.authorization.k8s.io
  resources:
  - rolebindings
  - roles
  verbs:
  - create
  - delete
  - get
  - list
  - patch
  - update
  - watch
---
apiVersion: rbac.authorization.k8s.io/v1
kind: ClusterRole
metadata:
  creationTimestamp: null
  name: hazelcast-platform-manager-role
rules:
- apiGroups:
  - ""
  resources:
  - endpoints
  - nodes
  - pods
  - services
  verbs:
  - get
  - list
- apiGroups:
  - apps
  resources:
  - statefulsets
  verbs:
  - list
  - watch
- apiGroups:
  - hazelcast.com
  resources:
  - caches
  verbs:
  - create
  - delete
  - get
  - list
  - patch
  - update
  - watch
- apiGroups:
  - hazelcast.com
  resources:
  - caches/finalizers
  verbs:
  - update
- apiGroups:
  - hazelcast.com
  resources:
  - caches/status
  verbs:
  - get
  - patch
  - update
- apiGroups:
  - hazelcast.com
  resources:
  - caches
  verbs:
  - create
  - delete
  - get
  - list
  - patch
  - update
  - watch
- apiGroups:
  - hazelcast.com
  resources:
  - caches/finalizers
  verbs:
  - update
- apiGroups:
  - hazelcast.com
  resources:
  - caches/status
  verbs:
  - get
  - patch
  - update
- apiGroups:
  - hazelcast.com
  resources:
  - cronhotbackups
  verbs:
  - create
  - delete
  - get
  - list
  - patch
  - update
  - watch
- apiGroups:
  - hazelcast.com
  resources:
  - cronhotbackups/finalizers
  verbs:
  - update
- apiGroups:
  - hazelcast.com
  resources:
  - cronhotbackups/status
  verbs:
  - get
  - patch
  - update
- apiGroups:
  - hazelcast.com
  resources:
  - maps
  verbs:
  - create
  - delete
  - get
  - list
  - patch
  - update
  - watch
- apiGroups:
  - hazelcast.com
  resources:
  - maps/finalizers
  verbs:
  - update
- apiGroups:
  - hazelcast.com
  resources:
  - maps/status
  verbs:
  - get
  - patch
  - update
- apiGroups:
  - hazelcast.com
  resources:
  - multimaps
  verbs:
  - create
  - delete
  - get
  - list
  - patch
  - update
  - watch
- apiGroups:
  - hazelcast.com
  resources:
  - multimaps/finalizers
  verbs:
  - update
- apiGroups:
  - hazelcast.com
  resources:
  - multimaps/status
  verbs:
  - get
  - patch
  - update
- apiGroups:
  - hazelcast.com
  resources:
  - queues
  verbs:
  - create
  - delete
  - get
  - list
  - patch
  - update
  - watch
- apiGroups:
  - hazelcast.com
  resources:
  - queues/finalizers
  verbs:
  - update
- apiGroups:
  - hazelcast.com
  resources:
  - queues/status
  verbs:
  - get
  - patch
  - update
- apiGroups:
  - hazelcast.com
  resources:
  - replicatedmaps
  verbs:
  - create
  - delete
  - get
  - list
  - patch
  - update
  - watch
- apiGroups:
  - hazelcast.com
  resources:
  - replicatedmaps/finalizers
  verbs:
  - update
- apiGroups:
  - hazelcast.com
  resources:
  - replicatedmaps/status
  verbs:
  - get
  - patch
  - update
- apiGroups:
  - hazelcast.com
  resources:
  - topics
  verbs:
  - create
  - delete
  - get
  - list
  - patch
  - update
  - watch
- apiGroups:
  - hazelcast.com
  resources:
  - topics/finalizers
  verbs:
  - update
- apiGroups:
  - hazelcast.com
  resources:
  - topics/status
  verbs:
  - get
  - patch
  - update
- apiGroups:
  - hazelcast.com
  resources:
  - wanreplications
  verbs:
  - create
  - delete
  - get
  - list
  - patch
  - update
  - watch
- apiGroups:
  - hazelcast.com
  resources:
  - wanreplications/finalizers
  verbs:
  - update
- apiGroups:
  - hazelcast.com
  resources:
  - wanreplications/status
  verbs:
  - get
  - patch
  - update
- apiGroups:
  - rbac.authorization.k8s.io
  resources:
  - clusterrolebindings
  - clusterroles
  verbs:
  - create
  - delete
  - get
  - list
  - patch
  - update
  - watch
- apiGroups:
  - security.openshift.io
  resources:
  - securitycontextconstraints
  verbs:
  - use
---
apiVersion: rbac.authorization.k8s.io/v1
kind: RoleBinding
metadata:
  name: hazelcast-platform-manager-rolebinding
  namespace: default
roleRef:
  apiGroup: rbac.authorization.k8s.io
  kind: Role
  name: hazelcast-platform-manager-role
subjects:
- kind: ServiceAccount
  name: hazelcast-platform-controller-manager
  namespace: default
---
apiVersion: rbac.authorization.k8s.io/v1
kind: ClusterRoleBinding
metadata:
  name: hazelcast-platform-manager-clusterrolebinding
roleRef:
  apiGroup: rbac.authorization.k8s.io
  kind: ClusterRole
  name: hazelcast-platform-manager-role
subjects:
- kind: ServiceAccount
  name: hazelcast-platform-controller-manager
  namespace: default
---
apiVersion: apps/v1
kind: Deployment
metadata:
  labels:
    control-plane: controller-manager
  name: hazelcast-platform-controller-manager
  namespace: default
spec:
  replicas: 1
  selector:
    matchLabels:
      control-plane: controller-manager
  template:
    metadata:
      labels:
        control-plane: controller-manager
    spec:
      containers:
      - args:
        - --leader-elect=false
        command:
        - /manager
        env:
        - name: WATCH_NAMESPACE
          valueFrom:
            fieldRef:
              fieldPath: metadata.namespace
        - name: NAMESPACE
          valueFrom:
            fieldRef:
              fieldPath: metadata.namespace
        - name: POD_NAME
          valueFrom:
            fieldRef:
              fieldPath: metadata.name
<<<<<<< HEAD
        - name: DEVELOPER_MODE_ENABLED
          value: "true"
        image: hazelcast/hazelcast-platform-operator:5.4
=======
        image: hazelcast/hazelcast-platform-operator:latest-snapshot
>>>>>>> fde26382
        imagePullPolicy: IfNotPresent
        livenessProbe:
          httpGet:
            path: /healthz
            port: 8081
          initialDelaySeconds: 15
          periodSeconds: 20
        name: manager
        readinessProbe:
          httpGet:
            path: /readyz
            port: 8081
          initialDelaySeconds: 5
          periodSeconds: 10
        resources:
          limits:
            cpu: 200m
            memory: 300Mi
          requests:
            cpu: 100m
            memory: 100Mi
        securityContext:
          allowPrivilegeEscalation: false
      securityContext:
        runAsNonRoot: true
      serviceAccountName: hazelcast-platform-controller-manager
      terminationGracePeriodSeconds: 10<|MERGE_RESOLUTION|>--- conflicted
+++ resolved
@@ -17,19 +17,11 @@
   scope: Namespaced
   versions:
   - additionalPrinterColumns:
-<<<<<<< HEAD
     - description: Current state of the Queue Config
       jsonPath: .status.state
       name: Status
       type: string
     - description: Message for the current Queue Config
-=======
-    - description: Current state of the Cache Config
-      jsonPath: .status.state
-      name: Status
-      type: string
-    - description: Message for the current Cache Config
->>>>>>> fde26382
       jsonPath: .status.message
       name: Message
       priority: 1
@@ -78,13 +70,10 @@
                   CR name will be used. It cannot be updated after the config is created
                   successfully.
                 type: string
-<<<<<<< HEAD
               persistenceEnabled:
                 default: false
                 description: When enabled, cache data will be persisted.
                 type: boolean
-=======
->>>>>>> fde26382
               valueType:
                 description: Class name of the value type
                 type: string
@@ -2561,11 +2550,7 @@
                     type: array
                 type: object
               version:
-<<<<<<< HEAD
-                default: 5.2.1
-=======
                 default: 5.2.0
->>>>>>> fde26382
                 description: Version of Management Center.
                 type: string
             type: object
@@ -3728,32 +3713,6 @@
 - apiGroups:
   - hazelcast.com
   resources:
-  - caches
-  verbs:
-  - create
-  - delete
-  - get
-  - list
-  - patch
-  - update
-  - watch
-- apiGroups:
-  - hazelcast.com
-  resources:
-  - caches/finalizers
-  verbs:
-  - update
-- apiGroups:
-  - hazelcast.com
-  resources:
-  - caches/status
-  verbs:
-  - get
-  - patch
-  - update
-- apiGroups:
-  - hazelcast.com
-  resources:
   - cronhotbackups
   verbs:
   - create
@@ -4015,13 +3974,7 @@
           valueFrom:
             fieldRef:
               fieldPath: metadata.name
-<<<<<<< HEAD
-        - name: DEVELOPER_MODE_ENABLED
-          value: "true"
-        image: hazelcast/hazelcast-platform-operator:5.4
-=======
         image: hazelcast/hazelcast-platform-operator:latest-snapshot
->>>>>>> fde26382
         imagePullPolicy: IfNotPresent
         livenessProbe:
           httpGet:
@@ -4045,7 +3998,5 @@
             memory: 100Mi
         securityContext:
           allowPrivilegeEscalation: false
-      securityContext:
-        runAsNonRoot: true
       serviceAccountName: hazelcast-platform-controller-manager
       terminationGracePeriodSeconds: 10