name: (E2E) AWS Tests
on:
  workflow_dispatch:
  workflow_call:

env:
  AWS_REGION: us-east-1
  DELETE_EKS_STACK_TIMEOUT_IN_MINS: "15"
  GAR_REGION: us-east1
  GAR_PROJECT: hazelcast-33
  GAR_REPO: hazelcast-platform-operator
  NAMESPACE: test-operator-ee

jobs:
  prepare-env:
    name: Create EKS cluster
    runs-on: ubuntu-latest
    outputs:
      CLUSTER_NAME: ${{ steps.create-cluster.outputs.CLUSTER_NAME }}
    steps:
      - name: Configure AWS Credentials
        uses: aws-actions/configure-aws-credentials@v4.0.2
        with:
          aws-access-key-id: ${{ secrets.AWS_ACCESS_KEY_ID }}
          aws-secret-access-key: ${{ secrets.AWS_SECRET_ACCESS_KEY }}
          aws-region: ${{ env.AWS_REGION }}

      - name: Install eksctl
        run: |-
          curl --silent --location \
            "https://github.com/weaveworks/eksctl/releases/latest/download/eksctl_$(uname -s)_amd64.tar.gz" \
            | tar xz -C /tmp
          sudo mv /tmp/eksctl /usr/local/bin

      - name: Create EKS cluster
        id: create-cluster
        run: |-
          CLUSTER_NAME="operator-e2e-test-eks-${GITHUB_SHA::8}-${{ github.run_number }}"
          echo "CLUSTER_NAME=${CLUSTER_NAME}" >> $GITHUB_ENV
          echo "CLUSTER_NAME=${CLUSTER_NAME}" >> $GITHUB_OUTPUT
          eksctl create cluster \
            --name "${CLUSTER_NAME}" \
            --region=${AWS_REGION} \
            --zones ${AWS_REGION}a \
            --zones ${AWS_REGION}c \
            --version auto \
            --with-oidc \
            --without-nodegroup

          eksctl create nodegroup \
            --cluster "${CLUSTER_NAME}" \
            --region=${AWS_REGION} \
            --name node-group-1 \
            --node-type t3a.2xlarge \
            --nodes 3 \
            --managed

          eksctl create addon \
            --name aws-ebs-csi-driver \
            --cluster "${CLUSTER_NAME}" \
            --region=${AWS_REGION}

      - name: Create IAM Service Account
        run: |
          ROLE_NAME="cn-test-iam-service-account-${{ github.run_number }}"

          eksctl create iamserviceaccount \
            --name aws-iam-sa \
            --namespace ${NAMESPACE} \
            --cluster ${CLUSTER_NAME} \
            --role-name ${ROLE_NAME}-ee \
            --attach-policy-arn arn:aws:iam::aws:policy/AmazonS3FullAccess \
            --approve

  grafana-setup:
    needs: [prepare-env]
    uses: ./.github/workflows/grafana-agent.yaml
    secrets: inherit
    with:
      cluster_name: ${{ needs.prepare-env.outputs.CLUSTER_NAME }}
      cluster_type: eks
      gh_run_id: ${{ github.run_id }}
      gh_run_number: ${{ github.run_number }}
      gh_sha: ${{ github.sha }}
      namespaces: "test-operator-ee"

  get-image:
    name: Get Image
    runs-on: ubuntu-latest
    outputs:
      IMG: ${{ steps.get-image-tag.outputs.IMG }}
    steps:
      - uses: actions/checkout@v4

      - name: Set Up Docker Buildx
        id: buildx
        uses: docker/setup-buildx-action@v3.3.0
        with:
          install: true

      - name: Configure AWS Credentials
        uses: aws-actions/configure-aws-credentials@v4.0.2
        with:
          aws-access-key-id: ${{ secrets.AWS_ACCESS_KEY_ID }}
          aws-secret-access-key: ${{ secrets.AWS_SECRET_ACCESS_KEY }}
          aws-region: ${{ env.AWS_REGION }}

      - name: Get Secrets
        uses: aws-actions/aws-secretsmanager-get-secrets@v2
        with:
          secret-ids: |
            GKE_SA_KEY,CN/GKE_SA_KEY

      - name: Authenticate to GAR
        uses: docker/login-action@v3
        with:
          registry: us-east1-docker.pkg.dev
          username: _json_key
          password: ${{ env.GKE_SA_KEY }}

      - name: Generate Image Name
        id: get-image-tag
        run: |
          echo "IMG=${{ env.GAR_REGION }}-docker.pkg.dev/${{ env.GAR_PROJECT }}/${{ env.GAR_REPO }}/$(uuidgen):5d" >> $GITHUB_OUTPUT

      - name: Build Image
        uses: docker/build-push-action@v6.1.0
        with:
          context: .
          builder: ${{ steps.buildx.outputs.name }}
          build-args: |
            version=${{github.sha}}
            pardotID=dockerhub
          file: Dockerfile
          push: true
          tags: ${{ steps.get-image-tag.outputs.IMG }}
          cache-from: type=registry,ref=${{ env.GAR_REGION }}-docker.pkg.dev/${{ env.GAR_PROJECT }}/${{ env.GAR_REPO }}/${{ hashFiles('Dockerfile','main.go','api/**','controllers/**','internal/**','licenses/**','**/go.mod','**/go.sum') }}:14d
          cache-to: type=registry,ref=${{ env.GAR_REGION }}-docker.pkg.dev/${{ env.GAR_PROJECT }}/${{ env.GAR_REPO }}/${{ hashFiles('Dockerfile','main.go','api/**','controllers/**','internal/**','licenses/**','**/go.mod','**/go.sum') }}:14d

  eks-e2e-tests:
    name: Run e2e test on EKS
    runs-on: ubuntu-latest
    needs: ["prepare-env", "grafana-setup", "get-image"]
    defaults:
      run:
        shell: bash
    env:
<<<<<<< HEAD
      NAMESPACE: test-operator
      RELEASE_NAME: hp-${{ github.run_id }}
=======
      RELEASE_NAME: hp-ee-${{ github.run_id }}
>>>>>>> fb7cc6b1
      IMG: ${{ needs.get-image.outputs.IMG }}
    steps:
      - name: Checkout
        uses: actions/checkout@v4

      - uses: actions/setup-go@v5
        with:
          go-version: "1.21.0"

      - name: Configure AWS Credentials
        uses: aws-actions/configure-aws-credentials@v4.0.2
        with:
          aws-access-key-id: ${{ secrets.AWS_ACCESS_KEY_ID }}
          aws-secret-access-key: ${{ secrets.AWS_SECRET_ACCESS_KEY }}
          aws-region: ${{ env.AWS_REGION }}

      - name: Get GH Public IP
        id: ip
        run: |
          response=$(curl -s canhazip.com)
          echo "ipv4=$response" >> "$GITHUB_OUTPUT"

      - name: Configure SecurityGroup of Nodes
        run: |-
          SECURITY_GROUP_ID=$(aws eks describe-cluster --region=${{ env.AWS_REGION }} --name=${{ needs.prepare-env.outputs.CLUSTER_NAME }} --query=cluster.resourcesVpcConfig.clusterSecurityGroupId --output=text --no-cli-pager)
          echo "SecurityGroupID: $SECURITY_GROUP_ID"

          aws ec2 authorize-security-group-ingress \
            --region=${AWS_REGION} \
            --group-id=${SECURITY_GROUP_ID} \
            --cidr=${{ steps.ip.outputs.ipv4 }}/32 \
            --protocol=tcp \
            --port=30000-32767

      - name: Get Secrets
        uses: aws-actions/aws-secretsmanager-get-secrets@v2
        with:
          secret-ids: |
            GKE_SA_KEY,CN/GKE_SA_KEY
            HZ_LICENSE_KEY,CN/HZ_LICENSE_KEY
            AZURE_STORAGE_KEY,CN/AZURE_STORAGE_KEY

      - name: Authenticate to GAR
        uses: docker/login-action@v3
        with:
          registry: us-east1-docker.pkg.dev
          username: _json_key
          password: ${{ env.GKE_SA_KEY }}

      - name: Update kubeconfig
        run: |-
          CLUSTER_NAME="operator-e2e-test-eks-${GITHUB_SHA::8}-${{ github.run_number }}"
          aws eks update-kubeconfig --name "${CLUSTER_NAME}"

      - name: Authenticate to GAR
        uses: docker/login-action@v3
        with:
          registry: us-east1-docker.pkg.dev
          username: _json_key
          password: ${{ env.GKE_SA_KEY }}

      - name: Install CRD's
        uses: nick-fields/retry@v3
        with:
          timeout_minutes: 1
          max_attempts: 2
          retry_on: error
          command: |
            make install-crds

      - name: Deploy Operator to EKS
        run: |
          kubectl config set-context --current --namespace=${NAMESPACE}
          DEPLOY_NAME=${RELEASE_NAME}-hazelcast-platform-operator
          make install-operator NAMESPACE=${NAMESPACE} IMG=${IMG} RELEASE_NAME=$RELEASE_NAME
          kubectl rollout status deployment $DEPLOY_NAME

      - name: Create secrets
        run: |
          kubectl create secret generic hazelcast-license-key \
            --namespace ${NAMESPACE} --from-literal=license-key=${{ env.HZ_LICENSE_KEY }}

          kubectl create secret generic br-secret-s3 --namespace ${NAMESPACE} \
            --from-literal=region=us-east-1 \
            --from-literal=access-key-id=${{ secrets.AWS_ACCESS_KEY_ID }} \
            --from-literal=secret-access-key=${{ secrets.AWS_SECRET_ACCESS_KEY }}

          kubectl create secret generic br-secret-az --namespace ${NAMESPACE} \
            --from-literal=storage-account=operatortest \
            --from-literal=storage-key=${{ env.AZURE_STORAGE_KEY }}
<<<<<<< HEAD

=======
          
>>>>>>> fb7cc6b1
          kubectl create secret generic br-secret-gcp --namespace ${NAMESPACE} --from-literal=google-credentials-path='${{ env.GKE_SA_KEY }}'

      - name: Run Hazelcast E2E tests on EKS
        id: e2e-test
        run: |
<<<<<<< HEAD
          make test-e2e NAMESPACE=${NAMESPACE} RELEASE_NAME=${RELEASE_NAME} REPORT_SUFFIX=ee_01 WORKFLOW_ID=eks
=======
          make test-e2e GO_TEST_FLAGS=-ee=true NAMESPACE=${NAMESPACE} RELEASE_NAME=${RELEASE_NAME} REPORT_SUFFIX=ee_01 WORKFLOW_ID=eks
>>>>>>> fb7cc6b1

      - name: Check if the operator pod has not restarted
        if: always()
        run: |
          source .github/scripts/utils.sh
          assert_operator_pod_not_restarted ${NAMESPACE}

      - name: Clean up after Tests
        if: always()
        run: |
          make clean-up-namespace NAMESPACE=${NAMESPACE}
          source .github/scripts/utils.sh
          wait_for_elb_deleted $DELETE_EKS_STACK_TIMEOUT_IN_MINS

      - name: Upload Test Report
        if: always() && github.event_name != 'workflow_dispatch'
        uses: actions/upload-artifact@v3
        with:
          name: test-report-eks
          path: allure-results/eks/

  update-test-run-status-badge:
    runs-on: ubuntu-latest
    needs: eks-e2e-tests
    if: always() && github.event_name != 'workflow_dispatch'
    steps:
      - name: Checkout
        uses: actions/checkout@v4

      - name: Configure AWS Credentials
        uses: aws-actions/configure-aws-credentials@v4.0.2
        with:
          aws-access-key-id: ${{ secrets.AWS_ACCESS_KEY_ID }}
          aws-secret-access-key: ${{ secrets.AWS_SECRET_ACCESS_KEY }}
          aws-region: ${{ env.AWS_REGION }}

      - name: Get Secrets
        uses: aws-actions/aws-secretsmanager-get-secrets@v2
        with:
          secret-ids: |
            GIST_CREATION_TOKEN,CN/GIST_CREATION_TOKEN
            TEST_STATUSES_GIST_ID,CN/TEST_STATUSES_GIST_ID

      - name: Update Status Badge
        run: |
          source .github/scripts/utils.sh
          update_status_badges ${{ github.run_id }} ${{ env.TEST_STATUSES_GIST_ID }} ${{ env.GIST_CREATION_TOKEN }}

  report-generation:
    needs: ["prepare-env", "eks-e2e-tests"]
    if: always() && (needs.eks-e2e-tests.result == 'success' || needs.eks-e2e-tests.result == 'failure') && github.event_name != 'workflow_dispatch'
    uses: ./.github/workflows/generate-test-report.yaml
    secrets: inherit
    with:
      WORKFLOW_ID: eks
      CLUSTER_NAME: ${{ needs.prepare-env.outputs.CLUSTER_NAME }}

  cleanup-namespaces:
    if: always()
    needs: ["prepare-env", "eks-e2e-tests"]
    uses: ./.github/workflows/cleanup-namespace.yaml
    secrets: inherit
    with:
      cluster_name: ${{ needs.prepare-env.outputs.CLUSTER_NAME }}
      cluster_type: eks
      namespaces: "test-operator-ee,grafana"

  delete-cluster:
    name: Delete EKS cluster
    runs-on: ubuntu-latest
    if: always()
    needs: ["prepare-env", "eks-e2e-tests", "cleanup-namespaces"]
    steps:
      - name: Checkout
        uses: actions/checkout@v4

      - name: Configure AWS Credentials
        uses: aws-actions/configure-aws-credentials@v4.0.2
        with:
          aws-access-key-id: ${{ secrets.AWS_ACCESS_KEY_ID }}
          aws-secret-access-key: ${{ secrets.AWS_SECRET_ACCESS_KEY }}
          aws-region: ${{ env.AWS_REGION }}

      - name: Install eksctl
        run: |-
          curl --silent --location \
            "https://github.com/weaveworks/eksctl/releases/latest/download/eksctl_$(uname -s)_amd64.tar.gz" \
            | tar xz -C /tmp
          sudo mv /tmp/eksctl /usr/local/bin

      - name: Delete EKS cluster
        run: |-
          CLUSTER_NAME=${{ needs.prepare-env.outputs.CLUSTER_NAME }}
          REGION=${{ env.AWS_REGION }}
          eksctl delete cluster \
            --region=${REGION} \
            --name=${CLUSTER_NAME} \
            --wait

  slack_notify:
    name: Slack Notify
    needs: ["eks-e2e-tests", "delete-cluster"]
    if: always() && ( needs.eks-e2e-tests.result != 'success' || needs.delete-cluster.result != 'success')
    runs-on: ubuntu-latest
    steps:
      - name: Configure AWS Credentials
        uses: aws-actions/configure-aws-credentials@v4.0.2
        with:
          aws-access-key-id: ${{ secrets.AWS_ACCESS_KEY_ID }}
          aws-secret-access-key: ${{ secrets.AWS_SECRET_ACCESS_KEY }}
          aws-region: ${{ env.AWS_REGION }}

      - name: Get Secrets
        uses: aws-actions/aws-secretsmanager-get-secrets@v2
        with:
          secret-ids: |
            SLACK_WEBHOOK_URL,CN/SLACK_WEBHOOK_URL

      - uses: 8398a7/action-slack@v3
        with:
          fields: repo,commit,author,action,eventName,workflow
          status: failure
          channel: "#github-actions-log"
        env:
          SLACK_WEBHOOK_URL: ${{ env.SLACK_WEBHOOK_URL }}<|MERGE_RESOLUTION|>--- conflicted
+++ resolved
@@ -145,12 +145,7 @@
       run:
         shell: bash
     env:
-<<<<<<< HEAD
-      NAMESPACE: test-operator
-      RELEASE_NAME: hp-${{ github.run_id }}
-=======
       RELEASE_NAME: hp-ee-${{ github.run_id }}
->>>>>>> fb7cc6b1
       IMG: ${{ needs.get-image.outputs.IMG }}
     steps:
       - name: Checkout
@@ -241,21 +236,13 @@
           kubectl create secret generic br-secret-az --namespace ${NAMESPACE} \
             --from-literal=storage-account=operatortest \
             --from-literal=storage-key=${{ env.AZURE_STORAGE_KEY }}
-<<<<<<< HEAD
-
-=======
           
->>>>>>> fb7cc6b1
           kubectl create secret generic br-secret-gcp --namespace ${NAMESPACE} --from-literal=google-credentials-path='${{ env.GKE_SA_KEY }}'
 
       - name: Run Hazelcast E2E tests on EKS
         id: e2e-test
         run: |
-<<<<<<< HEAD
           make test-e2e NAMESPACE=${NAMESPACE} RELEASE_NAME=${RELEASE_NAME} REPORT_SUFFIX=ee_01 WORKFLOW_ID=eks
-=======
-          make test-e2e GO_TEST_FLAGS=-ee=true NAMESPACE=${NAMESPACE} RELEASE_NAME=${RELEASE_NAME} REPORT_SUFFIX=ee_01 WORKFLOW_ID=eks
->>>>>>> fb7cc6b1
 
       - name: Check if the operator pod has not restarted
         if: always()
