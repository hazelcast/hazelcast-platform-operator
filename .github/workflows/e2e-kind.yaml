name: (E2E) Kind Tests

on:
  workflow_dispatch:
  workflow_call:
    inputs:
      k8s-cluster-version:
        description: "kubernetes cluster version"
        required: false
        type: string
        default: "1.29"

env:
  GO_VERSION: "1.21.0"
  GAR_REGION: us-east1
  GAR_PROJECT: hazelcast-33
  GAR_REPO: hazelcast-platform-operator
  AWS_REGION: us-east-1

jobs:
  get-image:
    name: Get Image
    runs-on: ubuntu-latest
    timeout-minutes: 10
    outputs:
      IMG: ${{ steps.get-image-tag.outputs.IMG }}
    steps:
      - uses: actions/checkout@v4
      - name: Set Up Docker Buildx
        id: buildx
        uses: docker/setup-buildx-action@v3.3.0
        with:
          install: true

      - name: Configure AWS Credentials
        uses: aws-actions/configure-aws-credentials@v4.0.2
        with:
          aws-access-key-id: ${{ secrets.AWS_ACCESS_KEY_ID }}
          aws-secret-access-key: ${{ secrets.AWS_SECRET_ACCESS_KEY }}
          aws-region: ${{ env.AWS_REGION }}

      - name: Get Secrets
        uses: aws-actions/aws-secretsmanager-get-secrets@v2
        with:
          secret-ids: |
            GKE_SA_KEY,CN/GKE_SA_KEY

      - name: Login to GAR
        uses: docker/login-action@v3
        with:
          registry: us-east1-docker.pkg.dev
          username: _json_key
          password: ${{ env.GKE_SA_KEY }}

      - name: Generate Image Name
        id: get-image-tag
        run: |
          echo "IMG=${{ env.GAR_REGION }}-docker.pkg.dev/${{ env.GAR_PROJECT }}/${{ env.GAR_REPO }}/$(uuidgen):5d" >> $GITHUB_OUTPUT

      - name: Build Image
        uses: docker/build-push-action@v5.3.0
        with:
          context: .
          builder: ${{ steps.buildx.outputs.name }}
          build-args: |
            version=${{github.sha}}
            pardotID=dockerhub
          file: Dockerfile
          push: true
          tags: ${{ steps.get-image-tag.outputs.IMG }}
          cache-from: type=registry,ref=${{ env.GAR_REGION }}-docker.pkg.dev/${{ env.GAR_PROJECT }}/${{ env.GAR_REPO }}/${{ hashFiles('Dockerfile','main.go','api/**','controllers/**','internal/**','licenses/**','**/go.mod','**/go.sum') }}:14d
          cache-to: type=registry,ref=${{ env.GAR_REGION }}-docker.pkg.dev/${{ env.GAR_PROJECT }}/${{ env.GAR_REPO }}/${{ hashFiles('Dockerfile','main.go','api/**','controllers/**','internal/**','licenses/**','**/go.mod','**/go.sum') }}:14d

  kind-e2e-tests:
    name: Run E2E tests
    runs-on: ubuntu-latest
    needs: [get-image]
    env:
      NAMESPACE: kind-test-operator
      RELEASE_NAME: kind
      CLUSTER_NAME: kind
      IMG: ${{ needs.get-image.outputs.IMG }}
    steps:
      - name: Checkout
        uses: actions/checkout@v4

      - uses: actions/setup-go@v5
        with:
          go-version: ${{ env.GO_VERSION }}

      - name: Create Kind Config
        run: |
          kind_node_image_tag=$(curl 'https://hub.docker.com/v2/namespaces/kindest/repositories/node/tags?page_size=1000' \
            | jq -r '.results[] | select(.name | startswith("v${{ inputs.k8s-cluster-version }}") and test("^[^\\-]+$")) | .name' \
            | sort -V \
            | tail -n 1)
          echo "Kind node image: kindest/node:${kind_node_image_tag}"
          cat <<EOT >> ./kind-config.yaml
          kind: Cluster
          apiVersion: kind.x-k8s.io/v1alpha4
          nodes:
          - role: control-plane
            image: kindest/node:${kind_node_image_tag}
          - role: worker
            image: kindest/node:${kind_node_image_tag}
          - role: worker
            image: kindest/node:${kind_node_image_tag}
          - role: worker
            image: kindest/node:${kind_node_image_tag}
          EOT

      - name: Create Kind Cluster
        uses: helm/kind-action@v1.10.0
        with:
          config: ./kind-config.yaml
          cluster_name: ${{ env.CLUSTER_NAME }}

      - name: Configure AWS Credentials
        uses: aws-actions/configure-aws-credentials@v4.0.2
        with:
          aws-access-key-id: ${{ secrets.AWS_ACCESS_KEY_ID }}
          aws-secret-access-key: ${{ secrets.AWS_SECRET_ACCESS_KEY }}
          aws-region: ${{ env.AWS_REGION }}

      - name: Get Secrets
        uses: aws-actions/aws-secretsmanager-get-secrets@v2
        with:
          secret-ids: |
            GKE_SA_KEY,CN/GKE_SA_KEY
            GRAFANA_REMOTE_WRITE_URL,CN/GRAFANA_REMOTE_WRITE_URL
            GRAFANA_PROM_REMOTE_WRITE_URL,CN/GRAFANA_PROM_REMOTE_WRITE_URL
            GRAFANA_PROM_USERNAME,CN/GRAFANA_PROM_USERNAME
            GRAFANA_PROM_PASSWORD,CN/GRAFANA_PROM_PASSWORD
            LOKI_USERNAME,CN/GRAFANA_LOKI_USERNAME
            LOKI_PASSWORD,CN/GRAFANA_LOKI_PASSWORD
            HZ_LICENSE_KEY,CN/HZ_LICENSE_KEY
            AZURE_STORAGE_KEY,CN/AZURE_STORAGE_KEY

      - name: Install Grafana Agent
        env:
          CLUSTER_TYPE: kind
          GH_RUN_ID: ${{ github.run_id }}
          GH_RUN_NUMBER: ${{ github.run_number }}
          GH_SHA: ${{ github.sha }}
          NAMESPACES: ${{ env.NAMESPACE }}
          GRAFANA_NS: grafana
        run: |
          kubectl create namespace ${GRAFANA_NS}
          NAMESPACE=${GRAFANA_NS} envsubst < .github/grafana/metrics-cm.yaml | /bin/sh -c 'kubectl apply -f -'
          NAMESPACE=${GRAFANA_NS} envsubst < .github/grafana/logs-cm.yaml | /bin/sh -c 'kubectl apply -f -'
          MANIFEST_URL=https://raw.githubusercontent.com/grafana/agent/v0.27.1/production/kubernetes/agent-bare.yaml NAMESPACE=${GRAFANA_NS} /bin/sh -c "$(curl -fsSL https://raw.githubusercontent.com/grafana/agent/v0.27.1/production/kubernetes/install-bare.sh)" | kubectl apply -f -
          helm repo add prometheus-community https://prometheus-community.github.io/helm-charts && helm repo update && \
          helm install ksm prometheus-community/kube-state-metrics --version 5.3.0 --set image.tag=v2.8.2 -n ${GRAFANA_NS}
          MANIFEST_URL=https://raw.githubusercontent.com/grafana/agent/v0.27.1/production/kubernetes/agent-loki.yaml NAMESPACE=${GRAFANA_NS} /bin/sh -c "$(curl -fsSL https://raw.githubusercontent.com/grafana/agent/v0.27.1/production/kubernetes/install-bare.sh)" | kubectl apply -f -

      - name: Install metallb
        uses: nick-fields/retry@v3
        with:
          timeout_minutes: 5
          max_attempts: 3
          retry_on: error
          command: |
            kubectl create namespace ${NAMESPACE}
            kubectl config set-context --current --namespace=$NAMESPACE
            kubectl apply -f https://raw.githubusercontent.com/metallb/metallb/v0.13.7/config/manifests/metallb-native.yaml
            kubectl wait --for=condition=ready --timeout=60s -n metallb-system pod -l app=metallb
            HOST_MIN=$(docker network inspect -f '{{json .IPAM.Config}}' ${{ env.CLUSTER_NAME }} | jq -r '.[0].Subnet' |  sed  -n 's/.0.0.16/.255.200/p')
            HOST_MAX=$(docker network inspect -f '{{json .IPAM.Config}}' ${{ env.CLUSTER_NAME }} | jq -r '.[0].Subnet' |  sed  -n 's/.0.0.16/.255.250/p')
            IP_RANGE=$HOST_MIN-$HOST_MAX

            cat <<EOF | kubectl apply -f -
            apiVersion: metallb.io/v1beta1
            kind: IPAddressPool
            metadata:
                name: kind-pool
                namespace: metallb-system
            spec:
                addresses:
                - $IP_RANGE
            ---
            apiVersion: metallb.io/v1beta1
            kind: L2Advertisement
            metadata:
                name: l2
                namespace: metallb-system
            spec:
                ipAddressPools:
                - kind-pool
            EOF

      - name: Create Secrets
        run: |
          kubectl create secret generic hazelcast-license-key \
              --namespace ${{ env.NAMESPACE }} \
              --from-literal=license-key=${{ env.HZ_LICENSE_KEY }}

          kubectl create secret generic br-secret-s3 \
          --namespace ${{ env.NAMESPACE }} \
          --from-literal=region=us-east-1 \
          --from-literal=access-key-id=${{ secrets.AWS_ACCESS_KEY_ID }} \
          --from-literal=secret-access-key=${{ secrets.AWS_SECRET_ACCESS_KEY }}

          kubectl create secret generic br-secret-az \
          --namespace ${{ env.NAMESPACE }} \
          --from-literal=storage-account=operatortest \
          --from-literal=storage-key=${{ env.AZURE_STORAGE_KEY }}

          kubectl create secret generic br-secret-gcp \
          --namespace ${{ env.NAMESPACE }} \
          --from-literal=google-credentials-path='${{ env.GKE_SA_KEY }}'

      - name: Authenticate to GAR
        uses: docker/login-action@v3
        with:
          registry: us-east1-docker.pkg.dev
          username: _json_key
          password: ${{ env.GKE_SA_KEY }}

      - name: Load Image
        run: |
          docker pull $IMG
          kind load docker-image $IMG --name ${{ env.CLUSTER_NAME }}

      - name: Deploy Operator to Kind Cluster
        run: |
          DEPLOY_NAME=${RELEASE_NAME}-hazelcast-platform-operator
          make deploy IMG=$IMG NAMESPACE=$NAMESPACE RELEASE_NAME=$RELEASE_NAME
          kubectl rollout status deployment $DEPLOY_NAME

      - name: Run Tests
        id: e2e-test
        run: |
<<<<<<< HEAD
          make test-e2e REPORT_SUFFIX=ee_${{ inputs.k8s-cluster-version }} NAMESPACE=${NAMESPACE} RELEASE_NAME=${RELEASE_NAME} WORKFLOW_ID=pr
=======
          case ${{ matrix.edition }} in
          os) GO_TEST_FLAGS=-ee=false;;
          ee) GO_TEST_FLAGS=-ee=true;;
          *)  echo Unexpected edition: ${{ matrix.edition }} && exit 1;;
          esac
          make test-e2e REPORT_SUFFIX=${{ matrix.edition }}_${{ inputs.k8s-cluster-version }} GO_TEST_FLAGS=${GO_TEST_FLAGS} NAMESPACE=${NAMESPACE} RELEASE_NAME=${RELEASE_NAME} WORKFLOW_ID=pr

      - name: Check if the operator pod has not restarted
        run: |
          source .github/scripts/utils.sh
          assert_operator_pod_not_restarted ${NAMESPACE}
>>>>>>> 029f9ca3
<|MERGE_RESOLUTION|>--- conflicted
+++ resolved
@@ -230,18 +230,9 @@
       - name: Run Tests
         id: e2e-test
         run: |
-<<<<<<< HEAD
           make test-e2e REPORT_SUFFIX=ee_${{ inputs.k8s-cluster-version }} NAMESPACE=${NAMESPACE} RELEASE_NAME=${RELEASE_NAME} WORKFLOW_ID=pr
-=======
-          case ${{ matrix.edition }} in
-          os) GO_TEST_FLAGS=-ee=false;;
-          ee) GO_TEST_FLAGS=-ee=true;;
-          *)  echo Unexpected edition: ${{ matrix.edition }} && exit 1;;
-          esac
-          make test-e2e REPORT_SUFFIX=${{ matrix.edition }}_${{ inputs.k8s-cluster-version }} GO_TEST_FLAGS=${GO_TEST_FLAGS} NAMESPACE=${NAMESPACE} RELEASE_NAME=${RELEASE_NAME} WORKFLOW_ID=pr
 
       - name: Check if the operator pod has not restarted
         run: |
           source .github/scripts/utils.sh
-          assert_operator_pod_not_restarted ${NAMESPACE}
->>>>>>> 029f9ca3
+          assert_operator_pod_not_restarted ${NAMESPACE}