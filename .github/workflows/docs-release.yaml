name: (5) Publish Docs Site
on:
  workflow_dispatch:
    inputs:
      RELEASE_VERSION:
        description: "Version in the form of X.Y.Z"
        required: true
      UPCOMING_RELEASE_VERSION:
<<<<<<< HEAD
        description: "Upcoming version in the form of X.Y"
=======
        description: "Upcoming version in the form of X.Y.Z"
>>>>>>> 938fc4eb
        required: true
      LATEST_SUPPORTED_HAZELCAST:
        description: "Latest supported Hazelcast Version in the form of X.Y[.Z]"
        required: true
      LATEST_SUPPORTED_MC:
        description: "Latest supported MC Version in the form of X.Y[.Z]"
        required: true

env:
  AWS_REGION: us-east-1

jobs:
  publish_operator_docs:
    name: Publish Operator Docs Site
    runs-on: ubuntu-latest
    env:
      RELEASE_VERSION: ${{ github.event.inputs.RELEASE_VERSION }}
      UPCOMING_RELEASE_VERSION: ${{ github.event.inputs.UPCOMING_RELEASE_VERSION }}
    outputs:
      MAJOR_MINOR_VERSION: ${{ steps.set-version.outputs.MAJOR_MINOR_VERSION }}
    steps:
      - name: Validate and set version
        id: set-version
        run: |
          NUMBER='(0|[1-9][0-9]*)'
          echo ${RELEASE_VERSION} | egrep "^$NUMBER.$NUMBER.$NUMBER$"
          echo ${UPCOMING_RELEASE_VERSION} | egrep "^$NUMBER.$NUMBER.$NUMBER$"

          MAJOR_MINOR_VERSION=$(echo ${RELEASE_VERSION} | sed 's|\([0-9]*\.[0-9]*\)\.[0-9]*|\1|')
          UPCOMING_MAJOR_MINOR_VERSION=$(echo ${UPCOMING_RELEASE_VERSION} | sed 's|\([0-9]*\.[0-9]*\)\.[0-9]*|\1|')

          echo "MAJOR_MINOR_VERSION=${MAJOR_MINOR_VERSION}" >> $GITHUB_ENV
          echo "UPCOMING_MAJOR_MINOR_VERSION=${UPCOMING_MAJOR_MINOR_VERSION}" >> $GITHUB_ENV
          echo "MAJOR_MINOR_VERSION=${MAJOR_MINOR_VERSION}" >> $GITHUB_OUTPUT

      - name: Configure AWS Credentials
        uses: aws-actions/configure-aws-credentials@v3.0.1
        with:
          aws-access-key-id: ${{ secrets.AWS_ACCESS_KEY_ID }}
          aws-secret-access-key: ${{ secrets.AWS_SECRET_ACCESS_KEY }}
          aws-region: ${{ env.AWS_REGION }}

      - name: Get Secrets
        uses: aws-actions/aws-secretsmanager-get-secrets@v1
        with:
          secret-ids: |
            DEVOPS_GITHUB_TOKEN,CN/DEVOPS_GITHUB_TOKEN

      - name: Checkout to Operator docs repo
        uses: actions/checkout@v3
        with:
          repository: hazelcast/hazelcast-platform-operator-docs
          ref: main
          token: ${{ env.DEVOPS_GITHUB_TOKEN }}

      - name: Checkout to operator repo
        uses: actions/checkout@v3
        with:
          path: operator-repo

      - name: Set up Golang
        uses: actions/setup-go@v4
        with:
          go-version: '1.19'

      - name: Update versions
        run: |
          sed -i "0,/version: 'latest-snapshot'/s//version: '${MAJOR_MINOR_VERSION}'/" docs/antora.yml
          sed -i "s/display_version: 'latest-snapshot'/display_version: '${MAJOR_MINOR_VERSION}'/" docs/antora.yml
          sed -i "s/full-version: .*/full-version: '${RELEASE_VERSION}'/" docs/antora.yml
          sed -i '/prerelease/d' docs/antora.yml
          sed -i "s/page-latest-supported-hazelcast:.*/page-latest-supported-hazelcast: '${{ github.event.inputs.LATEST_SUPPORTED_HAZELCAST }}'/" docs/antora.yml
          sed -i "s/page-latest-supported-mc:.*/page-latest-supported-mc: '${{ github.event.inputs.LATEST_SUPPORTED_MC }}'/" docs/antora.yml
          printf "\n\n.Release Notes\n* xref:release-notes.adoc[${RELEASE_VERSION}]" >> docs/modules/ROOT/nav.adoc
          sed -i "s/operator-chart-version: .*/operator-chart-version: '${RELEASE_VERSION}'/" docs/antora.yml

      - name: Generate API Reference Docs
        working-directory: operator-repo
        run: |
          make api-ref-doc > api-ref.adoc

      - name: Move API reference to docs repo
        run: |
          if cmp -s operator-repo/api-ref.adoc docs/modules/ROOT/pages/api-ref.adoc; then
              echo "No need to update API Reference doc"
              exit 0
          fi
          mv operator-repo/api-ref.adoc docs/modules/ROOT/pages/api-ref.adoc

      - name: Commit and push changes
        run: |
          git config user.email "devopshelm@hazelcast.com"
          git config user.name "devOpsHelm"
          BRANCH_NAME=v/${MAJOR_MINOR_VERSION}
<<<<<<< HEAD
          if [[ ${MAJOR_MINOR_VERSION} == ${RELEASE_VERSION} ]] ;then
=======
>>>>>>> 938fc4eb
            if git fetch origin $BRANCH_NAME; then
              git checkout $BRANCH_NAME
              git pull origin $BRANCH_NAME
            else
              git checkout -b $BRANCH_NAME origin/main
            fi
<<<<<<< HEAD
          fi
=======
>>>>>>> 938fc4eb

          # Commit and push changes
          git add docs/antora.yml docs/modules/ROOT/pages/api-ref.adoc docs/modules/ROOT/nav.adoc
          git commit --signoff -m "Update docs to ${RELEASE_VERSION}"
          git push -u origin $BRANCH_NAME

      - name: Update versions in the main branch(latest-snapshot)
        run: |
          git checkout main
          git pull origin main
          
          sed -i "s/operator-chart-version: .*/operator-chart-version: '${UPCOMING_RELEASE_VERSION}-snapshot'/" docs/antora.yml
          sed -i "s/page-latest-supported-hazelcast:.*/page-latest-supported-hazelcast: '${{ github.event.inputs.LATEST_SUPPORTED_HAZELCAST }}'/" docs/antora.yml
          sed -i "s/page-latest-supported-mc:.*/page-latest-supported-mc: '${{ github.event.inputs.LATEST_SUPPORTED_MC }}'/" docs/antora.yml
          
          # Commit and push changes
          git add docs/antora.yml
          git commit --signoff -m "Update operator-chart-version in latest-snapshot docs to ${UPCOMING_RELEASE_VERSION}-snapshot"
          git push -u origin main

  publish_hz_docs:
    name: Publish Hz Docs Site
    runs-on: ubuntu-latest
    needs: [ publish_operator_docs ]
    strategy:
      fail-fast: false
      matrix:
        edition: [ 'develop', 'main' ]
    env:
      RELEASE_VERSION: ${{ github.event.inputs.RELEASE_VERSION }}
      MAJOR_MINOR_VERSION: ${{ needs.publish_operator_docs.outputs.MAJOR_MINOR_VERSION }}
    steps:
      - name: Configure AWS Credentials
        uses: aws-actions/configure-aws-credentials@v3.0.1
        with:
          aws-access-key-id: ${{ secrets.AWS_ACCESS_KEY_ID }}
          aws-secret-access-key: ${{ secrets.AWS_SECRET_ACCESS_KEY }}
          aws-region: ${{ env.AWS_REGION }}

      - name: Get Secrets
        uses: aws-actions/aws-secretsmanager-get-secrets@v1
        with:
          secret-ids: |
            DEVOPS_GITHUB_TOKEN,CN/DEVOPS_GITHUB_TOKEN

      - name: Checkout to Hazelcast docs repo
        uses: actions/checkout@v3
        with:
          repository: hazelcast/hazelcast-docs
          ref: ${{ matrix.edition }}
          token: ${{ env.DEVOPS_GITHUB_TOKEN }}

      - name: Update hazelcast-docs
        id: update-hz-docs
        run: |
          if ! grep -q operator-$MAJOR_MINOR_VERSION search-config.json; then
            sed -i "s/\/operator\/latest\/\*.*/\/operator\/latest\/\*  \/operator\/${MAJOR_MINOR_VERSION}\/:splat 200\!/" _redirects
            line_number=$(grep -m 1 -n 'https://docs.hazelcast.com/operator/' search-config.json | tail -n1 | cut -f1 -d:)
            let line_number-=1
            json_object="    {\n      \"url\": \"https://docs.hazelcast.com/operator/(?P<version>.*?)/\",\n      \"tags\": [\n        \"operator-${MAJOR_MINOR_VERSION}\"\n      ],\n      \"variables\": {\n        \"version\": [\n          \"${MAJOR_MINOR_VERSION}\"\n        ]\n      },\n      \"selectors_key\": \"operator\"\n    },"
            awk -i inplace -v json="$json_object" -v line="$line_number" 'NR==line{print json}1' search-config.json
            echo "HZ_DOCS_CHANGED=true" >> $GITHUB_OUTPUT
          else
            echo "HZ_DOCS_CHANGED=false" >> $GITHUB_OUTPUT
          fi

      - name: Commit and push changes
        if: ${{ steps.update-hz-docs.outputs.HZ_DOCS_CHANGED == 'true'}}
        run: |
          git config user.email "devopshelm@hazelcast.com"
          git config user.name "devOpsHelm"
          BRANCH_NAME=opr-${MAJOR_MINOR_VERSION}-${{ matrix.edition }}
          git checkout -b $BRANCH_NAME
          git pull origin ${{ matrix.edition }}

          # Commit and push changes
          git add _redirects search-config.json
          git commit --signoff -m "Update _redirects and search-config.json for Operator ${MAJOR_MINOR_VERSION}"
          git push -u origin $BRANCH_NAME

      - name: Create PR
        if: ${{ steps.update-hz-docs.outputs.HZ_DOCS_CHANGED == 'true'}}
        run: |
          echo ${{ env.DEVOPS_GITHUB_TOKEN }} | gh auth login --with-token
          gh pr create --title "Platform operator for Kubernetes (${MAJOR_MINOR_VERSION})" --body "" --base ${{ matrix.edition }}

  slack_notify:
    name: Slack Notify
    needs: [ 'publish_hz_docs' ]
    if: always() &&  needs.publish_hz_docs.result != 'success'
    runs-on: ubuntu-latest
    steps:
      - name: Configure AWS Credentials
        uses: aws-actions/configure-aws-credentials@v3.0.1
        with:
          aws-access-key-id: ${{ secrets.AWS_ACCESS_KEY_ID }}
          aws-secret-access-key: ${{ secrets.AWS_SECRET_ACCESS_KEY }}
          aws-region: ${{ env.AWS_REGION }}

      - name: Get Secrets
        uses: aws-actions/aws-secretsmanager-get-secrets@v1
        with:
          secret-ids: |
            SLACK_WEBHOOK_URL,CN/SLACK_WEBHOOK_URL

      - uses: 8398a7/action-slack@v3
        with:
          fields: repo,commit,author,action,eventName,workflow
          status: failure
          channel: "#github-actions-log"
        env:
          SLACK_WEBHOOK_URL: ${{ env.SLACK_WEBHOOK_URL }}<|MERGE_RESOLUTION|>--- conflicted
+++ resolved
@@ -6,11 +6,7 @@
         description: "Version in the form of X.Y.Z"
         required: true
       UPCOMING_RELEASE_VERSION:
-<<<<<<< HEAD
-        description: "Upcoming version in the form of X.Y"
-=======
         description: "Upcoming version in the form of X.Y.Z"
->>>>>>> 938fc4eb
         required: true
       LATEST_SUPPORTED_HAZELCAST:
         description: "Latest supported Hazelcast Version in the form of X.Y[.Z]"
@@ -105,20 +101,13 @@
           git config user.email "devopshelm@hazelcast.com"
           git config user.name "devOpsHelm"
           BRANCH_NAME=v/${MAJOR_MINOR_VERSION}
-<<<<<<< HEAD
-          if [[ ${MAJOR_MINOR_VERSION} == ${RELEASE_VERSION} ]] ;then
-=======
->>>>>>> 938fc4eb
+
             if git fetch origin $BRANCH_NAME; then
               git checkout $BRANCH_NAME
               git pull origin $BRANCH_NAME
             else
               git checkout -b $BRANCH_NAME origin/main
             fi
-<<<<<<< HEAD
-          fi
-=======
->>>>>>> 938fc4eb
 
           # Commit and push changes
           git add docs/antora.yml docs/modules/ROOT/pages/api-ref.adoc docs/modules/ROOT/nav.adoc
