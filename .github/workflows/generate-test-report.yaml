--- conflicted
+++ resolved
@@ -5,7 +5,7 @@
       WORKFLOW_ID:
         required: true
         type: string
-
+        
 env:
   GH_TOKEN: ${{ secrets.GITHUB_TOKEN }}
   CLEANUP_TIMEOUT: 20
@@ -128,10 +128,6 @@
       - name: Delete Test Artifact
         uses: geekyeggo/delete-artifact@v2
         with:
-<<<<<<< HEAD
           name: |
-            test-report
             test-suites
-=======
-          name: test-report-${{ inputs.WORKFLOW_ID }}
->>>>>>> a2222463
+            test-report-${{ inputs.WORKFLOW_ID }}