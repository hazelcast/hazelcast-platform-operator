name: Publish Snapshot
on:
  push:
    branches:
      - main
    paths-ignore:
      - '**.md'

jobs:
  publish-snapshot-image:
    name: Publish Snapshot to Docker Hub
    runs-on: ubuntu-latest

    steps:
      - name: Checkout
        uses: actions/checkout@v2

      - name: Set up Golang
        uses: actions/setup-go@v2
        with:
          go-version: '1.16'

      - name: Cache Golang dependencies
        uses: actions/cache@v2
        with:
          path: ~/go/pkg/mod
          key: ${{ runner.os }}-go-${{ hashFiles('**/go.sum') }}
          restore-keys: |
            ${{ runner.os }}-go-

      - name: Build Operator Image
<<<<<<< HEAD
        run: |
          make docker-build \
            IMG="hazelcast/hazelcast-platform-operator:5-preview-snapshot" \
            VERSION="5-preview-snapshot"
=======
        run: make docker-build IMG="hazelcast/hazelcast-platform-operator:latest-snapshot" VERSION="latest-snapshot"
>>>>>>> bc48f61e

      - name: Login to Docker Hub
        run: |
          echo "${{ secrets.DOCKERHUB_PASSWORD }}" \
            | docker login -u "${{ secrets.DOCKERHUB_USERNAME }}" --password-stdin

      - name: Push Operator Image
<<<<<<< HEAD
        run: make docker-push IMG="hazelcast/hazelcast-platform-operator:5-preview-snapshot"
=======
        run: make docker-push IMG="hazelcast/hazelcast-platform-operator:latest-snapshot"
>>>>>>> bc48f61e
<|MERGE_RESOLUTION|>--- conflicted
+++ resolved
@@ -29,14 +29,7 @@
             ${{ runner.os }}-go-
 
       - name: Build Operator Image
-<<<<<<< HEAD
-        run: |
-          make docker-build \
-            IMG="hazelcast/hazelcast-platform-operator:5-preview-snapshot" \
-            VERSION="5-preview-snapshot"
-=======
         run: make docker-build IMG="hazelcast/hazelcast-platform-operator:latest-snapshot" VERSION="latest-snapshot"
->>>>>>> bc48f61e
 
       - name: Login to Docker Hub
         run: |
@@ -44,8 +37,4 @@
             | docker login -u "${{ secrets.DOCKERHUB_USERNAME }}" --password-stdin
 
       - name: Push Operator Image
-<<<<<<< HEAD
-        run: make docker-push IMG="hazelcast/hazelcast-platform-operator:5-preview-snapshot"
-=======
-        run: make docker-push IMG="hazelcast/hazelcast-platform-operator:latest-snapshot"
->>>>>>> bc48f61e
+        run: make docker-push IMG="hazelcast/hazelcast-platform-operator:latest-snapshot"