--- conflicted
+++ resolved
@@ -17,10 +17,7 @@
 
 env:
   GO_VERSION: '1.19.0'
-<<<<<<< HEAD
   NR_OF_SUITES: 5
-=======
->>>>>>> 948217f2
   GOBIN: ${{ github.workspace }}/bin
 
 concurrency:
