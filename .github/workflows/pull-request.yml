--- conflicted
+++ resolved
@@ -362,11 +362,7 @@
       - name: Run Tests
         id: e2e-test
         run: |
-<<<<<<< HEAD
-          make test-e2e-split-kind REPORT_SUFFIX=ee_${{ matrix.node_number }} GO_TEST_FLAGS=${GO_TEST_FLAGS} NAMESPACE=${NAMESPACE} RELEASE_NAME=${RELEASE_NAME} WORKFLOW_ID=pr SHARD_ID="${{ matrix.node_number }}"
-=======
           make test-e2e-split-kind REPORT_SUFFIX=ee_${{ matrix.node_number }} NAMESPACE=${NAMESPACE} RELEASE_NAME=${RELEASE_NAME} WORKFLOW_ID=pr SHARD_ID="${{ matrix.node_number }}"
->>>>>>> da88105b
 
       - name: Upload Test Report
         if: always()
