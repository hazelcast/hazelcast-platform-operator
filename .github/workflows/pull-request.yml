name: Pull Request
on:
  pull_request_target:
    types:
      - labeled
    branches:
      - main
    paths-ignore:
      - '**.md'
  pull_request:
    branches:
      - main
    paths-ignore:
      - '**.md'

env:
  GCP_PROJECT_ID: hazelcast-33
  GKE_ZONE: europe-west1-b

jobs:
  linter:
    name: Run linters
    if: github.event_name == 'pull_request'
    runs-on: ubuntu-20.04
    steps:
      - name: Checkout
        uses: actions/checkout@v2

      - name: Set up Golang
        uses: actions/setup-go@v2
        with:
          go-version: '1.16'

      - name: Run golangci-lint
        uses: golangci/golangci-lint-action@v3.1.0
        if: always()
        with:
<<<<<<< HEAD
          args: --timeout 2m --build-tags hazelcastinternal
          skip-go-installation: true
=======
          args: --timeout 2m
>>>>>>> 99609a3c

      - name: Run yamllint
        uses: ibiqlik/action-yamllint@v3
        if: always()
        with:
          config_file: hack/yamllint.yaml

  unit-tests:
    name: Run unit and integration tests
    runs-on: ubuntu-20.04
    needs: linter
    steps:
      - name: Checkout
        uses: actions/checkout@v2

      - name: Set up Golang
        uses: actions/setup-go@v2
        with:
          go-version: '1.16'

      - name: Cache Golang dependencies
        uses: actions/cache@v3
        with:
          path: ~/go/pkg/mod
          key: ${{ runner.os }}-go-${{ hashFiles('**/go.sum') }}
          restore-keys: |
            ${{ runner.os }}-go-

      - name: Run unit tests
        run: make test-unit

      - name: Run integration tests (OS)
        run: make GO_TEST_FLAGS="-ee=false" test-it

      - name: Run integration tests (EE)
        run: make GO_TEST_FLAGS="-ee=true" test-it

      - name: Check if bundle.yaml is updated
        run: |
          mv bundle.yaml bundle.yaml.old
          make generate-bundle-yaml

          if ! cmp -s bundle.yaml bundle.yaml.old; then
              echo "Please run generate-bundle.yaml"
              exit 1
          fi

  create-gke-cluster:
    name: Create GKE cluster and push image
    runs-on: ubuntu-20.04
    if: >-
      always() && (
      (github.event_name == 'pull_request_target'
        && github.event.action == 'labeled'
        && github.event.label.name == 'safe-to-test'
        && github.event.pull_request.head.repo.full_name != github.repository)
      ||
      (github.event_name == 'pull_request'
        && github.event.pull_request.head.repo.full_name == github.repository
        && needs.unit-tests.result == 'success') )
    needs: unit-tests
    outputs:
      CLUSTER_NAME: ${{ steps.set-cluster-name.outputs.CLUSTER_NAME }}
    env:
      GCP_NETWORK: operator-test-network
    steps:
      - name: Decide which ref to checkout
        id: decide-ref
        run: |
          if [[ "${{github.event_name}}" == "pull_request" ]]; then
            echo "::set-output name=ref::${{github.ref}}"
          else
            echo "::set-output name=ref::refs/pull/${{ github.event.pull_request.number }}/merge"
          fi

      - name: Checkout
        uses: actions/checkout@v2
        with:
          ref: ${{steps.decide-ref.outputs.ref}}

      - name: Set up Golang
        uses: actions/setup-go@v2
        with:
          go-version: '1.16'

      - name: Cache Golang dependencies
        uses: actions/cache@v3
        with:
          path: ~/go/pkg/mod
          key: ${{ runner.os }}-go-${{ hashFiles('**/go.sum') }}
          restore-keys: |
            ${{ runner.os }}-go-

      - name: Authenticate to GCP
        uses: 'google-github-actions/auth@v0.6.0'
        with:
          credentials_json: ${{ secrets.GKE_SA_KEY }}

      - name: Set up Cloud SDK
        uses: google-github-actions/setup-gcloud@v0.6.0
        with:
          project_id: ${{ env.GCP_PROJECT_ID }}

      - name: Create GKE cluster
        id: set-cluster-name
        run: |-
          CLUSTER_NAME="operator-e2e-test-${GITHUB_SHA::8}-${GITHUB_RUN_NUMBER}"
          echo "::set-output name=CLUSTER_NAME::${CLUSTER_NAME}"
          gcloud container clusters create ${CLUSTER_NAME} \
            --zone=${{ env.GKE_ZONE }} \
            --project=${{ env.GCP_PROJECT_ID }} \
            --network=${{ env.GCP_NETWORK }} \
            --machine-type=n1-standard-2 \
            --num-nodes=2
          sleep 30

  gke-e2e-tests:
    name: Run E2E tests
    runs-on: ubuntu-20.04
    needs: create-gke-cluster
    if: always() && needs.create-gke-cluster.result == 'success'
    strategy:
      fail-fast: false
      matrix:
        edition: [ 'os', 'ee' ]
    env:
      NAMESPACE: test-operator-${{ matrix.edition }}
      CLUSTER_NAME: ${{ needs.create-gke-cluster.outputs.CLUSTER_NAME }}
      NAME_PREFIX: hp-${{ matrix.edition }}-${{ github.run_id }}-
      KUBECTL_VERSION: 1.22.0
    steps:
      - name: Decide which ref to checkout
        id: decide-ref
        run: |
          if [[ "${{github.event_name}}" == "pull_request" ]]; then
            echo "::set-output name=ref::${{github.ref}}"
          else
            echo "::set-output name=ref::refs/pull/${{ github.event.pull_request.number }}/merge"
          fi

      - name: Checkout
        uses: actions/checkout@v2
        with:
          ref: ${{steps.decide-ref.outputs.ref}}

      - name: Set up Golang
        uses: actions/setup-go@v2
        with:
          go-version: '1.16'

      - name: Cache Golang dependencies
        uses: actions/cache@v3
        with:
          path: ~/go/pkg/mod
          key: ${{ runner.os }}-go-${{ hashFiles('**/go.sum') }}
          restore-keys: |
            ${{ runner.os }}-go-

      - name: Install kubectl
        run: |
          mkdir -p ${GITHUB_WORKSPACE}/bin
          echo "${GITHUB_WORKSPACE}/bin" >> ${GITHUB_PATH}
          curl -L https://dl.k8s.io/release/v${{ env.KUBECTL_VERSION }}/bin/linux/amd64/kubectl \
            -o ${GITHUB_WORKSPACE}/bin/kubectl && chmod +x ${GITHUB_WORKSPACE}/bin/kubectl

      - name: Authenticate to GCP
        uses: 'google-github-actions/auth@v0.6.0'
        with:
          credentials_json: ${{ secrets.GKE_SA_KEY }}

      - name: Set up Cloud SDK
        uses: google-github-actions/setup-gcloud@v0.6.0
        with:
          project_id: ${{ env.GCP_PROJECT_ID }}

      - name: Connect to the GKE cluster
        run: |
          gcloud container clusters get-credentials ${{ env.CLUSTER_NAME }} \
            --zone ${{ env.GKE_ZONE }} \
            --project ${{ env.GCP_PROJECT_ID }}

      - name: Build Operator Image and Push to Ephemeral Registry(ttl.sh)
        run: |
          IMAGE=ttl.sh/$(uuidgen):1h
          echo "IMAGE=${IMAGE}" >> $GITHUB_ENV

          make docker-build-ci IMG=$IMAGE VERSION=${{github.sha}}
          make docker-push IMG=$IMAGE

      - name: Deploy Operator to GKE
        run: |
          kubectl create namespace ${{ env.NAMESPACE }}
          kubectl config set-context --current --namespace=$NAMESPACE

          DEPLOY_NAME=${NAME_PREFIX}controller-manager
          echo "DEPLOY_NAME=${DEPLOY_NAME}" >> $GITHUB_ENV

          make deploy IMG=$IMAGE NAMESPACE=$NAMESPACE NAME_PREFIX=$NAME_PREFIX
          kubectl rollout status deployment $DEPLOY_NAME

      - name: Create secret
        if: matrix.edition == 'ee'
        run: |
          kubectl create secret generic hazelcast-license-key \
            --namespace ${{ env.NAMESPACE }} \
            --from-literal=license-key=${{ secrets.HZ_LICENSE_KEY }}

      - name: Run Hazelcast E2E tests at GKE
        id: e2e-test
        run: |
          case ${{ matrix.edition }} in
            os) GO_TEST_FLAGS=-ee=false;;
            ee) GO_TEST_FLAGS=-ee=true;;
            *)  echo Unexpected edition: ${{ matrix.edition }} && exit 1;;
          esac
          make test-e2e GO_TEST_FLAGS=${GO_TEST_FLAGS} NAMESPACE=$NAMESPACE NAME_PREFIX=$NAME_PREFIX

      - name: Clean up after Tests
        if: always()
        run: |
          make clean-up-namespace NAMESPACE=${NAMESPACE}


  delete-cluster:
    name: Delete Cluster
    runs-on: ubuntu-20.04
    if: always() && needs.create-gke-cluster.result != 'skipped'
    needs: [ create-gke-cluster, gke-e2e-tests ]
    env:
      CLUSTER_NAME: ${{ needs.create-gke-cluster.outputs.CLUSTER_NAME }}
    steps:
      - name: Authenticate to GCP
        uses: 'google-github-actions/auth@v0.6.0'
        with:
          credentials_json: ${{ secrets.GKE_SA_KEY }}

      - name: Set up Cloud SDK
        uses: google-github-actions/setup-gcloud@v0.6.0
        with:
          project_id: ${{ env.GCP_PROJECT_ID }}

      - name: Delete GKE cluster
        if: always()
        run: |-
          gcloud container clusters delete ${{ env.CLUSTER_NAME }} --zone ${{ env.GKE_ZONE }} --quiet<|MERGE_RESOLUTION|>--- conflicted
+++ resolved
@@ -35,12 +35,7 @@
         uses: golangci/golangci-lint-action@v3.1.0
         if: always()
         with:
-<<<<<<< HEAD
           args: --timeout 2m --build-tags hazelcastinternal
-          skip-go-installation: true
-=======
-          args: --timeout 2m
->>>>>>> 99609a3c
 
       - name: Run yamllint
         uses: ibiqlik/action-yamllint@v3
