domain: hazelcast.com
layout:
- go.kubebuilder.io/v3
plugins:
  manifests.sdk.operatorframework.io/v2: {}
  scorecard.sdk.operatorframework.io/v2: {}
projectName: hazelcast-platform-operator
repo: github.com/hazelcast/hazelcast-platform-operator
resources:
- api:
    crdVersion: v1
    namespaced: true
  controller: true
  domain: hazelcast.com
  kind: Hazelcast
  path: github.com/hazelcast/hazelcast-platform-operator/api/v1alpha1
  version: v1alpha1
  webhooks:
    validation: true
    webhookVersion: v1
- api:
    crdVersion: v1
    namespaced: true
  controller: true
  domain: hazelcast.com
  kind: ManagementCenter
  path: github.com/hazelcast/hazelcast-platform-operator/api/v1alpha1
  version: v1alpha1
  webhooks:
    validation: true
    webhookVersion: v1
- api:
    crdVersion: v1
    namespaced: true
  controller: true
  domain: hazelcast.com
  kind: Map
  path: github.com/hazelcast/hazelcast-platform-operator/api/v1alpha1
  version: v1alpha1
  webhooks:
    validation: true
    webhookVersion: v1
- api:
    crdVersion: v1
    namespaced: true
  controller: true
  domain: hazelcast.com
  kind: WanReplication
  path: github.com/hazelcast/hazelcast-platform-operator/api/v1alpha1
  version: v1alpha1
  webhooks:
    validation: true
    webhookVersion: v1
- api:
    crdVersion: v1
    namespaced: true
  controller: true
  domain: hazelcast.com
  kind: MultiMap
  path: github.com/hazelcast/hazelcast-platform-operator/api/v1alpha1
  version: v1alpha1
  webhooks:
    validation: true
    webhookVersion: v1
- api:
    crdVersion: v1
    namespaced: true
  controller: true
  domain: hazelcast.com
  kind: HotBackup
  path: github.com/hazelcast/hazelcast-platform-operator/api/v1alpha1
  version: v1alpha1
  webhooks:
    validation: true
    webhookVersion: v1
- api:
    crdVersion: v1
    namespaced: true
  controller: true
  domain: hazelcast.com
  kind: CronHotBackup
  path: github.com/hazelcast/hazelcast-platform-operator/api/v1alpha1
  version: v1alpha1
  webhooks:
    validation: true
    webhookVersion: v1
- api:
    crdVersion: v1
    namespaced: true
  controller: true
  domain: hazelcast.com
  kind: Topic
  path: github.com/hazelcast/hazelcast-platform-operator/api/v1alpha1
  version: v1alpha1
  webhooks:
    validation: true
    webhookVersion: v1
- api:
    crdVersion: v1
    namespaced: true
  controller: true
  domain: hazelcast.com
  kind: ReplicatedMap
  path: github.com/hazelcast/hazelcast-platform-operator/api/v1alpha1
  version: v1alpha1
  webhooks:
    validation: true
    webhookVersion: v1
- api:
    crdVersion: v1
    namespaced: true
  controller: true
  domain: hazelcast.com
  kind: Queue
  path: github.com/hazelcast/hazelcast-platform-operator/api/v1alpha1
  version: v1alpha1
  webhooks:
    validation: true
    webhookVersion: v1
- api:
    crdVersion: v1
    namespaced: true
  controller: true
  domain: hazelcast.com
  kind: Cache
  path: github.com/hazelcast/hazelcast-platform-operator/api/v1alpha1
  version: v1alpha1
  webhooks:
    validation: true
    webhookVersion: v1
- api:
    crdVersion: v1
    namespaced: true
<<<<<<< HEAD
  domain: hazelcast.com
  kind: Hazelcast
  path: github.com/hazelcast/hazelcast-platform-operator/api/v1beta1
  version: v1beta1
=======
  controller: true
  domain: hazelcast.com
  kind: JetJob
  path: github.com/hazelcast/hazelcast-platform-operator/api/v1alpha1
  version: v1alpha1
  webhooks:
    validation: true
    webhookVersion: v1
>>>>>>> 1003062f
version: "3"<|MERGE_RESOLUTION|>--- conflicted
+++ resolved
@@ -131,12 +131,6 @@
 - api:
     crdVersion: v1
     namespaced: true
-<<<<<<< HEAD
-  domain: hazelcast.com
-  kind: Hazelcast
-  path: github.com/hazelcast/hazelcast-platform-operator/api/v1beta1
-  version: v1beta1
-=======
   controller: true
   domain: hazelcast.com
   kind: JetJob
@@ -145,5 +139,11 @@
   webhooks:
     validation: true
     webhookVersion: v1
->>>>>>> 1003062f
+- api:
+    crdVersion: v1
+    namespaced: true
+  domain: hazelcast.com
+  kind: Hazelcast
+  path: github.com/hazelcast/hazelcast-platform-operator/api/v1beta1
+  version: v1beta1
 version: "3"