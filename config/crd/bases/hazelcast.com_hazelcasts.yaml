---
apiVersion: apiextensions.k8s.io/v1
kind: CustomResourceDefinition
metadata:
  annotations:
    controller-gen.kubebuilder.io/version: v0.13.0
  name: hazelcasts.hazelcast.com
spec:
  group: hazelcast.com
  names:
    kind: Hazelcast
    listKind: HazelcastList
    plural: hazelcasts
    shortNames:
    - hz
    singular: hazelcast
  scope: Namespaced
  versions:
  - additionalPrinterColumns:
    - description: Current state of the Hazelcast deployment
      jsonPath: .status.phase
      name: Status
      type: string
    - description: Current numbers of ready Hazelcast members
      jsonPath: .status.hazelcastClusterStatus.readyMembers
      name: Members
      type: string
    - description: Message for the current Hazelcast Config
      jsonPath: .status.message
      name: Message
      priority: 1
      type: string
    name: v1alpha1
    schema:
      openAPIV3Schema:
        description: Hazelcast is the Schema for the hazelcasts API
        properties:
          apiVersion:
            description: 'APIVersion defines the versioned schema of this representation
              of an object. Servers should convert recognized schemas to the latest
              internal value, and may reject unrecognized values. More info: https://git.k8s.io/community/contributors/devel/sig-architecture/api-conventions.md#resources'
            type: string
          kind:
            description: 'Kind is a string value representing the REST resource this
              object represents. Servers may infer this from the endpoint the client
              submits requests to. Cannot be updated. In CamelCase. More info: https://git.k8s.io/community/contributors/devel/sig-architecture/api-conventions.md#types-kinds'
            type: string
          metadata:
            type: object
          spec:
            default:
              repository: docker.io/hazelcast/hazelcast
            description: Initial values will be filled with its fields' default values.
            properties:
              advancedNetwork:
                description: Hazelcast Advanced Network configuration
                properties:
                  clientServerSocketEndpointConfig:
                    properties:
                      interfaces:
                        items:
                          type: string
                        type: array
                    type: object
                  memberServerSocketEndpointConfig:
                    properties:
                      interfaces:
                        items:
                          type: string
                        type: array
                    type: object
                  wan:
                    items:
                      properties:
                        name:
                          maxLength: 8
                          type: string
                        port:
                          type: integer
                        portCount:
                          type: integer
                        serviceType:
                          description: Service Type string describes ingress methods
                            for a service
                          type: string
                      type: object
                    type: array
                type: object
              agent:
                default:
<<<<<<< HEAD
                  repository: docker.io/kutluhanhazelcast/platform-operator-agent
                  version: kutlu16
=======
                  repository: docker.io/hazelcast/platform-operator-agent
                  version: 0.1.28
>>>>>>> c6689748
                description: B&R Agent configurations
                properties:
                  repository:
                    default: docker.io/kutluhanhazelcast/platform-operator-agent
                    description: Repository to pull Hazelcast Platform Operator Agent(https://github.com/hazelcast/platform-operator-agent)
                    type: string
                  resources:
                    description: Compute Resources required by the Agent container.
                    properties:
                      claims:
                        description: "Claims lists the names of resources, defined
                          in spec.resourceClaims, that are used by this container.
                          \n This is an alpha field and requires enabling the DynamicResourceAllocation
                          feature gate. \n This field is immutable. It can only be
                          set for containers."
                        items:
                          description: ResourceClaim references one entry in PodSpec.ResourceClaims.
                          properties:
                            name:
                              description: Name must match the name of one entry in
                                pod.spec.resourceClaims of the Pod where this field
                                is used. It makes that resource available inside a
                                container.
                              type: string
                          required:
                          - name
                          type: object
                        type: array
                        x-kubernetes-list-map-keys:
                        - name
                        x-kubernetes-list-type: map
                      limits:
                        additionalProperties:
                          anyOf:
                          - type: integer
                          - type: string
                          pattern: ^(\+|-)?(([0-9]+(\.[0-9]*)?)|(\.[0-9]+))(([KMGTPE]i)|[numkMGTPE]|([eE](\+|-)?(([0-9]+(\.[0-9]*)?)|(\.[0-9]+))))?$
                          x-kubernetes-int-or-string: true
                        description: 'Limits describes the maximum amount of compute
                          resources allowed. More info: https://kubernetes.io/docs/concepts/configuration/manage-resources-containers/'
                        type: object
                      requests:
                        additionalProperties:
                          anyOf:
                          - type: integer
                          - type: string
                          pattern: ^(\+|-)?(([0-9]+(\.[0-9]*)?)|(\.[0-9]+))(([KMGTPE]i)|[numkMGTPE]|([eE](\+|-)?(([0-9]+(\.[0-9]*)?)|(\.[0-9]+))))?$
                          x-kubernetes-int-or-string: true
                        description: 'Requests describes the minimum amount of compute
                          resources required. If Requests is omitted for a container,
                          it defaults to Limits if that is explicitly specified, otherwise
                          to an implementation-defined value. Requests cannot exceed
                          Limits. More info: https://kubernetes.io/docs/concepts/configuration/manage-resources-containers/'
                        type: object
                    type: object
                  version:
<<<<<<< HEAD
                    default: kutlu16
=======
                    default: 0.1.28
>>>>>>> c6689748
                    description: Version of Hazelcast Platform Operator Agent.
                    type: string
                type: object
              annotations:
                additionalProperties:
                  type: string
                description: Hazelcast Kubernetes resource annotations
                type: object
              clusterName:
                default: dev
                description: Name of the Hazelcast cluster.
                type: string
              clusterSize:
                default: 3
                description: Number of Hazelcast members in the cluster.
                format: int32
                minimum: 0
                type: integer
              cpSubsystem:
                description: CPSubsystem is the configuration of the Hazelcast CP
                  Subsystem.
                properties:
                  dataLoadTimeoutSeconds:
                    description: DataLoadTimeoutSeconds is the timeout duration in
                      seconds for CP members to restore their persisted data from
                      disk
                    format: int32
                    minimum: 1
                    type: integer
                  failOnIndeterminateOperationState:
                    description: FailOnIndeterminateOperationState indicated whether
                      CP Subsystem operations use at-least-once and at-most-once execution
                      guarantees.
                    type: boolean
                  missingCpMemberAutoRemovalSeconds:
                    description: MissingCpMemberAutoRemovalSeconds is the duration
                      in seconds to wait before automatically removing a missing CP
                      member from the CP Subsystem.
                    format: int32
                    type: integer
                  pvc:
                    description: PVC is the configuration of PersistenceVolumeClaim.
                    properties:
                      accessModes:
                        description: 'AccessModes contains the actual access modes
                          of the volume backing the PVC has. More info: https://kubernetes.io/docs/concepts/storage/persistent-volumes#access-modes-1'
                        items:
                          type: string
                        type: array
                      requestStorage:
                        anyOf:
                        - type: integer
                        - type: string
                        default: 8Gi
                        description: A description of the PVC request capacity.
                        pattern: ^(\+|-)?(([0-9]+(\.[0-9]*)?)|(\.[0-9]+))(([KMGTPE]i)|[numkMGTPE]|([eE](\+|-)?(([0-9]+(\.[0-9]*)?)|(\.[0-9]+))))?$
                        x-kubernetes-int-or-string: true
                      storageClassName:
                        description: Name of StorageClass which this persistent volume
                          belongs to.
                        type: string
                    type: object
                  sessionHeartbeatIntervalSeconds:
                    description: SessionHeartbeatIntervalSeconds Interval in seconds
                      for the periodically committed CP session heartbeats. Must be
                      smaller than SessionTTLSeconds.
                    format: int32
                    type: integer
                  sessionTTLSeconds:
                    description: SessionTTLSeconds is the duration for a CP session
                      to be kept alive after the last received heartbeat. Must be
                      greater than or equal to SessionHeartbeatIntervalSeconds and
                      smaller than or equal to MissingCpMemberAutoRemovalSeconds.
                    format: int32
                    type: integer
                type: object
              customConfigCmName:
                description: Name of the ConfigMap with the Hazelcast custom configuration.
                  This configuration from the ConfigMap might be overridden by the
                  Hazelcast CR configuration.
                type: string
              durableExecutorServices:
                description: Durable Executor Service configurations, see https://docs.hazelcast.com/hazelcast/latest/computing/durable-executor-service
                items:
                  properties:
                    capacity:
                      default: 100
                      description: Capacity of the executor task per partition.
                      format: int32
                      type: integer
                    durability:
                      default: 1
                      description: Durability of the executor.
                      format: int32
                      minimum: 1
                      type: integer
                    name:
                      default: default
                      description: The name of the executor service
                      type: string
                    poolSize:
                      default: 16
                      description: The number of executor threads per member.
                      format: int32
                      minimum: 1
                      type: integer
                    userCodeNamespace:
                      description: Name of the User Code Namespace applied to this
                        instance
                      minLength: 1
                      type: string
                  type: object
                type: array
              executorServices:
                description: Java Executor Service configurations, see https://docs.hazelcast.com/hazelcast/latest/computing/executor-service
                items:
                  properties:
                    name:
                      default: default
                      description: The name of the executor service
                      type: string
                    poolSize:
                      default: 8
                      description: The number of executor threads per member.
                      format: int32
                      minimum: 1
                      type: integer
                    queueCapacity:
                      default: 0
                      description: Task queue capacity of the executor.
                      format: int32
                      type: integer
                    userCodeNamespace:
                      description: Name of the User Code Namespace applied to this
                        instance
                      minLength: 1
                      type: string
                  type: object
                type: array
              exposeExternally:
                description: Configuration to expose Hazelcast cluster to external
                  clients.
                properties:
                  discoveryServiceType:
                    default: LoadBalancer
                    description: Type of the service used to discover Hazelcast cluster.
                    type: string
                  memberAccess:
                    description: 'How each member is accessed from the external client.
                      Only available for "Smart" client and valid values are: - "NodePortExternalIP"
                      (default): each member is accessed by the NodePort service and
                      the node external IP/hostname - "NodePortNodeName": each member
                      is accessed by the NodePort service and the node name - "LoadBalancer":
                      each member is accessed by the LoadBalancer service external
                      address'
                    enum:
                    - NodePortExternalIP
                    - NodePortNodeName
                    - LoadBalancer
                    type: string
                  type:
                    default: Smart
                    description: 'Specifies how members are exposed. Valid values
                      are: - "Smart" (default): each member pod is exposed with a
                      separate external address - "Unisocket": all member pods are
                      exposed with one external address'
                    enum:
                    - Smart
                    - Unisocket
                    type: string
                type: object
              highAvailabilityMode:
                description: Configuration to create clusters resilient to node and
                  zone failures
                enum:
                - NODE
                - ZONE
                type: string
              imagePullPolicy:
                default: IfNotPresent
                description: Pull policy for the Hazelcast Platform image
                type: string
              imagePullSecrets:
                description: Image pull secrets for the Hazelcast Platform image
                items:
                  description: LocalObjectReference contains enough information to
                    let you locate the referenced object inside the same namespace.
                  properties:
                    name:
                      description: 'Name of the referent. More info: https://kubernetes.io/docs/concepts/overview/working-with-objects/names/#names
                        TODO: Add other useful fields. apiVersion, kind, uid?'
                      type: string
                  type: object
                  x-kubernetes-map-type: atomic
                type: array
              jet:
                default:
                  enabled: true
                  resourceUploadEnabled: false
                description: Jet Engine configuration
                properties:
                  bucketConfig:
                    description: Bucket config from where the JAR files will be downloaded.
                    properties:
                      bucketURI:
                        description: 'URL of the bucket to download HotBackup folders.
                          AWS S3, GCP Bucket and Azure Blob storage buckets are supported.
                          Example bucket URIs: - AWS S3     -> s3://bucket-name/path/to/folder
                          - GCP Bucket -> gs://bucket-name/path/to/folder - Azure
                          Blob -> azblob://bucket-name/path/to/folder'
                        minLength: 6
                        type: string
                      secret:
                        description: secret is a deprecated alias for secretName.
                        type: string
                      secretName:
                        description: Name of the secret with credentials for cloud
                          providers.
                        type: string
                    required:
                    - bucketURI
                    type: object
                  configMaps:
                    description: Names of the list of ConfigMaps. Files in each ConfigMap
                      will be downloaded.
                    items:
                      type: string
                    type: array
                  edgeDefaults:
                    description: Jet Edge Defaults Configuration
                    properties:
                      packetSizeLimit:
                        description: Limits the size of the packet in bytes.
                        format: int32
                        type: integer
                      queueSize:
                        description: Sets the capacity of processor-to-processor concurrent
                          queues.
                        format: int32
                        type: integer
                      receiveWindowMultiplier:
                        description: Sets the scaling factor used by the adaptive
                          receive window sizing function.
                        type: integer
                    type: object
                  enabled:
                    default: true
                    description: When false, disables Jet Engine.
                    type: boolean
                  instance:
                    description: Jet Instance Configuration
                    properties:
                      backupCount:
                        default: 1
                        description: The number of synchronous backups to configure
                          on the IMap that Jet needs internally to store job metadata
                          and snapshots.
                        format: int32
                        maximum: 6
                        type: integer
                      cooperativeThreadCount:
                        description: The number of threads Jet creates in its cooperative
                          multithreading pool. Its default value is the number of
                          cores
                        format: int32
                        minimum: 1
                        type: integer
                      flowControlPeriodMillis:
                        default: 100
                        description: The duration of the interval between flow-control
                          packets.
                        format: int32
                        type: integer
                      losslessRestartEnabled:
                        default: false
                        description: Specifies whether the Lossless Cluster Restart
                          feature is enabled.
                        type: boolean
                      maxProcessorAccumulatedRecords:
                        description: Specifies the maximum number of records that
                          can be accumulated by any single processor instance. Default
                          value is Long.MAX_VALUE
                        format: int64
                        type: integer
                      scaleUpDelayMillis:
                        default: 10000
                        description: The delay after which the auto-scaled jobs restart
                          if a new member joins the cluster.
                        format: int32
                        type: integer
                    type: object
                  remoteURLs:
                    description: List of URLs from where the files will be downloaded.
                    items:
                      type: string
                    type: array
                  resourceUploadEnabled:
                    default: false
                    description: When true, enables resource uploading for Jet jobs.
                    type: boolean
                type: object
              jvm:
                description: Hazelcast JVM configuration
                properties:
                  args:
                    description: Args is for arbitrary JVM arguments
                    items:
                      type: string
                    type: array
                  gc:
                    description: GC is for configuring JVM Garbage Collector
                    properties:
                      collector:
                        description: Collector is the Garbage Collector type
                        enum:
                        - Serial
                        - Parallel
                        - G1
                        type: string
                      logging:
                        description: Logging enables logging when set to true
                        type: boolean
                    type: object
                  memory:
                    description: Memory is a JVM memory configuration
                    properties:
                      initialRAMPercentage:
                        description: InitialRAMPercentage configures JVM initial heap
                          size
                        type: string
                      maxRAMPercentage:
                        description: MaxRAMPercentage sets the maximum heap size for
                          a JVM
                        type: string
                      minRAMPercentage:
                        description: MinRAMPercentage sets the minimum heap size for
                          a JVM
                        type: string
                    type: object
                type: object
              labels:
                additionalProperties:
                  type: string
                description: Hazelcast Kubernetes resource labels
                type: object
              licenseKeySecret:
                description: licenseKeySecret is a deprecated alias for licenseKeySecretName.
                type: string
              licenseKeySecretName:
                description: Name of the secret with Hazelcast Enterprise License
                  Key.
                type: string
              localDevices:
                description: Hazelcast LocalDevice configuration
                items:
                  properties:
                    blockSize:
                      default: 4096
                      description: BlockSize defines Device block/sector size in bytes.
                      format: int32
                      minimum: 512
                      type: integer
                    name:
                      description: Name represents the name of the local device
                      type: string
                    pvc:
                      description: Configuration of PersistenceVolumeClaim.
                      properties:
                        accessModes:
                          description: 'AccessModes contains the actual access modes
                            of the volume backing the PVC has. More info: https://kubernetes.io/docs/concepts/storage/persistent-volumes#access-modes-1'
                          items:
                            type: string
                          type: array
                        requestStorage:
                          anyOf:
                          - type: integer
                          - type: string
                          default: 8Gi
                          description: A description of the PVC request capacity.
                          pattern: ^(\+|-)?(([0-9]+(\.[0-9]*)?)|(\.[0-9]+))(([KMGTPE]i)|[numkMGTPE]|([eE](\+|-)?(([0-9]+(\.[0-9]*)?)|(\.[0-9]+))))?$
                          x-kubernetes-int-or-string: true
                        storageClassName:
                          description: Name of StorageClass which this persistent
                            volume belongs to.
                          type: string
                      type: object
                    readIOThreadCount:
                      default: 4
                      description: ReadIOThreadCount is Read IO thread count.
                      format: int32
                      minimum: 1
                      type: integer
                    writeIOThreadCount:
                      default: 4
                      description: WriteIOThreadCount is Write IO thread count.
                      format: int32
                      minimum: 1
                      type: integer
                  required:
                  - name
                  type: object
                type: array
              loggingLevel:
                default: INFO
                description: Logging level for Hazelcast members
                enum:
                - "OFF"
                - FATAL
                - ERROR
                - WARN
                - INFO
                - DEBUG
                - TRACE
                - ALL
                type: string
              managementCenter:
                description: Hazelcast Management Center Configuration
                properties:
                  consoleEnabled:
                    default: false
                    description: Allows you to execute commands from a built-in console
                      in the user interface.
                    type: boolean
                  dataAccessEnabled:
                    default: false
                    description: Allows you to access contents of Hazelcast data structures
                      via SQL Browser or Map Browser.
                    type: boolean
                  scriptingEnabled:
                    default: false
                    description: Allows you to execute scripts that can automate interactions
                      with the cluster.
                    type: boolean
                type: object
              nativeMemory:
                description: Hazelcast Native Memory (HD Memory) configuration
                properties:
                  allocatorType:
                    default: STANDARD
                    description: AllocatorType specifies one of 2 types of mechanism
                      for allocating memory to HD
                    enum:
                    - STANDARD
                    - POOLED
                    type: string
                  metadataSpacePercentage:
                    default: 12
                    description: MetadataSpacePercentage defines percentage of the
                      allocated native memory that is used for the metadata of other
                      map components such as index (for predicates), offset, etc.
                    format: int32
                    type: integer
                  minBlockSize:
                    description: MinBlockSize is the size of smallest block that will
                      be allocated. It is used only by the POOLED memory allocator.
                    format: int32
                    type: integer
                  pageSize:
                    default: 4194304
                    description: PageSize is the size of the page in bytes to allocate
                      memory as a block. It is used only by the POOLED memory allocator.
                    format: int32
                    type: integer
                  size:
                    anyOf:
                    - type: integer
                    - type: string
                    default: 512M
                    description: Size of the total native memory to allocate
                    pattern: ^(\+|-)?(([0-9]+(\.[0-9]*)?)|(\.[0-9]+))(([KMGTPE]i)|[numkMGTPE]|([eE](\+|-)?(([0-9]+(\.[0-9]*)?)|(\.[0-9]+))))?$
                    x-kubernetes-int-or-string: true
                type: object
              persistence:
                description: Persistence configuration
                properties:
                  baseDir:
                    description: BaseDir is deprecated. Use restore.localConfig to
                      restore from a local backup.
                    type: string
                  clusterDataRecoveryPolicy:
                    default: FullRecoveryOnly
                    description: Configuration of the cluster recovery strategy.
                    enum:
                    - FullRecoveryOnly
                    - PartialRecoveryMostRecent
                    - PartialRecoveryMostComplete
                    type: string
                  dataRecoveryTimeout:
                    description: 'DataRecoveryTimeout is timeout for each step of
                      data recovery in seconds. Maximum timeout is equal to DataRecoveryTimeout*2
                      (for each step: validation and data-load).'
                    format: int32
                    type: integer
                  pvc:
                    description: Configuration of PersistenceVolumeClaim.
                    properties:
                      accessModes:
                        description: 'AccessModes contains the actual access modes
                          of the volume backing the PVC has. More info: https://kubernetes.io/docs/concepts/storage/persistent-volumes#access-modes-1'
                        items:
                          type: string
                        type: array
                      requestStorage:
                        anyOf:
                        - type: integer
                        - type: string
                        default: 8Gi
                        description: A description of the PVC request capacity.
                        pattern: ^(\+|-)?(([0-9]+(\.[0-9]*)?)|(\.[0-9]+))(([KMGTPE]i)|[numkMGTPE]|([eE](\+|-)?(([0-9]+(\.[0-9]*)?)|(\.[0-9]+))))?$
                        x-kubernetes-int-or-string: true
                      storageClassName:
                        description: Name of StorageClass which this persistent volume
                          belongs to.
                        type: string
                    type: object
                  restore:
                    description: Restore configuration
                    maxProperties: 1
                    properties:
                      bucketConfig:
                        description: Bucket Configuration from which the backup will
                          be downloaded.
                        properties:
                          bucketURI:
                            description: 'URL of the bucket to download HotBackup
                              folders. AWS S3, GCP Bucket and Azure Blob storage buckets
                              are supported. Example bucket URIs: - AWS S3     ->
                              s3://bucket-name/path/to/folder - GCP Bucket -> gs://bucket-name/path/to/folder
                              - Azure Blob -> azblob://bucket-name/path/to/folder'
                            minLength: 6
                            type: string
                          secret:
                            description: secret is a deprecated alias for secretName.
                            type: string
                          secretName:
                            description: Name of the secret with credentials for cloud
                              providers.
                            type: string
                        required:
                        - bucketURI
                        type: object
                      hotBackupResourceName:
                        description: Name of the HotBackup resource from which backup
                          will be fetched.
                        type: string
                      localConfig:
                        description: Configuration to restore from local backup
                        properties:
                          backupDir:
                            description: Local backup base directory
                            type: string
                          backupFolder:
                            description: Backup directory
                            minLength: 1
                            type: string
                          baseDir:
                            description: Persistence base directory
                            type: string
                          pvcNamePrefix:
                            default: persistence
                            description: PVC name prefix used in existing PVCs
                            enum:
                            - persistence
                            - hot-restart-persistence
                            type: string
                        type: object
                    type: object
                  startupAction:
                    description: StartupAction represents the action triggered when
                      the cluster starts to force the cluster startup.
                    enum:
                    - ForceStart
                    - PartialStart
                    type: string
                type: object
              properties:
                additionalProperties:
                  type: string
                description: Hazelcast system properties, see https://docs.hazelcast.com/hazelcast/latest/system-properties
                type: object
              repository:
                default: docker.io/hazelcast/hazelcast
                description: Repository to pull the Hazelcast Platform image from.
                type: string
              resources:
                description: Compute Resources required by the Hazelcast container.
                properties:
                  claims:
                    description: "Claims lists the names of resources, defined in
                      spec.resourceClaims, that are used by this container. \n This
                      is an alpha field and requires enabling the DynamicResourceAllocation
                      feature gate. \n This field is immutable. It can only be set
                      for containers."
                    items:
                      description: ResourceClaim references one entry in PodSpec.ResourceClaims.
                      properties:
                        name:
                          description: Name must match the name of one entry in pod.spec.resourceClaims
                            of the Pod where this field is used. It makes that resource
                            available inside a container.
                          type: string
                      required:
                      - name
                      type: object
                    type: array
                    x-kubernetes-list-map-keys:
                    - name
                    x-kubernetes-list-type: map
                  limits:
                    additionalProperties:
                      anyOf:
                      - type: integer
                      - type: string
                      pattern: ^(\+|-)?(([0-9]+(\.[0-9]*)?)|(\.[0-9]+))(([KMGTPE]i)|[numkMGTPE]|([eE](\+|-)?(([0-9]+(\.[0-9]*)?)|(\.[0-9]+))))?$
                      x-kubernetes-int-or-string: true
                    description: 'Limits describes the maximum amount of compute resources
                      allowed. More info: https://kubernetes.io/docs/concepts/configuration/manage-resources-containers/'
                    type: object
                  requests:
                    additionalProperties:
                      anyOf:
                      - type: integer
                      - type: string
                      pattern: ^(\+|-)?(([0-9]+(\.[0-9]*)?)|(\.[0-9]+))(([KMGTPE]i)|[numkMGTPE]|([eE](\+|-)?(([0-9]+(\.[0-9]*)?)|(\.[0-9]+))))?$
                      x-kubernetes-int-or-string: true
                    description: 'Requests describes the minimum amount of compute
                      resources required. If Requests is omitted for a container,
                      it defaults to Limits if that is explicitly specified, otherwise
                      to an implementation-defined value. Requests cannot exceed Limits.
                      More info: https://kubernetes.io/docs/concepts/configuration/manage-resources-containers/'
                    type: object
                type: object
              scheduledExecutorServices:
                description: Scheduled Executor Service configurations, see https://docs.hazelcast.com/hazelcast/latest/computing/scheduled-executor-service
                items:
                  properties:
                    capacity:
                      default: 100
                      description: Capacity of the executor task per partition.
                      format: int32
                      type: integer
                    capacityPolicy:
                      default: PER_NODE
                      description: The active policy for the capacity setting.
                      type: string
                    durability:
                      default: 1
                      description: Durability of the executor.
                      format: int32
                      minimum: 1
                      type: integer
                    name:
                      default: default
                      description: The name of the executor service
                      type: string
                    poolSize:
                      default: 16
                      description: The number of executor threads per member.
                      format: int32
                      minimum: 1
                      type: integer
                    userCodeNamespace:
                      description: Name of the User Code Namespace applied to this
                        instance
                      minLength: 1
                      type: string
                  type: object
                type: array
              scheduling:
                description: Scheduling details
                properties:
                  affinity:
                    description: Affinity
                    properties:
                      nodeAffinity:
                        description: Describes node affinity scheduling rules for
                          the pod.
                        properties:
                          preferredDuringSchedulingIgnoredDuringExecution:
                            description: The scheduler will prefer to schedule pods
                              to nodes that satisfy the affinity expressions specified
                              by this field, but it may choose a node that violates
                              one or more of the expressions. The node that is most
                              preferred is the one with the greatest sum of weights,
                              i.e. for each node that meets all of the scheduling
                              requirements (resource request, requiredDuringScheduling
                              affinity expressions, etc.), compute a sum by iterating
                              through the elements of this field and adding "weight"
                              to the sum if the node matches the corresponding matchExpressions;
                              the node(s) with the highest sum are the most preferred.
                            items:
                              description: An empty preferred scheduling term matches
                                all objects with implicit weight 0 (i.e. it's a no-op).
                                A null preferred scheduling term matches no objects
                                (i.e. is also a no-op).
                              properties:
                                preference:
                                  description: A node selector term, associated with
                                    the corresponding weight.
                                  properties:
                                    matchExpressions:
                                      description: A list of node selector requirements
                                        by node's labels.
                                      items:
                                        description: A node selector requirement is
                                          a selector that contains values, a key,
                                          and an operator that relates the key and
                                          values.
                                        properties:
                                          key:
                                            description: The label key that the selector
                                              applies to.
                                            type: string
                                          operator:
                                            description: Represents a key's relationship
                                              to a set of values. Valid operators
                                              are In, NotIn, Exists, DoesNotExist.
                                              Gt, and Lt.
                                            type: string
                                          values:
                                            description: An array of string values.
                                              If the operator is In or NotIn, the
                                              values array must be non-empty. If the
                                              operator is Exists or DoesNotExist,
                                              the values array must be empty. If the
                                              operator is Gt or Lt, the values array
                                              must have a single element, which will
                                              be interpreted as an integer. This array
                                              is replaced during a strategic merge
                                              patch.
                                            items:
                                              type: string
                                            type: array
                                        required:
                                        - key
                                        - operator
                                        type: object
                                      type: array
                                    matchFields:
                                      description: A list of node selector requirements
                                        by node's fields.
                                      items:
                                        description: A node selector requirement is
                                          a selector that contains values, a key,
                                          and an operator that relates the key and
                                          values.
                                        properties:
                                          key:
                                            description: The label key that the selector
                                              applies to.
                                            type: string
                                          operator:
                                            description: Represents a key's relationship
                                              to a set of values. Valid operators
                                              are In, NotIn, Exists, DoesNotExist.
                                              Gt, and Lt.
                                            type: string
                                          values:
                                            description: An array of string values.
                                              If the operator is In or NotIn, the
                                              values array must be non-empty. If the
                                              operator is Exists or DoesNotExist,
                                              the values array must be empty. If the
                                              operator is Gt or Lt, the values array
                                              must have a single element, which will
                                              be interpreted as an integer. This array
                                              is replaced during a strategic merge
                                              patch.
                                            items:
                                              type: string
                                            type: array
                                        required:
                                        - key
                                        - operator
                                        type: object
                                      type: array
                                  type: object
                                  x-kubernetes-map-type: atomic
                                weight:
                                  description: Weight associated with matching the
                                    corresponding nodeSelectorTerm, in the range 1-100.
                                  format: int32
                                  type: integer
                              required:
                              - preference
                              - weight
                              type: object
                            type: array
                          requiredDuringSchedulingIgnoredDuringExecution:
                            description: If the affinity requirements specified by
                              this field are not met at scheduling time, the pod will
                              not be scheduled onto the node. If the affinity requirements
                              specified by this field cease to be met at some point
                              during pod execution (e.g. due to an update), the system
                              may or may not try to eventually evict the pod from
                              its node.
                            properties:
                              nodeSelectorTerms:
                                description: Required. A list of node selector terms.
                                  The terms are ORed.
                                items:
                                  description: A null or empty node selector term
                                    matches no objects. The requirements of them are
                                    ANDed. The TopologySelectorTerm type implements
                                    a subset of the NodeSelectorTerm.
                                  properties:
                                    matchExpressions:
                                      description: A list of node selector requirements
                                        by node's labels.
                                      items:
                                        description: A node selector requirement is
                                          a selector that contains values, a key,
                                          and an operator that relates the key and
                                          values.
                                        properties:
                                          key:
                                            description: The label key that the selector
                                              applies to.
                                            type: string
                                          operator:
                                            description: Represents a key's relationship
                                              to a set of values. Valid operators
                                              are In, NotIn, Exists, DoesNotExist.
                                              Gt, and Lt.
                                            type: string
                                          values:
                                            description: An array of string values.
                                              If the operator is In or NotIn, the
                                              values array must be non-empty. If the
                                              operator is Exists or DoesNotExist,
                                              the values array must be empty. If the
                                              operator is Gt or Lt, the values array
                                              must have a single element, which will
                                              be interpreted as an integer. This array
                                              is replaced during a strategic merge
                                              patch.
                                            items:
                                              type: string
                                            type: array
                                        required:
                                        - key
                                        - operator
                                        type: object
                                      type: array
                                    matchFields:
                                      description: A list of node selector requirements
                                        by node's fields.
                                      items:
                                        description: A node selector requirement is
                                          a selector that contains values, a key,
                                          and an operator that relates the key and
                                          values.
                                        properties:
                                          key:
                                            description: The label key that the selector
                                              applies to.
                                            type: string
                                          operator:
                                            description: Represents a key's relationship
                                              to a set of values. Valid operators
                                              are In, NotIn, Exists, DoesNotExist.
                                              Gt, and Lt.
                                            type: string
                                          values:
                                            description: An array of string values.
                                              If the operator is In or NotIn, the
                                              values array must be non-empty. If the
                                              operator is Exists or DoesNotExist,
                                              the values array must be empty. If the
                                              operator is Gt or Lt, the values array
                                              must have a single element, which will
                                              be interpreted as an integer. This array
                                              is replaced during a strategic merge
                                              patch.
                                            items:
                                              type: string
                                            type: array
                                        required:
                                        - key
                                        - operator
                                        type: object
                                      type: array
                                  type: object
                                  x-kubernetes-map-type: atomic
                                type: array
                            required:
                            - nodeSelectorTerms
                            type: object
                            x-kubernetes-map-type: atomic
                        type: object
                      podAffinity:
                        description: Describes pod affinity scheduling rules (e.g.
                          co-locate this pod in the same node, zone, etc. as some
                          other pod(s)).
                        properties:
                          preferredDuringSchedulingIgnoredDuringExecution:
                            description: The scheduler will prefer to schedule pods
                              to nodes that satisfy the affinity expressions specified
                              by this field, but it may choose a node that violates
                              one or more of the expressions. The node that is most
                              preferred is the one with the greatest sum of weights,
                              i.e. for each node that meets all of the scheduling
                              requirements (resource request, requiredDuringScheduling
                              affinity expressions, etc.), compute a sum by iterating
                              through the elements of this field and adding "weight"
                              to the sum if the node has pods which matches the corresponding
                              podAffinityTerm; the node(s) with the highest sum are
                              the most preferred.
                            items:
                              description: The weights of all of the matched WeightedPodAffinityTerm
                                fields are added per-node to find the most preferred
                                node(s)
                              properties:
                                podAffinityTerm:
                                  description: Required. A pod affinity term, associated
                                    with the corresponding weight.
                                  properties:
                                    labelSelector:
                                      description: A label query over a set of resources,
                                        in this case pods.
                                      properties:
                                        matchExpressions:
                                          description: matchExpressions is a list
                                            of label selector requirements. The requirements
                                            are ANDed.
                                          items:
                                            description: A label selector requirement
                                              is a selector that contains values,
                                              a key, and an operator that relates
                                              the key and values.
                                            properties:
                                              key:
                                                description: key is the label key
                                                  that the selector applies to.
                                                type: string
                                              operator:
                                                description: operator represents a
                                                  key's relationship to a set of values.
                                                  Valid operators are In, NotIn, Exists
                                                  and DoesNotExist.
                                                type: string
                                              values:
                                                description: values is an array of
                                                  string values. If the operator is
                                                  In or NotIn, the values array must
                                                  be non-empty. If the operator is
                                                  Exists or DoesNotExist, the values
                                                  array must be empty. This array
                                                  is replaced during a strategic merge
                                                  patch.
                                                items:
                                                  type: string
                                                type: array
                                            required:
                                            - key
                                            - operator
                                            type: object
                                          type: array
                                        matchLabels:
                                          additionalProperties:
                                            type: string
                                          description: matchLabels is a map of {key,value}
                                            pairs. A single {key,value} in the matchLabels
                                            map is equivalent to an element of matchExpressions,
                                            whose key field is "key", the operator
                                            is "In", and the values array contains
                                            only "value". The requirements are ANDed.
                                          type: object
                                      type: object
                                      x-kubernetes-map-type: atomic
                                    namespaceSelector:
                                      description: A label query over the set of namespaces
                                        that the term applies to. The term is applied
                                        to the union of the namespaces selected by
                                        this field and the ones listed in the namespaces
                                        field. null selector and null or empty namespaces
                                        list means "this pod's namespace". An empty
                                        selector ({}) matches all namespaces.
                                      properties:
                                        matchExpressions:
                                          description: matchExpressions is a list
                                            of label selector requirements. The requirements
                                            are ANDed.
                                          items:
                                            description: A label selector requirement
                                              is a selector that contains values,
                                              a key, and an operator that relates
                                              the key and values.
                                            properties:
                                              key:
                                                description: key is the label key
                                                  that the selector applies to.
                                                type: string
                                              operator:
                                                description: operator represents a
                                                  key's relationship to a set of values.
                                                  Valid operators are In, NotIn, Exists
                                                  and DoesNotExist.
                                                type: string
                                              values:
                                                description: values is an array of
                                                  string values. If the operator is
                                                  In or NotIn, the values array must
                                                  be non-empty. If the operator is
                                                  Exists or DoesNotExist, the values
                                                  array must be empty. This array
                                                  is replaced during a strategic merge
                                                  patch.
                                                items:
                                                  type: string
                                                type: array
                                            required:
                                            - key
                                            - operator
                                            type: object
                                          type: array
                                        matchLabels:
                                          additionalProperties:
                                            type: string
                                          description: matchLabels is a map of {key,value}
                                            pairs. A single {key,value} in the matchLabels
                                            map is equivalent to an element of matchExpressions,
                                            whose key field is "key", the operator
                                            is "In", and the values array contains
                                            only "value". The requirements are ANDed.
                                          type: object
                                      type: object
                                      x-kubernetes-map-type: atomic
                                    namespaces:
                                      description: namespaces specifies a static list
                                        of namespace names that the term applies to.
                                        The term is applied to the union of the namespaces
                                        listed in this field and the ones selected
                                        by namespaceSelector. null or empty namespaces
                                        list and null namespaceSelector means "this
                                        pod's namespace".
                                      items:
                                        type: string
                                      type: array
                                    topologyKey:
                                      description: This pod should be co-located (affinity)
                                        or not co-located (anti-affinity) with the
                                        pods matching the labelSelector in the specified
                                        namespaces, where co-located is defined as
                                        running on a node whose value of the label
                                        with key topologyKey matches that of any node
                                        on which any of the selected pods is running.
                                        Empty topologyKey is not allowed.
                                      type: string
                                  required:
                                  - topologyKey
                                  type: object
                                weight:
                                  description: weight associated with matching the
                                    corresponding podAffinityTerm, in the range 1-100.
                                  format: int32
                                  type: integer
                              required:
                              - podAffinityTerm
                              - weight
                              type: object
                            type: array
                          requiredDuringSchedulingIgnoredDuringExecution:
                            description: If the affinity requirements specified by
                              this field are not met at scheduling time, the pod will
                              not be scheduled onto the node. If the affinity requirements
                              specified by this field cease to be met at some point
                              during pod execution (e.g. due to a pod label update),
                              the system may or may not try to eventually evict the
                              pod from its node. When there are multiple elements,
                              the lists of nodes corresponding to each podAffinityTerm
                              are intersected, i.e. all terms must be satisfied.
                            items:
                              description: Defines a set of pods (namely those matching
                                the labelSelector relative to the given namespace(s))
                                that this pod should be co-located (affinity) or not
                                co-located (anti-affinity) with, where co-located
                                is defined as running on a node whose value of the
                                label with key <topologyKey> matches that of any node
                                on which a pod of the set of pods is running
                              properties:
                                labelSelector:
                                  description: A label query over a set of resources,
                                    in this case pods.
                                  properties:
                                    matchExpressions:
                                      description: matchExpressions is a list of label
                                        selector requirements. The requirements are
                                        ANDed.
                                      items:
                                        description: A label selector requirement
                                          is a selector that contains values, a key,
                                          and an operator that relates the key and
                                          values.
                                        properties:
                                          key:
                                            description: key is the label key that
                                              the selector applies to.
                                            type: string
                                          operator:
                                            description: operator represents a key's
                                              relationship to a set of values. Valid
                                              operators are In, NotIn, Exists and
                                              DoesNotExist.
                                            type: string
                                          values:
                                            description: values is an array of string
                                              values. If the operator is In or NotIn,
                                              the values array must be non-empty.
                                              If the operator is Exists or DoesNotExist,
                                              the values array must be empty. This
                                              array is replaced during a strategic
                                              merge patch.
                                            items:
                                              type: string
                                            type: array
                                        required:
                                        - key
                                        - operator
                                        type: object
                                      type: array
                                    matchLabels:
                                      additionalProperties:
                                        type: string
                                      description: matchLabels is a map of {key,value}
                                        pairs. A single {key,value} in the matchLabels
                                        map is equivalent to an element of matchExpressions,
                                        whose key field is "key", the operator is
                                        "In", and the values array contains only "value".
                                        The requirements are ANDed.
                                      type: object
                                  type: object
                                  x-kubernetes-map-type: atomic
                                namespaceSelector:
                                  description: A label query over the set of namespaces
                                    that the term applies to. The term is applied
                                    to the union of the namespaces selected by this
                                    field and the ones listed in the namespaces field.
                                    null selector and null or empty namespaces list
                                    means "this pod's namespace". An empty selector
                                    ({}) matches all namespaces.
                                  properties:
                                    matchExpressions:
                                      description: matchExpressions is a list of label
                                        selector requirements. The requirements are
                                        ANDed.
                                      items:
                                        description: A label selector requirement
                                          is a selector that contains values, a key,
                                          and an operator that relates the key and
                                          values.
                                        properties:
                                          key:
                                            description: key is the label key that
                                              the selector applies to.
                                            type: string
                                          operator:
                                            description: operator represents a key's
                                              relationship to a set of values. Valid
                                              operators are In, NotIn, Exists and
                                              DoesNotExist.
                                            type: string
                                          values:
                                            description: values is an array of string
                                              values. If the operator is In or NotIn,
                                              the values array must be non-empty.
                                              If the operator is Exists or DoesNotExist,
                                              the values array must be empty. This
                                              array is replaced during a strategic
                                              merge patch.
                                            items:
                                              type: string
                                            type: array
                                        required:
                                        - key
                                        - operator
                                        type: object
                                      type: array
                                    matchLabels:
                                      additionalProperties:
                                        type: string
                                      description: matchLabels is a map of {key,value}
                                        pairs. A single {key,value} in the matchLabels
                                        map is equivalent to an element of matchExpressions,
                                        whose key field is "key", the operator is
                                        "In", and the values array contains only "value".
                                        The requirements are ANDed.
                                      type: object
                                  type: object
                                  x-kubernetes-map-type: atomic
                                namespaces:
                                  description: namespaces specifies a static list
                                    of namespace names that the term applies to. The
                                    term is applied to the union of the namespaces
                                    listed in this field and the ones selected by
                                    namespaceSelector. null or empty namespaces list
                                    and null namespaceSelector means "this pod's namespace".
                                  items:
                                    type: string
                                  type: array
                                topologyKey:
                                  description: This pod should be co-located (affinity)
                                    or not co-located (anti-affinity) with the pods
                                    matching the labelSelector in the specified namespaces,
                                    where co-located is defined as running on a node
                                    whose value of the label with key topologyKey
                                    matches that of any node on which any of the selected
                                    pods is running. Empty topologyKey is not allowed.
                                  type: string
                              required:
                              - topologyKey
                              type: object
                            type: array
                        type: object
                      podAntiAffinity:
                        description: Describes pod anti-affinity scheduling rules
                          (e.g. avoid putting this pod in the same node, zone, etc.
                          as some other pod(s)).
                        properties:
                          preferredDuringSchedulingIgnoredDuringExecution:
                            description: The scheduler will prefer to schedule pods
                              to nodes that satisfy the anti-affinity expressions
                              specified by this field, but it may choose a node that
                              violates one or more of the expressions. The node that
                              is most preferred is the one with the greatest sum of
                              weights, i.e. for each node that meets all of the scheduling
                              requirements (resource request, requiredDuringScheduling
                              anti-affinity expressions, etc.), compute a sum by iterating
                              through the elements of this field and adding "weight"
                              to the sum if the node has pods which matches the corresponding
                              podAffinityTerm; the node(s) with the highest sum are
                              the most preferred.
                            items:
                              description: The weights of all of the matched WeightedPodAffinityTerm
                                fields are added per-node to find the most preferred
                                node(s)
                              properties:
                                podAffinityTerm:
                                  description: Required. A pod affinity term, associated
                                    with the corresponding weight.
                                  properties:
                                    labelSelector:
                                      description: A label query over a set of resources,
                                        in this case pods.
                                      properties:
                                        matchExpressions:
                                          description: matchExpressions is a list
                                            of label selector requirements. The requirements
                                            are ANDed.
                                          items:
                                            description: A label selector requirement
                                              is a selector that contains values,
                                              a key, and an operator that relates
                                              the key and values.
                                            properties:
                                              key:
                                                description: key is the label key
                                                  that the selector applies to.
                                                type: string
                                              operator:
                                                description: operator represents a
                                                  key's relationship to a set of values.
                                                  Valid operators are In, NotIn, Exists
                                                  and DoesNotExist.
                                                type: string
                                              values:
                                                description: values is an array of
                                                  string values. If the operator is
                                                  In or NotIn, the values array must
                                                  be non-empty. If the operator is
                                                  Exists or DoesNotExist, the values
                                                  array must be empty. This array
                                                  is replaced during a strategic merge
                                                  patch.
                                                items:
                                                  type: string
                                                type: array
                                            required:
                                            - key
                                            - operator
                                            type: object
                                          type: array
                                        matchLabels:
                                          additionalProperties:
                                            type: string
                                          description: matchLabels is a map of {key,value}
                                            pairs. A single {key,value} in the matchLabels
                                            map is equivalent to an element of matchExpressions,
                                            whose key field is "key", the operator
                                            is "In", and the values array contains
                                            only "value". The requirements are ANDed.
                                          type: object
                                      type: object
                                      x-kubernetes-map-type: atomic
                                    namespaceSelector:
                                      description: A label query over the set of namespaces
                                        that the term applies to. The term is applied
                                        to the union of the namespaces selected by
                                        this field and the ones listed in the namespaces
                                        field. null selector and null or empty namespaces
                                        list means "this pod's namespace". An empty
                                        selector ({}) matches all namespaces.
                                      properties:
                                        matchExpressions:
                                          description: matchExpressions is a list
                                            of label selector requirements. The requirements
                                            are ANDed.
                                          items:
                                            description: A label selector requirement
                                              is a selector that contains values,
                                              a key, and an operator that relates
                                              the key and values.
                                            properties:
                                              key:
                                                description: key is the label key
                                                  that the selector applies to.
                                                type: string
                                              operator:
                                                description: operator represents a
                                                  key's relationship to a set of values.
                                                  Valid operators are In, NotIn, Exists
                                                  and DoesNotExist.
                                                type: string
                                              values:
                                                description: values is an array of
                                                  string values. If the operator is
                                                  In or NotIn, the values array must
                                                  be non-empty. If the operator is
                                                  Exists or DoesNotExist, the values
                                                  array must be empty. This array
                                                  is replaced during a strategic merge
                                                  patch.
                                                items:
                                                  type: string
                                                type: array
                                            required:
                                            - key
                                            - operator
                                            type: object
                                          type: array
                                        matchLabels:
                                          additionalProperties:
                                            type: string
                                          description: matchLabels is a map of {key,value}
                                            pairs. A single {key,value} in the matchLabels
                                            map is equivalent to an element of matchExpressions,
                                            whose key field is "key", the operator
                                            is "In", and the values array contains
                                            only "value". The requirements are ANDed.
                                          type: object
                                      type: object
                                      x-kubernetes-map-type: atomic
                                    namespaces:
                                      description: namespaces specifies a static list
                                        of namespace names that the term applies to.
                                        The term is applied to the union of the namespaces
                                        listed in this field and the ones selected
                                        by namespaceSelector. null or empty namespaces
                                        list and null namespaceSelector means "this
                                        pod's namespace".
                                      items:
                                        type: string
                                      type: array
                                    topologyKey:
                                      description: This pod should be co-located (affinity)
                                        or not co-located (anti-affinity) with the
                                        pods matching the labelSelector in the specified
                                        namespaces, where co-located is defined as
                                        running on a node whose value of the label
                                        with key topologyKey matches that of any node
                                        on which any of the selected pods is running.
                                        Empty topologyKey is not allowed.
                                      type: string
                                  required:
                                  - topologyKey
                                  type: object
                                weight:
                                  description: weight associated with matching the
                                    corresponding podAffinityTerm, in the range 1-100.
                                  format: int32
                                  type: integer
                              required:
                              - podAffinityTerm
                              - weight
                              type: object
                            type: array
                          requiredDuringSchedulingIgnoredDuringExecution:
                            description: If the anti-affinity requirements specified
                              by this field are not met at scheduling time, the pod
                              will not be scheduled onto the node. If the anti-affinity
                              requirements specified by this field cease to be met
                              at some point during pod execution (e.g. due to a pod
                              label update), the system may or may not try to eventually
                              evict the pod from its node. When there are multiple
                              elements, the lists of nodes corresponding to each podAffinityTerm
                              are intersected, i.e. all terms must be satisfied.
                            items:
                              description: Defines a set of pods (namely those matching
                                the labelSelector relative to the given namespace(s))
                                that this pod should be co-located (affinity) or not
                                co-located (anti-affinity) with, where co-located
                                is defined as running on a node whose value of the
                                label with key <topologyKey> matches that of any node
                                on which a pod of the set of pods is running
                              properties:
                                labelSelector:
                                  description: A label query over a set of resources,
                                    in this case pods.
                                  properties:
                                    matchExpressions:
                                      description: matchExpressions is a list of label
                                        selector requirements. The requirements are
                                        ANDed.
                                      items:
                                        description: A label selector requirement
                                          is a selector that contains values, a key,
                                          and an operator that relates the key and
                                          values.
                                        properties:
                                          key:
                                            description: key is the label key that
                                              the selector applies to.
                                            type: string
                                          operator:
                                            description: operator represents a key's
                                              relationship to a set of values. Valid
                                              operators are In, NotIn, Exists and
                                              DoesNotExist.
                                            type: string
                                          values:
                                            description: values is an array of string
                                              values. If the operator is In or NotIn,
                                              the values array must be non-empty.
                                              If the operator is Exists or DoesNotExist,
                                              the values array must be empty. This
                                              array is replaced during a strategic
                                              merge patch.
                                            items:
                                              type: string
                                            type: array
                                        required:
                                        - key
                                        - operator
                                        type: object
                                      type: array
                                    matchLabels:
                                      additionalProperties:
                                        type: string
                                      description: matchLabels is a map of {key,value}
                                        pairs. A single {key,value} in the matchLabels
                                        map is equivalent to an element of matchExpressions,
                                        whose key field is "key", the operator is
                                        "In", and the values array contains only "value".
                                        The requirements are ANDed.
                                      type: object
                                  type: object
                                  x-kubernetes-map-type: atomic
                                namespaceSelector:
                                  description: A label query over the set of namespaces
                                    that the term applies to. The term is applied
                                    to the union of the namespaces selected by this
                                    field and the ones listed in the namespaces field.
                                    null selector and null or empty namespaces list
                                    means "this pod's namespace". An empty selector
                                    ({}) matches all namespaces.
                                  properties:
                                    matchExpressions:
                                      description: matchExpressions is a list of label
                                        selector requirements. The requirements are
                                        ANDed.
                                      items:
                                        description: A label selector requirement
                                          is a selector that contains values, a key,
                                          and an operator that relates the key and
                                          values.
                                        properties:
                                          key:
                                            description: key is the label key that
                                              the selector applies to.
                                            type: string
                                          operator:
                                            description: operator represents a key's
                                              relationship to a set of values. Valid
                                              operators are In, NotIn, Exists and
                                              DoesNotExist.
                                            type: string
                                          values:
                                            description: values is an array of string
                                              values. If the operator is In or NotIn,
                                              the values array must be non-empty.
                                              If the operator is Exists or DoesNotExist,
                                              the values array must be empty. This
                                              array is replaced during a strategic
                                              merge patch.
                                            items:
                                              type: string
                                            type: array
                                        required:
                                        - key
                                        - operator
                                        type: object
                                      type: array
                                    matchLabels:
                                      additionalProperties:
                                        type: string
                                      description: matchLabels is a map of {key,value}
                                        pairs. A single {key,value} in the matchLabels
                                        map is equivalent to an element of matchExpressions,
                                        whose key field is "key", the operator is
                                        "In", and the values array contains only "value".
                                        The requirements are ANDed.
                                      type: object
                                  type: object
                                  x-kubernetes-map-type: atomic
                                namespaces:
                                  description: namespaces specifies a static list
                                    of namespace names that the term applies to. The
                                    term is applied to the union of the namespaces
                                    listed in this field and the ones selected by
                                    namespaceSelector. null or empty namespaces list
                                    and null namespaceSelector means "this pod's namespace".
                                  items:
                                    type: string
                                  type: array
                                topologyKey:
                                  description: This pod should be co-located (affinity)
                                    or not co-located (anti-affinity) with the pods
                                    matching the labelSelector in the specified namespaces,
                                    where co-located is defined as running on a node
                                    whose value of the label with key topologyKey
                                    matches that of any node on which any of the selected
                                    pods is running. Empty topologyKey is not allowed.
                                  type: string
                              required:
                              - topologyKey
                              type: object
                            type: array
                        type: object
                    type: object
                  nodeSelector:
                    additionalProperties:
                      type: string
                    description: NodeSelector
                    type: object
                  tolerations:
                    description: Tolerations
                    items:
                      description: The pod this Toleration is attached to tolerates
                        any taint that matches the triple <key,value,effect> using
                        the matching operator <operator>.
                      properties:
                        effect:
                          description: Effect indicates the taint effect to match.
                            Empty means match all taint effects. When specified, allowed
                            values are NoSchedule, PreferNoSchedule and NoExecute.
                          type: string
                        key:
                          description: Key is the taint key that the toleration applies
                            to. Empty means match all taint keys. If the key is empty,
                            operator must be Exists; this combination means to match
                            all values and all keys.
                          type: string
                        operator:
                          description: Operator represents a key's relationship to
                            the value. Valid operators are Exists and Equal. Defaults
                            to Equal. Exists is equivalent to wildcard for value,
                            so that a pod can tolerate all taints of a particular
                            category.
                          type: string
                        tolerationSeconds:
                          description: TolerationSeconds represents the period of
                            time the toleration (which must be of effect NoExecute,
                            otherwise this field is ignored) tolerates the taint.
                            By default, it is not set, which means tolerate the taint
                            forever (do not evict). Zero and negative values will
                            be treated as 0 (evict immediately) by the system.
                          format: int64
                          type: integer
                        value:
                          description: Value is the taint value the toleration matches
                            to. If the operator is Exists, the value should be empty,
                            otherwise just a regular string.
                          type: string
                      type: object
                    type: array
                  topologySpreadConstraints:
                    description: TopologySpreadConstraints
                    items:
                      description: TopologySpreadConstraint specifies how to spread
                        matching pods among the given topology.
                      properties:
                        labelSelector:
                          description: LabelSelector is used to find matching pods.
                            Pods that match this label selector are counted to determine
                            the number of pods in their corresponding topology domain.
                          properties:
                            matchExpressions:
                              description: matchExpressions is a list of label selector
                                requirements. The requirements are ANDed.
                              items:
                                description: A label selector requirement is a selector
                                  that contains values, a key, and an operator that
                                  relates the key and values.
                                properties:
                                  key:
                                    description: key is the label key that the selector
                                      applies to.
                                    type: string
                                  operator:
                                    description: operator represents a key's relationship
                                      to a set of values. Valid operators are In,
                                      NotIn, Exists and DoesNotExist.
                                    type: string
                                  values:
                                    description: values is an array of string values.
                                      If the operator is In or NotIn, the values array
                                      must be non-empty. If the operator is Exists
                                      or DoesNotExist, the values array must be empty.
                                      This array is replaced during a strategic merge
                                      patch.
                                    items:
                                      type: string
                                    type: array
                                required:
                                - key
                                - operator
                                type: object
                              type: array
                            matchLabels:
                              additionalProperties:
                                type: string
                              description: matchLabels is a map of {key,value} pairs.
                                A single {key,value} in the matchLabels map is equivalent
                                to an element of matchExpressions, whose key field
                                is "key", the operator is "In", and the values array
                                contains only "value". The requirements are ANDed.
                              type: object
                          type: object
                          x-kubernetes-map-type: atomic
                        matchLabelKeys:
                          description: "MatchLabelKeys is a set of pod label keys
                            to select the pods over which spreading will be calculated.
                            The keys are used to lookup values from the incoming pod
                            labels, those key-value labels are ANDed with labelSelector
                            to select the group of existing pods over which spreading
                            will be calculated for the incoming pod. The same key
                            is forbidden to exist in both MatchLabelKeys and LabelSelector.
                            MatchLabelKeys cannot be set when LabelSelector isn't
                            set. Keys that don't exist in the incoming pod labels
                            will be ignored. A null or empty list means only match
                            against labelSelector. \n This is a beta field and requires
                            the MatchLabelKeysInPodTopologySpread feature gate to
                            be enabled (enabled by default)."
                          items:
                            type: string
                          type: array
                          x-kubernetes-list-type: atomic
                        maxSkew:
                          description: 'MaxSkew describes the degree to which pods
                            may be unevenly distributed. When `whenUnsatisfiable=DoNotSchedule`,
                            it is the maximum permitted difference between the number
                            of matching pods in the target topology and the global
                            minimum. The global minimum is the minimum number of matching
                            pods in an eligible domain or zero if the number of eligible
                            domains is less than MinDomains. For example, in a 3-zone
                            cluster, MaxSkew is set to 1, and pods with the same labelSelector
                            spread as 2/2/1: In this case, the global minimum is 1.
                            | zone1 | zone2 | zone3 | |  P P  |  P P  |   P   | -
                            if MaxSkew is 1, incoming pod can only be scheduled to
                            zone3 to become 2/2/2; scheduling it onto zone1(zone2)
                            would make the ActualSkew(3-1) on zone1(zone2) violate
                            MaxSkew(1). - if MaxSkew is 2, incoming pod can be scheduled
                            onto any zone. When `whenUnsatisfiable=ScheduleAnyway`,
                            it is used to give higher precedence to topologies that
                            satisfy it. It''s a required field. Default value is 1
                            and 0 is not allowed.'
                          format: int32
                          type: integer
                        minDomains:
                          description: "MinDomains indicates a minimum number of eligible
                            domains. When the number of eligible domains with matching
                            topology keys is less than minDomains, Pod Topology Spread
                            treats \"global minimum\" as 0, and then the calculation
                            of Skew is performed. And when the number of eligible
                            domains with matching topology keys equals or greater
                            than minDomains, this value has no effect on scheduling.
                            As a result, when the number of eligible domains is less
                            than minDomains, scheduler won't schedule more than maxSkew
                            Pods to those domains. If value is nil, the constraint
                            behaves as if MinDomains is equal to 1. Valid values are
                            integers greater than 0. When value is not nil, WhenUnsatisfiable
                            must be DoNotSchedule. \n For example, in a 3-zone cluster,
                            MaxSkew is set to 2, MinDomains is set to 5 and pods with
                            the same labelSelector spread as 2/2/2: | zone1 | zone2
                            | zone3 | |  P P  |  P P  |  P P  | The number of domains
                            is less than 5(MinDomains), so \"global minimum\" is treated
                            as 0. In this situation, new pod with the same labelSelector
                            cannot be scheduled, because computed skew will be 3(3
                            - 0) if new Pod is scheduled to any of the three zones,
                            it will violate MaxSkew. \n This is a beta field and requires
                            the MinDomainsInPodTopologySpread feature gate to be enabled
                            (enabled by default)."
                          format: int32
                          type: integer
                        nodeAffinityPolicy:
                          description: "NodeAffinityPolicy indicates how we will treat
                            Pod's nodeAffinity/nodeSelector when calculating pod topology
                            spread skew. Options are: - Honor: only nodes matching
                            nodeAffinity/nodeSelector are included in the calculations.
                            - Ignore: nodeAffinity/nodeSelector are ignored. All nodes
                            are included in the calculations. \n If this value is
                            nil, the behavior is equivalent to the Honor policy. This
                            is a beta-level feature default enabled by the NodeInclusionPolicyInPodTopologySpread
                            feature flag."
                          type: string
                        nodeTaintsPolicy:
                          description: "NodeTaintsPolicy indicates how we will treat
                            node taints when calculating pod topology spread skew.
                            Options are: - Honor: nodes without taints, along with
                            tainted nodes for which the incoming pod has a toleration,
                            are included. - Ignore: node taints are ignored. All nodes
                            are included. \n If this value is nil, the behavior is
                            equivalent to the Ignore policy. This is a beta-level
                            feature default enabled by the NodeInclusionPolicyInPodTopologySpread
                            feature flag."
                          type: string
                        topologyKey:
                          description: TopologyKey is the key of node labels. Nodes
                            that have a label with this key and identical values are
                            considered to be in the same topology. We consider each
                            <key, value> as a "bucket", and try to put balanced number
                            of pods into each bucket. We define a domain as a particular
                            instance of a topology. Also, we define an eligible domain
                            as a domain whose nodes meet the requirements of nodeAffinityPolicy
                            and nodeTaintsPolicy. e.g. If TopologyKey is "kubernetes.io/hostname",
                            each Node is a domain of that topology. And, if TopologyKey
                            is "topology.kubernetes.io/zone", each zone is a domain
                            of that topology. It's a required field.
                          type: string
                        whenUnsatisfiable:
                          description: 'WhenUnsatisfiable indicates how to deal with
                            a pod if it doesn''t satisfy the spread constraint. -
                            DoNotSchedule (default) tells the scheduler not to schedule
                            it. - ScheduleAnyway tells the scheduler to schedule the
                            pod in any location, but giving higher precedence to topologies
                            that would help reduce the skew. A constraint is considered
                            "Unsatisfiable" for an incoming pod if and only if every
                            possible node assignment for that pod would violate "MaxSkew"
                            on some topology. For example, in a 3-zone cluster, MaxSkew
                            is set to 1, and pods with the same labelSelector spread
                            as 3/1/1: | zone1 | zone2 | zone3 | | P P P |   P   |   P   |
                            If WhenUnsatisfiable is set to DoNotSchedule, incoming
                            pod can only be scheduled to zone2(zone3) to become 3/2/1(3/1/2)
                            as ActualSkew(2-1) on zone2(zone3) satisfies MaxSkew(1).
                            In other words, the cluster can still be imbalanced, but
                            scheduler won''t make it *more* imbalanced. It''s a required
                            field.'
                          type: string
                      required:
                      - maxSkew
                      - topologyKey
                      - whenUnsatisfiable
                      type: object
                    type: array
                type: object
              serialization:
                description: Hazelcast serialization configuration
                properties:
                  allowUnsafe:
                    default: false
                    description: Allow the usage of unsafe.
                    type: boolean
                  byteOrder:
                    default: BigEndian
                    description: Specifies the byte order that the serialization will
                      use.
                    enum:
                    - Native
                    - BigEndian
                    - LittleEndian
                    type: string
                  compactSerialization:
                    description: Configuration attributes the compact serialization.
                    minProperties: 1
                    properties:
                      classes:
                        description: Classes is the list of class names for which
                          a zero-config serializer will be registered, without implementing
                          an explicit serializer.
                        items:
                          type: string
                        type: array
                      serializers:
                        description: Serializers is the list of explicit serializers
                          to be registered.
                        items:
                          type: string
                        type: array
                    type: object
                  dataSerializableFactories:
                    description: Lists class implementations of Hazelcast's DataSerializableFactory.
                    items:
                      type: string
                    type: array
                  enableCompression:
                    default: false
                    description: Enables compression when default Java serialization
                      is used.
                    type: boolean
                  enableSharedObject:
                    default: false
                    description: Enables shared object when default Java serialization
                      is used.
                    type: boolean
                  globalSerializer:
                    description: List of global serializers.
                    properties:
                      className:
                        description: Class name of the GlobalSerializer.
                        type: string
                      overrideJavaSerialization:
                        description: If set to true, will replace the internal Java
                          serialization.
                        type: boolean
                    required:
                    - className
                    type: object
                  javaSerializationFilter:
                    description: Blacklist and whitelist for deserialized classes
                      when Java serialization is used.
                    minProperties: 1
                    properties:
                      blacklist:
                        description: Java deserialization protection Blacklist.
                        minProperties: 1
                        properties:
                          classes:
                            description: List of class names to be filtered.
                            items:
                              type: string
                            type: array
                          packages:
                            description: List of packages to be filtered
                            items:
                              type: string
                            type: array
                          prefixes:
                            description: List of prefixes to be filtered.
                            items:
                              type: string
                            type: array
                        type: object
                      whitelist:
                        description: Java deserialization protection Whitelist.
                        minProperties: 1
                        properties:
                          classes:
                            description: List of class names to be filtered.
                            items:
                              type: string
                            type: array
                          packages:
                            description: List of packages to be filtered
                            items:
                              type: string
                            type: array
                          prefixes:
                            description: List of prefixes to be filtered.
                            items:
                              type: string
                            type: array
                        type: object
                    type: object
                  overrideDefaultSerializers:
                    default: false
                    description: Allows override of built-in default serializers.
                    type: boolean
                  portableFactories:
                    description: Lists class implementations of Hazelcast's PortableFactory.
                    items:
                      type: string
                    type: array
                  serializers:
                    description: List of serializers (classes) that implemented using
                      Hazelcast's StreamSerializer, ByteArraySerializer etc.
                    items:
                      description: Serializer allows to plug in a custom serializer
                        for serializing objects.
                      properties:
                        className:
                          description: Class name of the implementation of the serializer
                            class.
                          type: string
                        typeClass:
                          description: Name of the class that will be serialized via
                            this implementation.
                          type: string
                      required:
                      - className
                      - typeClass
                      type: object
                    type: array
                type: object
              serviceAccountName:
                description: 'ServiceAccountName is the name of the ServiceAccount
                  to use to run Hazelcast cluster. More info: https://kubernetes.io/docs/tasks/configure-pod-container/configure-service-account/'
                type: string
              sql:
                description: Hazelcast SQL configuration
                properties:
                  catalogPersistenceEnabled:
                    default: false
                    description: CatalogPersistenceEnabled sets whether SQL Catalog
                      persistence is enabled for the node. With SQL Catalog persistence
                      enabled you can restart the whole cluster without losing schema
                      definition objects (such as MAPPINGs, TYPEs, VIEWs and DATA
                      CONNECTIONs). The feature is implemented on top of the Hot Restart
                      feature of Hazelcast which persists the data to disk. If enabled,
                      you have to also configure Hot Restart. Feature is disabled
                      by default.
                    type: boolean
                  statementTimeout:
                    default: 0
                    description: StatementTimeout defines the timeout in milliseconds
                      that is applied to queries without an explicit timeout.
                    format: int32
                    type: integer
                type: object
              tls:
                description: Hazelcast TLS configuration
                properties:
                  mutualAuthentication:
                    default: None
                    description: Mutual authentication configuration. It’s None by
                      default which means the client side of connection is not authenticated.
                    enum:
                    - None
                    - Required
                    - Optional
                    type: string
                  secretName:
                    description: Name of the secret with TLS certificate and key.
                    type: string
                required:
                - secretName
                type: object
              userCodeDeployment:
                description: User Codes to Download into CLASSPATH
                properties:
                  bucketConfig:
                    description: Bucket config from where the JAR files will be downloaded.
                    properties:
                      bucketURI:
                        description: 'URL of the bucket to download HotBackup folders.
                          AWS S3, GCP Bucket and Azure Blob storage buckets are supported.
                          Example bucket URIs: - AWS S3     -> s3://bucket-name/path/to/folder
                          - GCP Bucket -> gs://bucket-name/path/to/folder - Azure
                          Blob -> azblob://bucket-name/path/to/folder'
                        minLength: 6
                        type: string
                      secret:
                        description: secret is a deprecated alias for secretName.
                        type: string
                      secretName:
                        description: Name of the secret with credentials for cloud
                          providers.
                        type: string
                    required:
                    - bucketURI
                    type: object
                  clientEnabled:
                    description: When true, allows user code deployment from clients.
                    type: boolean
                  configMaps:
                    description: Names of the list of ConfigMaps. Files in each ConfigMap
                      will be downloaded.
                    items:
                      type: string
                    type: array
                  remoteURLs:
                    description: List of URLs from where the files will be downloaded.
                    items:
                      type: string
                    type: array
                  triggerSequence:
                    description: A string for triggering a rolling restart for re-downloading
                      the user code.
                    type: string
                type: object
              userCodeNamespaces:
                description: UserCodeNamespaces provide a container for Java classpath
                  resources, such as user code and accompanying artifacts like property
                  files
                properties:
                  classFilter:
                    description: Blacklist and whitelist for classes when User Code
                      Namespaces is used.
                    minProperties: 1
                    properties:
                      blacklist:
                        description: Java deserialization protection Blacklist.
                        minProperties: 1
                        properties:
                          classes:
                            description: List of class names to be filtered.
                            items:
                              type: string
                            type: array
                          packages:
                            description: List of packages to be filtered
                            items:
                              type: string
                            type: array
                          prefixes:
                            description: List of prefixes to be filtered.
                            items:
                              type: string
                            type: array
                        type: object
                      whitelist:
                        description: Java deserialization protection Whitelist.
                        minProperties: 1
                        properties:
                          classes:
                            description: List of class names to be filtered.
                            items:
                              type: string
                            type: array
                          packages:
                            description: List of packages to be filtered
                            items:
                              type: string
                            type: array
                          prefixes:
                            description: List of prefixes to be filtered.
                            items:
                              type: string
                            type: array
                        type: object
                    type: object
                type: object
              version:
                default: 5.5.0-SNAPSHOT
                description: Version of Hazelcast Platform.
                type: string
            type: object
          status:
            description: HazelcastStatus defines the observed state of Hazelcast
            properties:
              clusterSize:
                description: Number of Hazelcast members in the cluster.
                format: int32
                type: integer
              hazelcastClusterStatus:
                description: Status of the Hazelcast cluster
                properties:
                  readyMembers:
                    description: ReadyMembers represents the number of members that
                      are connected to cluster from the desired number of members
                      in the format <ready>/<desired>
                    type: string
                type: object
              members:
                description: Status of Hazelcast members
                items:
                  description: HazelcastMemberStatus defines the observed state of
                    the individual Hazelcast member.
                  properties:
                    connected:
                      description: Ready is the flag that is set to true when the
                        member is successfully started, connected to cluster and ready
                        to accept connections.
                      type: boolean
                    ip:
                      description: Ip is the IP address of the member within the cluster.
                      type: string
                    lite:
                      description: Lite is the flag that is true when the member is
                        lite-member.
                      type: boolean
                    master:
                      description: Master flag is set to true if the member is master.
                      type: boolean
                    message:
                      description: Message contains the optional message with the
                        details of the cluster state.
                      type: string
                    ownedPartitions:
                      description: OwnedPartitions represents the partitions count
                        on the member.
                      format: int32
                      type: integer
                    podName:
                      description: PodName is the name of the Hazelcast member pod.
                      type: string
                    reason:
                      description: Reason contains the optional reason of member crash
                        or restart.
                      type: string
                    restartCount:
                      description: RestartCount is the number of times the member
                        has been restarted.
                      format: int32
                      type: integer
                    state:
                      description: State represents the observed state of the member.
                      enum:
                      - PASSIVE
                      - ACTIVE
                      - SHUT_DOWN
                      - STARTING
                      type: string
                    uid:
                      description: Uid is the unique member identifier within the
                        cluster.
                      type: string
                    version:
                      description: Version represents the Hazelcast version of the
                        member.
                      type: string
                  type: object
                type: array
              message:
                description: Message about the Hazelcast cluster state
                type: string
              phase:
                description: Phase of the Hazelcast cluster
                enum:
                - Running
                - Failed
                - Pending
                - Terminating
                type: string
              restore:
                description: Status of restore process of the Hazelcast cluster
                properties:
                  remainingDataLoadTime:
                    description: RemainingDataLoadTime show the time in seconds remained
                      for the restore data load step.
                    format: int64
                    type: integer
                  remainingValidationTime:
                    description: RemainingValidationTime show the time in seconds
                      remained for the restore validation step.
                    format: int64
                    type: integer
                  state:
                    description: State shows the current phase of the restore process
                      of the cluster.
                    enum:
                    - Unknown
                    - Failed
                    - InProgress
                    - Succeeded
                    type: string
                type: object
              selector:
                description: Selector is a label selector used by HorizontalPodAutoscaler
                  to autoscale Hazelcast resource.
                type: string
            type: object
        type: object
    served: true
    storage: true
    subresources:
      scale:
        labelSelectorPath: .status.selector
        specReplicasPath: .spec.clusterSize
        statusReplicasPath: .status.clusterSize
      status: {}<|MERGE_RESOLUTION|>--- conflicted
+++ resolved
@@ -88,13 +88,8 @@
                 type: object
               agent:
                 default:
-<<<<<<< HEAD
                   repository: docker.io/kutluhanhazelcast/platform-operator-agent
                   version: kutlu16
-=======
-                  repository: docker.io/hazelcast/platform-operator-agent
-                  version: 0.1.28
->>>>>>> c6689748
                 description: B&R Agent configurations
                 properties:
                   repository:
@@ -151,11 +146,7 @@
                         type: object
                     type: object
                   version:
-<<<<<<< HEAD
                     default: kutlu16
-=======
-                    default: 0.1.28
->>>>>>> c6689748
                     description: Version of Hazelcast Platform Operator Agent.
                     type: string
                 type: object
