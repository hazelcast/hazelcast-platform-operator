--- conflicted
+++ resolved
@@ -60,13 +60,8 @@
             properties:
               agent:
                 default:
-<<<<<<< HEAD
-                  repository: docker.io/kutluhanhazelcast/platform-operator-agent
-                  version: 0.1.8
-=======
                   repository: docker.io/hazelcast/platform-operator-agent
                   version: 0.1.10
->>>>>>> 3f43ce0b
                 description: B&R Agent configurations
                 properties:
                   repository:
