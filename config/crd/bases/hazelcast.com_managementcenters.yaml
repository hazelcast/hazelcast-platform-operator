
---
apiVersion: apiextensions.k8s.io/v1
kind: CustomResourceDefinition
metadata:
  annotations:
    controller-gen.kubebuilder.io/version: v0.4.1
  creationTimestamp: null
  name: managementcenters.hazelcast.com
spec:
  group: hazelcast.com
  names:
    kind: ManagementCenter
    listKind: ManagementCenterList
    plural: managementcenters
    shortNames:
    - mc
    singular: managementcenter
  scope: Namespaced
  versions:
  - additionalPrinterColumns:
    - description: Current state of the Management Center deployment
      jsonPath: .status.phase
      name: Status
      type: string
    - description: External addresses of the Management Center deployment
      jsonPath: .status.externalAddresses
      name: External-Addresses
      type: string
    - description: Message for the current ManagementCenter Config
      jsonPath: .status.message
      name: Message
      priority: 1
      type: string
    name: v1alpha1
    schema:
      openAPIV3Schema:
        description: ManagementCenter is the Schema for the managementcenters API
        properties:
          apiVersion:
            description: 'APIVersion defines the versioned schema of this representation
              of an object. Servers should convert recognized schemas to the latest
              internal value, and may reject unrecognized values. More info: https://git.k8s.io/community/contributors/devel/sig-architecture/api-conventions.md#resources'
            type: string
          kind:
            description: 'Kind is a string value representing the REST resource this
              object represents. Servers may infer this from the endpoint the client
              submits requests to. Cannot be updated. In CamelCase. More info: https://git.k8s.io/community/contributors/devel/sig-architecture/api-conventions.md#types-kinds'
            type: string
          metadata:
            type: object
          spec:
            default:
              repository: docker.io/hazelcast/management-center
            description: ManagementCenterSpec defines the desired state of ManagementCenter.
            properties:
              externalConnectivity:
                default:
                  type: LoadBalancer
                description: Configuration to expose Management Center to outside.
                properties:
                  type:
                    default: LoadBalancer
                    description: 'How Management Center is exposed. Valid values are:
                      - "ClusterIP" - "NodePort" - "LoadBalancer" (default)'
                    enum:
                    - ClusterIP
                    - NodePort
                    - LoadBalancer
                    type: string
                type: object
              hazelcastClusters:
                description: Connection configuration for the Hazelcast clusters that
                  Management Center will monitor.
                items:
                  properties:
                    address:
                      description: IP address or DNS name of the Hazelcast cluster.
                        If the cluster is exposed with a service name in a different
                        namespace, use the following syntax "<service-name>.<service-namespace>".
                      type: string
                    name:
                      default: dev
                      description: Name of the Hazelcast cluster that Management Center
                        will connect to, default is dev.
                      type: string
                  required:
                  - address
                  type: object
                type: array
              imagePullPolicy:
                default: IfNotPresent
                description: Pull policy for the Management Center image
                type: string
              imagePullSecrets:
                description: Image pull secrets for the Management Center image
                items:
                  description: LocalObjectReference contains enough information to
                    let you locate the referenced object inside the same namespace.
                  properties:
                    name:
                      description: 'Name of the referent. More info: https://kubernetes.io/docs/concepts/overview/working-with-objects/names/#names
                        TODO: Add other useful fields. apiVersion, kind, uid?'
                      type: string
                  type: object
                type: array
              licenseKeySecret:
                description: Name of the secret with Hazelcast Enterprise License
                  Key.
                type: string
              persistence:
                default:
                  enabled: true
                  size: 10Gi
                description: Configuration for Management Center persistence.
                properties:
                  enabled:
                    default: true
                    description: When true, MC will use a PersistentVolumeClaim to
                      store data.
                    type: boolean
                  existingVolumeClaimName:
                    description: Name of the PersistentVolumeClaim MC will use for
                      persistence. If not empty, MC will use the existing claim instead
                      of creating a new one.
                    type: string
                  size:
                    anyOf:
                    - type: integer
                    - type: string
                    default: 10Gi
                    description: Size of the created PersistentVolumeClaim.
                    pattern: ^(\+|-)?(([0-9]+(\.[0-9]*)?)|(\.[0-9]+))(([KMGTPE]i)|[numkMGTPE]|([eE](\+|-)?(([0-9]+(\.[0-9]*)?)|(\.[0-9]+))))?$
                    x-kubernetes-int-or-string: true
                  storageClass:
                    description: StorageClass from which PersistentVolumeClaim will
                      be created.
                    type: string
                type: object
              repository:
                default: docker.io/hazelcast/management-center
                description: Repository to pull the Management Center image from.
                type: string
              resources:
                description: Compute Resources required by the MC container.
                properties:
                  limits:
                    additionalProperties:
                      anyOf:
                      - type: integer
                      - type: string
                      pattern: ^(\+|-)?(([0-9]+(\.[0-9]*)?)|(\.[0-9]+))(([KMGTPE]i)|[numkMGTPE]|([eE](\+|-)?(([0-9]+(\.[0-9]*)?)|(\.[0-9]+))))?$
                      x-kubernetes-int-or-string: true
                    description: 'Limits describes the maximum amount of compute resources
                      allowed. More info: https://kubernetes.io/docs/concepts/configuration/manage-compute-resources-container/'
                    type: object
                  requests:
                    additionalProperties:
                      anyOf:
                      - type: integer
                      - type: string
                      pattern: ^(\+|-)?(([0-9]+(\.[0-9]*)?)|(\.[0-9]+))(([KMGTPE]i)|[numkMGTPE]|([eE](\+|-)?(([0-9]+(\.[0-9]*)?)|(\.[0-9]+))))?$
                      x-kubernetes-int-or-string: true
                    description: 'Requests describes the minimum amount of compute
                      resources required. If Requests is omitted for a container,
                      it defaults to Limits if that is explicitly specified, otherwise
                      to an implementation-defined value. More info: https://kubernetes.io/docs/concepts/configuration/manage-compute-resources-container/'
                    type: object
                type: object
              scheduling:
                description: Scheduling details
                properties:
                  affinity:
                    description: Affinity
                    properties:
                      nodeAffinity:
                        description: Describes node affinity scheduling rules for
                          the pod.
                        properties:
                          preferredDuringSchedulingIgnoredDuringExecution:
                            description: The scheduler will prefer to schedule pods
                              to nodes that satisfy the affinity expressions specified
                              by this field, but it may choose a node that violates
                              one or more of the expressions. The node that is most
                              preferred is the one with the greatest sum of weights,
                              i.e. for each node that meets all of the scheduling
                              requirements (resource request, requiredDuringScheduling
                              affinity expressions, etc.), compute a sum by iterating
                              through the elements of this field and adding "weight"
                              to the sum if the node matches the corresponding matchExpressions;
                              the node(s) with the highest sum are the most preferred.
                            items:
                              description: An empty preferred scheduling term matches
                                all objects with implicit weight 0 (i.e. it's a no-op).
                                A null preferred scheduling term matches no objects
                                (i.e. is also a no-op).
                              properties:
                                preference:
                                  description: A node selector term, associated with
                                    the corresponding weight.
                                  properties:
                                    matchExpressions:
                                      description: A list of node selector requirements
                                        by node's labels.
                                      items:
                                        description: A node selector requirement is
                                          a selector that contains values, a key,
                                          and an operator that relates the key and
                                          values.
                                        properties:
                                          key:
                                            description: The label key that the selector
                                              applies to.
                                            type: string
                                          operator:
                                            description: Represents a key's relationship
                                              to a set of values. Valid operators
                                              are In, NotIn, Exists, DoesNotExist.
                                              Gt, and Lt.
                                            type: string
                                          values:
                                            description: An array of string values.
                                              If the operator is In or NotIn, the
                                              values array must be non-empty. If the
                                              operator is Exists or DoesNotExist,
                                              the values array must be empty. If the
                                              operator is Gt or Lt, the values array
                                              must have a single element, which will
                                              be interpreted as an integer. This array
                                              is replaced during a strategic merge
                                              patch.
                                            items:
                                              type: string
                                            type: array
                                        required:
                                        - key
                                        - operator
                                        type: object
                                      type: array
                                    matchFields:
                                      description: A list of node selector requirements
                                        by node's fields.
                                      items:
                                        description: A node selector requirement is
                                          a selector that contains values, a key,
                                          and an operator that relates the key and
                                          values.
                                        properties:
                                          key:
                                            description: The label key that the selector
                                              applies to.
                                            type: string
                                          operator:
                                            description: Represents a key's relationship
                                              to a set of values. Valid operators
                                              are In, NotIn, Exists, DoesNotExist.
                                              Gt, and Lt.
                                            type: string
                                          values:
                                            description: An array of string values.
                                              If the operator is In or NotIn, the
                                              values array must be non-empty. If the
                                              operator is Exists or DoesNotExist,
                                              the values array must be empty. If the
                                              operator is Gt or Lt, the values array
                                              must have a single element, which will
                                              be interpreted as an integer. This array
                                              is replaced during a strategic merge
                                              patch.
                                            items:
                                              type: string
                                            type: array
                                        required:
                                        - key
                                        - operator
                                        type: object
                                      type: array
                                  type: object
                                weight:
                                  description: Weight associated with matching the
                                    corresponding nodeSelectorTerm, in the range 1-100.
                                  format: int32
                                  type: integer
                              required:
                              - preference
                              - weight
                              type: object
                            type: array
                          requiredDuringSchedulingIgnoredDuringExecution:
                            description: If the affinity requirements specified by
                              this field are not met at scheduling time, the pod will
                              not be scheduled onto the node. If the affinity requirements
                              specified by this field cease to be met at some point
                              during pod execution (e.g. due to an update), the system
                              may or may not try to eventually evict the pod from
                              its node.
                            properties:
                              nodeSelectorTerms:
                                description: Required. A list of node selector terms.
                                  The terms are ORed.
                                items:
                                  description: A null or empty node selector term
                                    matches no objects. The requirements of them are
                                    ANDed. The TopologySelectorTerm type implements
                                    a subset of the NodeSelectorTerm.
                                  properties:
                                    matchExpressions:
                                      description: A list of node selector requirements
                                        by node's labels.
                                      items:
                                        description: A node selector requirement is
                                          a selector that contains values, a key,
                                          and an operator that relates the key and
                                          values.
                                        properties:
                                          key:
                                            description: The label key that the selector
                                              applies to.
                                            type: string
                                          operator:
                                            description: Represents a key's relationship
                                              to a set of values. Valid operators
                                              are In, NotIn, Exists, DoesNotExist.
                                              Gt, and Lt.
                                            type: string
                                          values:
                                            description: An array of string values.
                                              If the operator is In or NotIn, the
                                              values array must be non-empty. If the
                                              operator is Exists or DoesNotExist,
                                              the values array must be empty. If the
                                              operator is Gt or Lt, the values array
                                              must have a single element, which will
                                              be interpreted as an integer. This array
                                              is replaced during a strategic merge
                                              patch.
                                            items:
                                              type: string
                                            type: array
                                        required:
                                        - key
                                        - operator
                                        type: object
                                      type: array
                                    matchFields:
                                      description: A list of node selector requirements
                                        by node's fields.
                                      items:
                                        description: A node selector requirement is
                                          a selector that contains values, a key,
                                          and an operator that relates the key and
                                          values.
                                        properties:
                                          key:
                                            description: The label key that the selector
                                              applies to.
                                            type: string
                                          operator:
                                            description: Represents a key's relationship
                                              to a set of values. Valid operators
                                              are In, NotIn, Exists, DoesNotExist.
                                              Gt, and Lt.
                                            type: string
                                          values:
                                            description: An array of string values.
                                              If the operator is In or NotIn, the
                                              values array must be non-empty. If the
                                              operator is Exists or DoesNotExist,
                                              the values array must be empty. If the
                                              operator is Gt or Lt, the values array
                                              must have a single element, which will
                                              be interpreted as an integer. This array
                                              is replaced during a strategic merge
                                              patch.
                                            items:
                                              type: string
                                            type: array
                                        required:
                                        - key
                                        - operator
                                        type: object
                                      type: array
                                  type: object
                                type: array
                            required:
                            - nodeSelectorTerms
                            type: object
                        type: object
                      podAffinity:
                        description: Describes pod affinity scheduling rules (e.g.
                          co-locate this pod in the same node, zone, etc. as some
                          other pod(s)).
                        properties:
                          preferredDuringSchedulingIgnoredDuringExecution:
                            description: The scheduler will prefer to schedule pods
                              to nodes that satisfy the affinity expressions specified
                              by this field, but it may choose a node that violates
                              one or more of the expressions. The node that is most
                              preferred is the one with the greatest sum of weights,
                              i.e. for each node that meets all of the scheduling
                              requirements (resource request, requiredDuringScheduling
                              affinity expressions, etc.), compute a sum by iterating
                              through the elements of this field and adding "weight"
                              to the sum if the node has pods which matches the corresponding
                              podAffinityTerm; the node(s) with the highest sum are
                              the most preferred.
                            items:
                              description: The weights of all of the matched WeightedPodAffinityTerm
                                fields are added per-node to find the most preferred
                                node(s)
                              properties:
                                podAffinityTerm:
                                  description: Required. A pod affinity term, associated
                                    with the corresponding weight.
                                  properties:
                                    labelSelector:
                                      description: A label query over a set of resources,
                                        in this case pods.
                                      properties:
                                        matchExpressions:
                                          description: matchExpressions is a list
                                            of label selector requirements. The requirements
                                            are ANDed.
                                          items:
                                            description: A label selector requirement
                                              is a selector that contains values,
                                              a key, and an operator that relates
                                              the key and values.
                                            properties:
                                              key:
                                                description: key is the label key
                                                  that the selector applies to.
                                                type: string
                                              operator:
                                                description: operator represents a
                                                  key's relationship to a set of values.
                                                  Valid operators are In, NotIn, Exists
                                                  and DoesNotExist.
                                                type: string
                                              values:
                                                description: values is an array of
                                                  string values. If the operator is
                                                  In or NotIn, the values array must
                                                  be non-empty. If the operator is
                                                  Exists or DoesNotExist, the values
                                                  array must be empty. This array
                                                  is replaced during a strategic merge
                                                  patch.
                                                items:
                                                  type: string
                                                type: array
                                            required:
                                            - key
                                            - operator
                                            type: object
                                          type: array
                                        matchLabels:
                                          additionalProperties:
                                            type: string
                                          description: matchLabels is a map of {key,value}
                                            pairs. A single {key,value} in the matchLabels
                                            map is equivalent to an element of matchExpressions,
                                            whose key field is "key", the operator
                                            is "In", and the values array contains
                                            only "value". The requirements are ANDed.
                                          type: object
                                      type: object
                                    namespaces:
                                      description: namespaces specifies which namespaces
                                        the labelSelector applies to (matches against);
                                        null or empty list means "this pod's namespace"
                                      items:
                                        type: string
                                      type: array
                                    topologyKey:
                                      description: This pod should be co-located (affinity)
                                        or not co-located (anti-affinity) with the
                                        pods matching the labelSelector in the specified
                                        namespaces, where co-located is defined as
                                        running on a node whose value of the label
                                        with key topologyKey matches that of any node
                                        on which any of the selected pods is running.
                                        Empty topologyKey is not allowed.
                                      type: string
                                  required:
                                  - topologyKey
                                  type: object
                                weight:
                                  description: weight associated with matching the
                                    corresponding podAffinityTerm, in the range 1-100.
                                  format: int32
                                  type: integer
                              required:
                              - podAffinityTerm
                              - weight
                              type: object
                            type: array
                          requiredDuringSchedulingIgnoredDuringExecution:
                            description: If the affinity requirements specified by
                              this field are not met at scheduling time, the pod will
                              not be scheduled onto the node. If the affinity requirements
                              specified by this field cease to be met at some point
                              during pod execution (e.g. due to a pod label update),
                              the system may or may not try to eventually evict the
                              pod from its node. When there are multiple elements,
                              the lists of nodes corresponding to each podAffinityTerm
                              are intersected, i.e. all terms must be satisfied.
                            items:
                              description: Defines a set of pods (namely those matching
                                the labelSelector relative to the given namespace(s))
                                that this pod should be co-located (affinity) or not
                                co-located (anti-affinity) with, where co-located
                                is defined as running on a node whose value of the
                                label with key <topologyKey> matches that of any node
                                on which a pod of the set of pods is running
                              properties:
                                labelSelector:
                                  description: A label query over a set of resources,
                                    in this case pods.
                                  properties:
                                    matchExpressions:
                                      description: matchExpressions is a list of label
                                        selector requirements. The requirements are
                                        ANDed.
                                      items:
                                        description: A label selector requirement
                                          is a selector that contains values, a key,
                                          and an operator that relates the key and
                                          values.
                                        properties:
                                          key:
                                            description: key is the label key that
                                              the selector applies to.
                                            type: string
                                          operator:
                                            description: operator represents a key's
                                              relationship to a set of values. Valid
                                              operators are In, NotIn, Exists and
                                              DoesNotExist.
                                            type: string
                                          values:
                                            description: values is an array of string
                                              values. If the operator is In or NotIn,
                                              the values array must be non-empty.
                                              If the operator is Exists or DoesNotExist,
                                              the values array must be empty. This
                                              array is replaced during a strategic
                                              merge patch.
                                            items:
                                              type: string
                                            type: array
                                        required:
                                        - key
                                        - operator
                                        type: object
                                      type: array
                                    matchLabels:
                                      additionalProperties:
                                        type: string
                                      description: matchLabels is a map of {key,value}
                                        pairs. A single {key,value} in the matchLabels
                                        map is equivalent to an element of matchExpressions,
                                        whose key field is "key", the operator is
                                        "In", and the values array contains only "value".
                                        The requirements are ANDed.
                                      type: object
                                  type: object
                                namespaces:
                                  description: namespaces specifies which namespaces
                                    the labelSelector applies to (matches against);
                                    null or empty list means "this pod's namespace"
                                  items:
                                    type: string
                                  type: array
                                topologyKey:
                                  description: This pod should be co-located (affinity)
                                    or not co-located (anti-affinity) with the pods
                                    matching the labelSelector in the specified namespaces,
                                    where co-located is defined as running on a node
                                    whose value of the label with key topologyKey
                                    matches that of any node on which any of the selected
                                    pods is running. Empty topologyKey is not allowed.
                                  type: string
                              required:
                              - topologyKey
                              type: object
                            type: array
                        type: object
                      podAntiAffinity:
                        description: Describes pod anti-affinity scheduling rules
                          (e.g. avoid putting this pod in the same node, zone, etc.
                          as some other pod(s)).
                        properties:
                          preferredDuringSchedulingIgnoredDuringExecution:
                            description: The scheduler will prefer to schedule pods
                              to nodes that satisfy the anti-affinity expressions
                              specified by this field, but it may choose a node that
                              violates one or more of the expressions. The node that
                              is most preferred is the one with the greatest sum of
                              weights, i.e. for each node that meets all of the scheduling
                              requirements (resource request, requiredDuringScheduling
                              anti-affinity expressions, etc.), compute a sum by iterating
                              through the elements of this field and adding "weight"
                              to the sum if the node has pods which matches the corresponding
                              podAffinityTerm; the node(s) with the highest sum are
                              the most preferred.
                            items:
                              description: The weights of all of the matched WeightedPodAffinityTerm
                                fields are added per-node to find the most preferred
                                node(s)
                              properties:
                                podAffinityTerm:
                                  description: Required. A pod affinity term, associated
                                    with the corresponding weight.
                                  properties:
                                    labelSelector:
                                      description: A label query over a set of resources,
                                        in this case pods.
                                      properties:
                                        matchExpressions:
                                          description: matchExpressions is a list
                                            of label selector requirements. The requirements
                                            are ANDed.
                                          items:
                                            description: A label selector requirement
                                              is a selector that contains values,
                                              a key, and an operator that relates
                                              the key and values.
                                            properties:
                                              key:
                                                description: key is the label key
                                                  that the selector applies to.
                                                type: string
                                              operator:
                                                description: operator represents a
                                                  key's relationship to a set of values.
                                                  Valid operators are In, NotIn, Exists
                                                  and DoesNotExist.
                                                type: string
                                              values:
                                                description: values is an array of
                                                  string values. If the operator is
                                                  In or NotIn, the values array must
                                                  be non-empty. If the operator is
                                                  Exists or DoesNotExist, the values
                                                  array must be empty. This array
                                                  is replaced during a strategic merge
                                                  patch.
                                                items:
                                                  type: string
                                                type: array
                                            required:
                                            - key
                                            - operator
                                            type: object
                                          type: array
                                        matchLabels:
                                          additionalProperties:
                                            type: string
                                          description: matchLabels is a map of {key,value}
                                            pairs. A single {key,value} in the matchLabels
                                            map is equivalent to an element of matchExpressions,
                                            whose key field is "key", the operator
                                            is "In", and the values array contains
                                            only "value". The requirements are ANDed.
                                          type: object
                                      type: object
                                    namespaces:
                                      description: namespaces specifies which namespaces
                                        the labelSelector applies to (matches against);
                                        null or empty list means "this pod's namespace"
                                      items:
                                        type: string
                                      type: array
                                    topologyKey:
                                      description: This pod should be co-located (affinity)
                                        or not co-located (anti-affinity) with the
                                        pods matching the labelSelector in the specified
                                        namespaces, where co-located is defined as
                                        running on a node whose value of the label
                                        with key topologyKey matches that of any node
                                        on which any of the selected pods is running.
                                        Empty topologyKey is not allowed.
                                      type: string
                                  required:
                                  - topologyKey
                                  type: object
                                weight:
                                  description: weight associated with matching the
                                    corresponding podAffinityTerm, in the range 1-100.
                                  format: int32
                                  type: integer
                              required:
                              - podAffinityTerm
                              - weight
                              type: object
                            type: array
                          requiredDuringSchedulingIgnoredDuringExecution:
                            description: If the anti-affinity requirements specified
                              by this field are not met at scheduling time, the pod
                              will not be scheduled onto the node. If the anti-affinity
                              requirements specified by this field cease to be met
                              at some point during pod execution (e.g. due to a pod
                              label update), the system may or may not try to eventually
                              evict the pod from its node. When there are multiple
                              elements, the lists of nodes corresponding to each podAffinityTerm
                              are intersected, i.e. all terms must be satisfied.
                            items:
                              description: Defines a set of pods (namely those matching
                                the labelSelector relative to the given namespace(s))
                                that this pod should be co-located (affinity) or not
                                co-located (anti-affinity) with, where co-located
                                is defined as running on a node whose value of the
                                label with key <topologyKey> matches that of any node
                                on which a pod of the set of pods is running
                              properties:
                                labelSelector:
                                  description: A label query over a set of resources,
                                    in this case pods.
                                  properties:
                                    matchExpressions:
                                      description: matchExpressions is a list of label
                                        selector requirements. The requirements are
                                        ANDed.
                                      items:
                                        description: A label selector requirement
                                          is a selector that contains values, a key,
                                          and an operator that relates the key and
                                          values.
                                        properties:
                                          key:
                                            description: key is the label key that
                                              the selector applies to.
                                            type: string
                                          operator:
                                            description: operator represents a key's
                                              relationship to a set of values. Valid
                                              operators are In, NotIn, Exists and
                                              DoesNotExist.
                                            type: string
                                          values:
                                            description: values is an array of string
                                              values. If the operator is In or NotIn,
                                              the values array must be non-empty.
                                              If the operator is Exists or DoesNotExist,
                                              the values array must be empty. This
                                              array is replaced during a strategic
                                              merge patch.
                                            items:
                                              type: string
                                            type: array
                                        required:
                                        - key
                                        - operator
                                        type: object
                                      type: array
                                    matchLabels:
                                      additionalProperties:
                                        type: string
                                      description: matchLabels is a map of {key,value}
                                        pairs. A single {key,value} in the matchLabels
                                        map is equivalent to an element of matchExpressions,
                                        whose key field is "key", the operator is
                                        "In", and the values array contains only "value".
                                        The requirements are ANDed.
                                      type: object
                                  type: object
                                namespaces:
                                  description: namespaces specifies which namespaces
                                    the labelSelector applies to (matches against);
                                    null or empty list means "this pod's namespace"
                                  items:
                                    type: string
                                  type: array
                                topologyKey:
                                  description: This pod should be co-located (affinity)
                                    or not co-located (anti-affinity) with the pods
                                    matching the labelSelector in the specified namespaces,
                                    where co-located is defined as running on a node
                                    whose value of the label with key topologyKey
                                    matches that of any node on which any of the selected
                                    pods is running. Empty topologyKey is not allowed.
                                  type: string
                              required:
                              - topologyKey
                              type: object
                            type: array
                        type: object
                    type: object
                  nodeSelector:
                    additionalProperties:
                      type: string
                    description: NodeSelector
                    type: object
                  tolerations:
                    description: Tolerations
                    items:
                      description: The pod this Toleration is attached to tolerates
                        any taint that matches the triple <key,value,effect> using
                        the matching operator <operator>.
                      properties:
                        effect:
                          description: Effect indicates the taint effect to match.
                            Empty means match all taint effects. When specified, allowed
                            values are NoSchedule, PreferNoSchedule and NoExecute.
                          type: string
                        key:
                          description: Key is the taint key that the toleration applies
                            to. Empty means match all taint keys. If the key is empty,
                            operator must be Exists; this combination means to match
                            all values and all keys.
                          type: string
                        operator:
                          description: Operator represents a key's relationship to
                            the value. Valid operators are Exists and Equal. Defaults
                            to Equal. Exists is equivalent to wildcard for value,
                            so that a pod can tolerate all taints of a particular
                            category.
                          type: string
                        tolerationSeconds:
                          description: TolerationSeconds represents the period of
                            time the toleration (which must be of effect NoExecute,
                            otherwise this field is ignored) tolerates the taint.
                            By default, it is not set, which means tolerate the taint
                            forever (do not evict). Zero and negative values will
                            be treated as 0 (evict immediately) by the system.
                          format: int64
                          type: integer
                        value:
                          description: Value is the taint value the toleration matches
                            to. If the operator is Exists, the value should be empty,
                            otherwise just a regular string.
                          type: string
                      type: object
                    type: array
                  topologySpreadConstraints:
                    description: TopologySpreadConstraints
                    items:
                      description: TopologySpreadConstraint specifies how to spread
                        matching pods among the given topology.
                      properties:
                        labelSelector:
                          description: LabelSelector is used to find matching pods.
                            Pods that match this label selector are counted to determine
                            the number of pods in their corresponding topology domain.
                          properties:
                            matchExpressions:
                              description: matchExpressions is a list of label selector
                                requirements. The requirements are ANDed.
                              items:
                                description: A label selector requirement is a selector
                                  that contains values, a key, and an operator that
                                  relates the key and values.
                                properties:
                                  key:
                                    description: key is the label key that the selector
                                      applies to.
                                    type: string
                                  operator:
                                    description: operator represents a key's relationship
                                      to a set of values. Valid operators are In,
                                      NotIn, Exists and DoesNotExist.
                                    type: string
                                  values:
                                    description: values is an array of string values.
                                      If the operator is In or NotIn, the values array
                                      must be non-empty. If the operator is Exists
                                      or DoesNotExist, the values array must be empty.
                                      This array is replaced during a strategic merge
                                      patch.
                                    items:
                                      type: string
                                    type: array
                                required:
                                - key
                                - operator
                                type: object
                              type: array
                            matchLabels:
                              additionalProperties:
                                type: string
                              description: matchLabels is a map of {key,value} pairs.
                                A single {key,value} in the matchLabels map is equivalent
                                to an element of matchExpressions, whose key field
                                is "key", the operator is "In", and the values array
                                contains only "value". The requirements are ANDed.
                              type: object
                          type: object
                        maxSkew:
                          description: 'MaxSkew describes the degree to which pods
                            may be unevenly distributed. When `whenUnsatisfiable=DoNotSchedule`,
                            it is the maximum permitted difference between the number
                            of matching pods in the target topology and the global
                            minimum. For example, in a 3-zone cluster, MaxSkew is
                            set to 1, and pods with the same labelSelector spread
                            as 1/1/0: | zone1 | zone2 | zone3 | |   P   |   P   |       |
                            - if MaxSkew is 1, incoming pod can only be scheduled
                            to zone3 to become 1/1/1; scheduling it onto zone1(zone2)
                            would make the ActualSkew(2-0) on zone1(zone2) violate
                            MaxSkew(1). - if MaxSkew is 2, incoming pod can be scheduled
                            onto any zone. When `whenUnsatisfiable=ScheduleAnyway`,
                            it is used to give higher precedence to topologies that
                            satisfy it. It''s a required field. Default value is 1
                            and 0 is not allowed.'
                          format: int32
                          type: integer
                        topologyKey:
                          description: TopologyKey is the key of node labels. Nodes
                            that have a label with this key and identical values are
                            considered to be in the same topology. We consider each
                            <key, value> as a "bucket", and try to put balanced number
                            of pods into each bucket. It's a required field.
                          type: string
                        whenUnsatisfiable:
                          description: 'WhenUnsatisfiable indicates how to deal with
                            a pod if it doesn''t satisfy the spread constraint. -
                            DoNotSchedule (default) tells the scheduler not to schedule
                            it. - ScheduleAnyway tells the scheduler to schedule the
                            pod in any location,   but giving higher precedence to
                            topologies that would help reduce the   skew. A constraint
                            is considered "Unsatisfiable" for an incoming pod if and
                            only if every possible node assigment for that pod would
                            violate "MaxSkew" on some topology. For example, in a
                            3-zone cluster, MaxSkew is set to 1, and pods with the
                            same labelSelector spread as 3/1/1: | zone1 | zone2 |
                            zone3 | | P P P |   P   |   P   | If WhenUnsatisfiable
                            is set to DoNotSchedule, incoming pod can only be scheduled
                            to zone2(zone3) to become 3/2/1(3/1/2) as ActualSkew(2-1)
                            on zone2(zone3) satisfies MaxSkew(1). In other words,
                            the cluster can still be imbalanced, but scheduler won''t
                            make it *more* imbalanced. It''s a required field.'
                          type: string
                      required:
                      - maxSkew
                      - topologyKey
                      - whenUnsatisfiable
                      type: object
                    type: array
                type: object
              version:
<<<<<<< HEAD
                default: 5.2.1
=======
                default: 5.2.0
>>>>>>> fde26382
                description: Version of Management Center.
                type: string
            type: object
          status:
            description: ManagementCenterStatus defines the observed state of ManagementCenter.
            properties:
              externalAddresses:
                description: External addresses of the Management Center instance
                type: string
              message:
                description: Message about the Management Center state
                type: string
              phase:
                description: Phase of the Management Center
                enum:
                - Running
                - Failed
                - Pending
                - Terminating
                type: string
            type: object
        type: object
    served: true
    storage: true
    subresources:
      status: {}
status:
  acceptedNames:
    kind: ""
    plural: ""
  conditions: []
  storedVersions: []<|MERGE_RESOLUTION|>--- conflicted
+++ resolved
@@ -938,11 +938,7 @@
                     type: array
                 type: object
               version:
-<<<<<<< HEAD
-                default: 5.2.1
-=======
                 default: 5.2.0
->>>>>>> fde26382
                 description: Version of Management Center.
                 type: string
             type: object
