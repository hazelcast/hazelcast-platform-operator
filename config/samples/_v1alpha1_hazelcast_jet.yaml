apiVersion: hazelcast.com/v1alpha1
kind: Hazelcast
metadata:
  name: hazelcast
spec:
  clusterSize: 3
  repository: 'docker.io/hazelcast/hazelcast-enterprise'
  version: '5.3.0-BETA-2'
  licenseKeySecret: hazelcast-license-key
  jet:
    enabled: true
<<<<<<< HEAD
    resourceUploadEnabled: true
=======
    resourceUploadEnabled: false
    instance:
      cooperativeThreadCount: 4
      flowControlPeriodMillis: 100
      backupCount: 1
      scaleUpDelayMillis: 10000
      losslessRestartEnabled: false
      maxProcessorAccumulatedRecords: 1000000000
    edgeDefaults:
      queueSize: 1024
      packetSizeLimit: 16384
      receiveWindowMultiplier: 3
  version: '5.1.4'
  licenseKeySecret: hazelcast-license-key
  jvm:
    args:
      - "-Djet.idle.cooperative.min.microseconds=50"
>>>>>>> c756dc1d
<|MERGE_RESOLUTION|>--- conflicted
+++ resolved
@@ -9,10 +9,7 @@
   licenseKeySecret: hazelcast-license-key
   jet:
     enabled: true
-<<<<<<< HEAD
     resourceUploadEnabled: true
-=======
-    resourceUploadEnabled: false
     instance:
       cooperativeThreadCount: 4
       flowControlPeriodMillis: 100
@@ -24,9 +21,6 @@
       queueSize: 1024
       packetSizeLimit: 16384
       receiveWindowMultiplier: 3
-  version: '5.1.4'
-  licenseKeySecret: hazelcast-license-key
   jvm:
     args:
-      - "-Djet.idle.cooperative.min.microseconds=50"
->>>>>>> c756dc1d
+      - "-Djet.idle.cooperative.min.microseconds=50"