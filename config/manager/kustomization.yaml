--- conflicted
+++ resolved
@@ -6,17 +6,9 @@
 kind: Kustomization
 images:
 - name: controller
-<<<<<<< HEAD
-  newName: sbishyr/hz-opertor-cache
-  newTag: "1.1"
-=======
   newName: hazelcast/hazelcast-platform-operator
   newTag: latest-snapshot
->>>>>>> fde26382
 patches:
-- path: enable_developer_mode.yaml
-  target:
-    kind: Deployment
-- path: disable_phone_home.yaml
+- path: remove_security_context.yaml
   target:
     kind: Deployment