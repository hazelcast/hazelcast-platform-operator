# All RBAC will be applied under this service account in
# the deployment namespace. You may comment out this resource
# if your manager will use a service account that exists at
# runtime. Be sure to update RoleBinding and ClusterRoleBinding
# subjects if changing service account names.
apiVersion: kustomize.config.k8s.io/v1beta1
kind: Kustomization
resources:
- service_account.yaml
- role.yaml
<<<<<<< HEAD
- role_binding.yaml
namespace: default
=======
- role_binding.yaml
>>>>>>> ac13fce2
<|MERGE_RESOLUTION|>--- conflicted
+++ resolved
@@ -8,9 +8,4 @@
 resources:
 - service_account.yaml
 - role.yaml
-<<<<<<< HEAD
-- role_binding.yaml
-namespace: default
-=======
-- role_binding.yaml
->>>>>>> ac13fce2
+- role_binding.yaml