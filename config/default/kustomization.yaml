apiVersion: kustomize.config.k8s.io/v1beta1
kind: Kustomization
resources:
<<<<<<< HEAD
  - ../crd
  - ../rbac
  - ../manager
  - ../certmanager
  - ../webhook
=======
- ../rbac
- ../manager
- ../crd
>>>>>>> 59b719cc

# Adds namespace to all resources.
namespace: default

# Value of this field is prepended to the
# names of all resources, e.g. a deployment named
# "wordpress" becomes "alices-wordpress".
# Note that it should also match with the prefix (text before '-') of the namespace
# field above.
namePrefix: hazelcast-platform-

patchesStrategicMerge:
  - manager_webhook_patch.yaml
  - webhook_cainjection_patch.yaml

vars:
  - name: CERTIFICATE_NAMESPACE
    fieldref:
      fieldpath: metadata.namespace
    objref:
      group: cert-manager.io
      kind: Certificate
      name: serving-cert
      version: v1
  - name: CERTIFICATE_NAME
    objref:
      group: cert-manager.io
      kind: Certificate
      name: serving-cert
      version: v1
  - name: SERVICE_NAMESPACE
    fieldref:
      fieldpath: metadata.namespace
    objref:
      kind: Service
      name: webhook-service
      version: v1
  - name: SERVICE_NAME
    objref:
      kind: Service
      name: webhook-service
      version: v1<|MERGE_RESOLUTION|>--- conflicted
+++ resolved
@@ -1,17 +1,11 @@
 apiVersion: kustomize.config.k8s.io/v1beta1
 kind: Kustomization
 resources:
-<<<<<<< HEAD
-  - ../crd
-  - ../rbac
-  - ../manager
-  - ../certmanager
-  - ../webhook
-=======
 - ../rbac
 - ../manager
 - ../crd
->>>>>>> 59b719cc
+- ../certmanager
+- ../webhook
 
 # Adds namespace to all resources.
 namespace: default
