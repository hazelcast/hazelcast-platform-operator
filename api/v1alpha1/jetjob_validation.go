--- conflicted
+++ resolved
@@ -97,17 +97,6 @@
 		allErrs = append(allErrs,
 			field.Forbidden(field.NewPath("spec").Child("bucketConfiguration"), "field cannot be added or removed"))
 	}
-<<<<<<< HEAD
-	if jj.BucketConfiguration != nil && oldJj.BucketConfiguration != nil {
-		if jj.BucketConfiguration.BucketURI != oldJj.BucketConfiguration.BucketURI {
-			allErrs = append(allErrs,
-				field.Forbidden(field.NewPath("spec").Child("bucketConfiguration").Child("bucketURI"), "field cannot be updated"))
-		}
-		if jj.BucketConfiguration.GetSecretName() != oldJj.BucketConfiguration.GetSecretName() {
-			allErrs = append(allErrs,
-				field.Forbidden(field.NewPath("spec").Child("bucketConfiguration").Child("secret"), "field cannot be updated"))
-		}
-=======
 	if jj.IsBucketEnabled() && oldJj.IsBucketEnabled() {
 		allErrs = append(allErrs,
 			ValidateBucketFields(jj.JetRemoteFileConfiguration.BucketConfiguration, oldJj.JetRemoteFileConfiguration.BucketConfiguration)...)
@@ -125,10 +114,9 @@
 		allErrs = append(allErrs,
 			field.Forbidden(field.NewPath("spec").Child("bucketConfiguration").Child("bucketURI"), "field cannot be updated"))
 	}
-	if jjbc.Secret != old.Secret {
+	if jjbc.GetSecretName() != old.GetSecretName() {
 		allErrs = append(allErrs,
 			field.Forbidden(field.NewPath("spec").Child("bucketConfiguration").Child("secret"), "field cannot be updated"))
->>>>>>> efdddef7
 	}
 	return allErrs
 }