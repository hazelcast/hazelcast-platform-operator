--- conflicted
+++ resolved
@@ -385,15 +385,41 @@
 	CapacityPolicyPerPartition CapacityPolicyType = "PER_PARTITION"
 )
 
-<<<<<<< HEAD
+// UserCodeDeploymentConfig contains the configuration for User Code download operation
+type UserCodeDeploymentConfig struct {
+	// When true, allows user code deployment from clients.
+	// +optional
+	ClientEnabled *bool `json:"clientEnabled,omitempty"`
+
+	// A string for triggering a rolling restart for re-downloading the user code.
+	// +optional
+	TriggerSequence string `json:"triggerSequence,omitempty"`
+
+	// Configuration for files to download. Files downloaded will be put under Java CLASSPATH.
+	// +optional
+	RemoteFileConfiguration `json:",inline"`
+}
+
+type RemoteFileConfiguration struct {
+	// Bucket config from where the JAR files will be downloaded.
+	// +optional
+	BucketConfiguration *BucketConfiguration `json:"bucketConfig,omitempty"`
+
+	// Names of the list of ConfigMaps. Files in each ConfigMap will be downloaded.
+	// +optional
+	ConfigMaps []string `json:"configMaps,omitempty"`
+
+	// List of URLs from where the files will be downloaded.
+	// +optional
+	RemoteURLs []string `json:"remoteURLs,omitempty"`
+}
+
 type BucketConfiguration struct {
 	// secret is a deprecated alias for secretName.
-	// +kubebuilder:validation:MinLength:=1
 	// +optional
 	DeprecatedSecret string `json:"secret"`
 
 	// Name of the secret with credentials for cloud providers.
-	// +kubebuilder:validation:MinLength:=1
 	// +optional
 	SecretName string `json:"secretName"`
 
@@ -413,54 +439,6 @@
 		return b.DeprecatedSecret
 	}
 	return b.SecretName
-}
-
-=======
->>>>>>> efdddef7
-// UserCodeDeploymentConfig contains the configuration for User Code download operation
-type UserCodeDeploymentConfig struct {
-	// When true, allows user code deployment from clients.
-	// +optional
-	ClientEnabled *bool `json:"clientEnabled,omitempty"`
-
-	// A string for triggering a rolling restart for re-downloading the user code.
-	// +optional
-	TriggerSequence string `json:"triggerSequence,omitempty"`
-
-	// Configuration for files to download. Files downloaded will be put under Java CLASSPATH.
-	// +optional
-	RemoteFileConfiguration `json:",inline"`
-}
-
-type RemoteFileConfiguration struct {
-	// Bucket config from where the JAR files will be downloaded.
-	// +optional
-	BucketConfiguration *BucketConfiguration `json:"bucketConfig,omitempty"`
-
-	// Names of the list of ConfigMaps. Files in each ConfigMap will be downloaded.
-	// +optional
-	ConfigMaps []string `json:"configMaps,omitempty"`
-
-	// List of URLs from where the files will be downloaded.
-	// +optional
-	RemoteURLs []string `json:"remoteURLs,omitempty"`
-}
-
-type BucketConfiguration struct {
-	// Name of the secret with credentials for cloud providers.
-	// +kubebuilder:validation:MinLength:=1
-	// +required
-	Secret string `json:"secret"`
-
-	// URL of the bucket to download HotBackup folders.
-	// AWS S3, GCP Bucket and Azure Blob storage buckets are supported.
-	// Example bucket URIs:
-	// - AWS S3     -> s3://bucket-name/path/to/folder
-	// - GCP Bucket -> gs://bucket-name/path/to/folder
-	// - Azure Blob -> azblob://bucket-name/path/to/folder
-	// +kubebuilder:validation:MinLength:=6
-	// +required
-	BucketURI string `json:"bucketURI"`
 }
 
 // Returns true if userCodeDeployment.bucketConfiguration is specified.
