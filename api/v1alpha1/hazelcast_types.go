package v1alpha1

import (
	"encoding/json"
	"fmt"
	"hash/fnv"
	"strconv"

	corev1 "k8s.io/api/core/v1"
	"k8s.io/apimachinery/pkg/api/resource"
	metav1 "k8s.io/apimachinery/pkg/apis/meta/v1"
)

// Phase represents the current state of the cluster
// +kubebuilder:validation:Enum=Running;Failed;Pending;Terminating
type Phase string

const (
	// Running phase is the state when all the members of the cluster are successfully started
	Running Phase = "Running"
	// Failed phase is the state of error during the cluster startup
	Failed Phase = "Failed"
	// Pending phase is the state of starting the cluster when not all the members are started yet
	Pending Phase = "Pending"
	// Terminating phase is the state where deletion of cluster scoped resources and Hazelcast dependent resources happen
	Terminating Phase = "Terminating"
)

// LoggingLevel controls log verbosity for Hazelcast.
// +kubebuilder:validation:Enum=OFF;FATAL;ERROR;WARN;INFO;DEBUG;TRACE;ALL
type LoggingLevel string

const (
	LoggingLevelOff   LoggingLevel = "OFF"
	LoggingLevelFatal LoggingLevel = "FATAL"
	LoggingLevelError LoggingLevel = "ERROR"
	LoggingLevelWarn  LoggingLevel = "WARN"
	LoggingLevelInfo  LoggingLevel = "INFO"
	LoggingLevelDebug LoggingLevel = "DEBUG"
	LoggingLevelTrace LoggingLevel = "TRACE"
	LoggingLevelAll   LoggingLevel = "ALL"
)

// HazelcastSpec defines the desired state of Hazelcast
type HazelcastSpec struct {
	// Number of Hazelcast members in the cluster.
	// +kubebuilder:validation:Minimum=0
	// +kubebuilder:default:=3
	// +optional
	ClusterSize *int32 `json:"clusterSize,omitempty"`

	// Repository to pull the Hazelcast Platform image from.
	// +kubebuilder:default:="docker.io/hazelcast/hazelcast"
	// +optional
	Repository string `json:"repository,omitempty"`

	// Version of Hazelcast Platform.
	// +kubebuilder:default:="5.3.0-BETA-2"
	// +optional
	Version string `json:"version,omitempty"`

	// Pull policy for the Hazelcast Platform image
	// +kubebuilder:default:="IfNotPresent"
	// +optional
	ImagePullPolicy corev1.PullPolicy `json:"imagePullPolicy,omitempty"`

	// Image pull secrets for the Hazelcast Platform image
	// +optional
	ImagePullSecrets []corev1.LocalObjectReference `json:"imagePullSecrets,omitempty"`

	// licenseKeySecret is a deprecated alias for licenseKeySecretName.
	// +optional
	DeprecatedLicenseKeySecret string `json:"licenseKeySecret,omitempty"`

	// Name of the secret with Hazelcast Enterprise License Key.
	// +optional
	LicenseKeySecretName string `json:"licenseKeySecretName,omitempty"`

	// Configuration to expose Hazelcast cluster to external clients.
	// +kubebuilder:default:={}
	// +optional
	ExposeExternally *ExposeExternallyConfiguration `json:"exposeExternally,omitempty"`

	// Name of the Hazelcast cluster.
	// +kubebuilder:default:="dev"
	// +optional
	ClusterName string `json:"clusterName,omitempty"`

	// Scheduling details
	// +kubebuilder:default:={}
	// +optional
	Scheduling SchedulingConfiguration `json:"scheduling,omitempty"`

	// Compute Resources required by the Hazelcast container.
	// +kubebuilder:default:={}
	// +optional
	Resources corev1.ResourceRequirements `json:"resources,omitempty"`

	// Persistence configuration
	//+kubebuilder:default:={}
	//+optional
	Persistence *HazelcastPersistenceConfiguration `json:"persistence,omitempty"`

	// B&R Agent configurations
	// +kubebuilder:default:={repository: "docker.io/hazelcast/platform-operator-agent", version: "0.1.20"}
	// +optional
	Agent AgentConfiguration `json:"agent,omitempty"`

	// Jet Engine configuration
	// +kubebuilder:default:={enabled: true, resourceUploadEnabled: false}
	// +optional
	JetEngineConfiguration JetEngineConfiguration `json:"jet,omitempty"`

	// User Codes to Download into CLASSPATH
	//+kubebuilder:default:={}
	// +optional
	UserCodeDeployment UserCodeDeploymentConfig `json:"userCodeDeployment,omitempty"`

	// Java Executor Service configurations, see https://docs.hazelcast.com/hazelcast/latest/computing/executor-service
	// +optional
	ExecutorServices []ExecutorServiceConfiguration `json:"executorServices,omitempty"`

	// Durable Executor Service configurations, see https://docs.hazelcast.com/hazelcast/latest/computing/durable-executor-service
	// +optional
	DurableExecutorServices []DurableExecutorServiceConfiguration `json:"durableExecutorServices,omitempty"`

	// Scheduled Executor Service configurations, see https://docs.hazelcast.com/hazelcast/latest/computing/scheduled-executor-service
	// +optional
	ScheduledExecutorServices []ScheduledExecutorServiceConfiguration `json:"scheduledExecutorServices,omitempty"`

	// Hazelcast system properties, see https://docs.hazelcast.com/hazelcast/latest/system-properties
	// +optional
	Properties map[string]string `json:"properties,omitempty"`

	// Logging level for Hazelcast members
	// +kubebuilder:default:="INFO"
	// +optional
	LoggingLevel LoggingLevel `json:"loggingLevel,omitempty"`

	// Configuration to create clusters resilient to node and zone failures
	// +optional
	// +kubebuilder:default:={}
	HighAvailabilityMode HighAvailabilityMode `json:"highAvailabilityMode,omitempty"`

	// Hazelcast JVM configuration
	// +optional
	// +kubebuilder:default:={}
	JVM *JVMConfiguration `json:"jvm,omitempty"`

	// Hazelcast Native Memory (HD Memory) configuration
	// +optional
	// +kubebuilder:default:={}
	NativeMemory *NativeMemoryConfiguration `json:"nativeMemory,omitempty"`

	// Hazelcast Advanced Network configuration
	// +optional
	// +kubebuilder:default:={}
	AdvancedNetwork AdvancedNetwork `json:"advancedNetwork,omitempty"`

	// Hazelcast Management Center Configuration
	// +optional
	// +kubebuilder:default:={}
	ManagementCenterConfig ManagementCenterConfig `json:"managementCenter,omitempty"`

	// Hazelcast TLS configuration
	// +optional
	TLS TLS `json:"tls,omitempty"`

<<<<<<< HEAD
	// Name of the ConfigMap with the Hazelcast custom configuration.
	// This configuration from the ConfigMap might be overridden by the Hazelcast CR configuration.
	// +optional
	CustomConfigCmName string `json:"customConfigCmName,omitempty"`
=======
	// Hazelcast serialization configuration
	// +optional
	Serialization *SerializationConfig `json:"serialization,omitempty"`
>>>>>>> 8fa2bb4f
}

func (s *HazelcastSpec) GetLicenseKeySecretName() string {
	if s.LicenseKeySecretName == "" {
		return s.DeprecatedLicenseKeySecret
	}
	return s.LicenseKeySecretName
}

// +kubebuilder:validation:Enum=Native;BigEndian;LittleEndian
type ByteOrder string

const (
	// NativeByteOrder uses the native byte order of the underlying platform.
	NativeByteOrder ByteOrder = "Native"

	// BigEndian uses the big-endian byte order.
	BigEndian ByteOrder = "BigEndian"

	// LittleEndian uses the kittle-endian byte order.
	LittleEndian ByteOrder = "LittleEndian"
)

// SerializationConfig contains the configuration for the Hazelcast serialization.
type SerializationConfig struct {

	// Specifies the byte order that the serialization will use.
	// +kubebuilder:default:=BigEndian
	// +optional
	ByteOrder ByteOrder `json:"byteOrder"`

	// Allows override of built-in default serializers.
	// +kubebuilder:default:=false
	// +optional
	OverrideDefaultSerializers bool `json:"overrideDefaultSerializers,omitempty"`

	// Enables compression when default Java serialization is used.
	// +kubebuilder:default:=false
	// +optional
	EnableCompression bool `json:"enableCompression,omitempty"`

	// Enables shared object when default Java serialization is used.
	// +kubebuilder:default:=false
	// +optional
	EnableSharedObject bool `json:"enableSharedObject,omitempty"`

	// Allow the usage of unsafe.
	// +kubebuilder:default:=false
	// +optional
	AllowUnsafe bool `json:"allowUnsafe,omitempty"`

	// Lists class implementations of Hazelcast's DataSerializableFactory.
	// +optional
	DataSerializableFactories []string `json:"dataSerializableFactories,omitempty"`

	// Lists class implementations of Hazelcast's PortableFactory.
	// +optional
	PortableFactories []string `json:"portableFactories,omitempty"`

	// List of global serializers.
	// +optional
	GlobalSerializer *GlobalSerializer `json:"globalSerializer,omitempty"`

	// List of serializers (classes) that implemented using Hazelcast's StreamSerializer, ByteArraySerializer etc.
	// +optional
	Serializers []Serializer `json:"serializers,omitempty"`

	// Configuration attributes the compact serialization.
	// +optional
	CompactSerialization *CompactSerializationConfig `json:"compactSerialization,omitempty"`

	// Blacklist and whitelist for deserialized classes when Java serialization is used.
	// +optional
	JavaSerializationFilter *JavaSerializationFilter `json:"javaSerializationFilter,omitempty"`
}

// +kubebuilder:validation:MinProperties:=1
type JavaSerializationFilter struct {

	// Java deserialization protection Blacklist.
	// +optional
	Blacklist *SerializationFilterList `json:"blacklist,omitempty"`

	// Java deserialization protection Whitelist.
	// +optional
	Whitelist *SerializationFilterList `json:"whitelist,omitempty"`
}

// +kubebuilder:validation:MinProperties:=1
type SerializationFilterList struct {

	// List of class names to be filtered.
	// +optional
	Classes []string `json:"classes,omitempty"`

	// List of packages to be filtered
	// +optional
	Packages []string `json:"packages,omitempty"`

	// List of prefixes to be filtered.
	// +optional
	Prefixes []string `json:"prefixes,omitempty"`
}

// CompactSerializationConfig is the configuration for the Hazelcast Compact serialization.
// +kubebuilder:validation:MinProperties:=1
type CompactSerializationConfig struct {

	// Serializers is the list of explicit serializers to be registered.
	// +optional
	Serializers []string `json:"serializers,omitempty"`

	// Classes is the list of class names for which a zero-config serializer will be registered, without implementing an explicit serializer.
	// +optional
	Classes []string `json:"classes,omitempty"`
}

// Serializer allows to plug in a custom serializer for serializing objects.
type Serializer struct {

	// Name of the class that will be serialized via this implementation.
	// +required
	TypeClass string `json:"typeClass"`

	// Class name of the implementation of the serializer class.
	// +required
	ClassName string `json:"className"`
}

// GlobalSerializer is registered as a fallback serializer to handle all other objects if a serializer cannot be located for them.
type GlobalSerializer struct {

	// If set to true, will replace the internal Java serialization.
	// +optional
	OverrideJavaSerialization *bool `json:"overrideJavaSerialization,omitempty"`

	// Class name of the GlobalSerializer.
	// +required
	ClassName string `json:"className"`
}

type ManagementCenterConfig struct {
	// Allows you to execute scripts that can automate interactions with the cluster.
	// +kubebuilder:default:=false
	// +optional
	ScriptingEnabled bool `json:"scriptingEnabled,omitempty"`

	// Allows you to execute commands from a built-in console in the user interface.
	// +kubebuilder:default:=false
	// +optional
	ConsoleEnabled bool `json:"consoleEnabled,omitempty"`

	// Allows you to access contents of Hazelcast data structures via SQL Browser or Map Browser.
	// +kubebuilder:default:=false
	// +optional
	DataAccessEnabled bool `json:"dataAccessEnabled,omitempty"`
}

// +kubebuilder:validation:Enum=NODE;ZONE
type HighAvailabilityMode string

const (
	HighAvailabilityNodeMode HighAvailabilityMode = "NODE"

	HighAvailabilityZoneMode HighAvailabilityMode = "ZONE"
)

type JetEngineConfiguration struct {
	// When false, disables Jet Engine.
	// +kubebuilder:default:=true
	// +optional
	Enabled *bool `json:"enabled,omitempty"`

	// When true, enables resource uploading for Jet jobs.
	// +kubebuilder:default:=false
	// +optional
	ResourceUploadEnabled bool `json:"resourceUploadEnabled"`

	// Configuration for downloading the JAR files be downloaded and accessible for the member.
	// These JAR files will not be placed in the CLASSPATH.
	// +optional
	RemoteFileConfiguration `json:",inline"`

	// Jet Instance Configuration
	// +kubebuilder:default:={}
	// +optional
	Instance *JetInstance `json:"instance,omitempty"`

	// Jet Edge Defaults Configuration
	// +kubebuilder:default:={}
	// +optional
	EdgeDefaults *JetEdgeDefaults `json:"edgeDefaults,omitempty"`
}

type JetInstance struct {
	// The number of threads Jet creates in its cooperative multithreading pool.
	// Its default value is the number of cores
	// +kubebuilder:validation:Minimum:=1
	// +optional
	CooperativeThreadCount *int32 `json:"cooperativeThreadCount,omitempty"`

	// The duration of the interval between flow-control packets.
	// +kubebuilder:default:=100
	// +optional
	FlowControlPeriodMillis int32 `json:"flowControlPeriodMillis,omitempty"`

	// The number of synchronous backups to configure on the IMap that Jet needs internally to store job metadata and snapshots.
	// +kubebuilder:default:=1
	// +kubebuilder:validation:Maximum:=6
	// +optional
	BackupCount int32 `json:"backupCount,omitempty"`

	// The delay after which the auto-scaled jobs restart if a new member joins the cluster.
	// +kubebuilder:default:=10000
	// +optional
	ScaleUpDelayMillis int32 `json:"scaleUpDelayMillis,omitempty"`

	// Specifies whether the Lossless Cluster Restart feature is enabled.
	// +kubebuilder:default:=false
	// +optional
	LosslessRestartEnabled bool `json:"losslessRestartEnabled"`

	// Specifies the maximum number of records that can be accumulated by any single processor instance.
	// Default value is Long.MAX_VALUE
	// +optional
	MaxProcessorAccumulatedRecords *int64 `json:"maxProcessorAccumulatedRecords,omitempty"`
}

// Returns true if Jet Instance section is configured.
func (j *JetInstance) IsConfigured() bool {
	return j != nil && !(*j == (JetInstance{}))
}

type JetEdgeDefaults struct {
	// Sets the capacity of processor-to-processor concurrent queues.
	// +optional
	QueueSize *int32 `json:"queueSize,omitempty"`

	// Limits the size of the packet in bytes.
	// +optional
	PacketSizeLimit *int32 `json:"packetSizeLimit,omitempty"`

	// Sets the scaling factor used by the adaptive receive window sizing function.
	// +optional
	ReceiveWindowMultiplier *int8 `json:"receiveWindowMultiplier,omitempty"`
}

// Returns true if Jet Instance Edge Defaults is configured.
func (j *JetEdgeDefaults) IsConfigured() bool {
	return j != nil && !(*j == (JetEdgeDefaults{}))
}

// Returns true if Jet section is configured.
func (j *JetEngineConfiguration) IsConfigured() bool {
	return j != nil
}

// Returns true if jet is enabled.
func (j *JetEngineConfiguration) IsEnabled() bool {
	return j != nil && j.Enabled != nil && *j.Enabled
}

// Returns true if jet.bucketConfiguration is specified.
func (j *JetEngineConfiguration) IsBucketEnabled() bool {
	return j != nil && j.RemoteFileConfiguration.BucketConfiguration != nil
}

// Returns true if jet.configMaps configuration is specified.
func (j *JetEngineConfiguration) IsConfigMapEnabled() bool {
	return j != nil && (len(j.RemoteFileConfiguration.ConfigMaps) != 0)
}

// Returns true if jet.RemoteURLs configuration is specified.
func (j *JetEngineConfiguration) IsRemoteURLsEnabled() bool {
	return j != nil && (len(j.RemoteFileConfiguration.RemoteURLs) != 0)
}

type ExecutorServiceConfiguration struct {
	// The name of the executor service
	// +kubebuilder:default:="default"
	// +optional
	Name string `json:"name,omitempty"`

	// The number of executor threads per member.
	// +kubebuilder:validation:Minimum=1
	// +kubebuilder:default:=8
	// +optional
	PoolSize int32 `json:"poolSize,omitempty"`

	// Task queue capacity of the executor.
	// +kubebuilder:default:=0
	// +optional
	QueueCapacity int32 `json:"queueCapacity"`
}

type DurableExecutorServiceConfiguration struct {
	// The name of the executor service
	// +kubebuilder:default:="default"
	// +optional
	Name string `json:"name,omitempty"`

	// The number of executor threads per member.
	// +kubebuilder:validation:Minimum=1
	// +kubebuilder:default:=16
	// +optional
	PoolSize int32 `json:"poolSize,omitempty"`

	// Durability of the executor.
	// +kubebuilder:validation:Minimum=1
	// +kubebuilder:default:=1
	// +optional
	Durability int32 `json:"durability,omitempty"`

	// Capacity of the executor task per partition.
	// +kubebuilder:default:=100
	// +optional
	Capacity int32 `json:"capacity,omitempty"`
}

type ScheduledExecutorServiceConfiguration struct {
	// The name of the executor service
	// +kubebuilder:default:="default"
	// +optional
	Name string `json:"name,omitempty"`

	// The number of executor threads per member.
	// +kubebuilder:validation:Minimum=1
	// +kubebuilder:default:=16
	// +optional
	PoolSize int32 `json:"poolSize,omitempty"`

	// Durability of the executor.
	// +kubebuilder:validation:Minimum=1
	// +kubebuilder:default:=1
	// +optional
	Durability int32 `json:"durability,omitempty"`

	// Capacity of the executor task per partition.
	// +kubebuilder:default:=100
	// +optional
	Capacity int32 `json:"capacity,omitempty"`

	// The active policy for the capacity setting.
	// +kubebuilder:default:=PER_NODE
	// +optional
	CapacityPolicy string `json:"capacityPolicy,omitempty"`
}

// CapacityPolicyType represents the active policy types for the capacity setting
// +kubebuilder:validation:Enum=PER_NODE;PER_PARTITION
type CapacityPolicyType string

const (
	// CapacityPolicyPerNode is the policy for limiting the maximum number of tasks in each Hazelcast instance
	CapacityPolicyPerNode CapacityPolicyType = "PER_NODE"

	// CapacityPolicyPerPartition is the policy for limiting the maximum number of tasks within each partition.
	CapacityPolicyPerPartition CapacityPolicyType = "PER_PARTITION"
)

// UserCodeDeploymentConfig contains the configuration for User Code download operation
type UserCodeDeploymentConfig struct {
	// When true, allows user code deployment from clients.
	// +optional
	ClientEnabled *bool `json:"clientEnabled,omitempty"`

	// A string for triggering a rolling restart for re-downloading the user code.
	// +optional
	TriggerSequence string `json:"triggerSequence,omitempty"`

	// Configuration for files to download. Files downloaded will be put under Java CLASSPATH.
	// +optional
	RemoteFileConfiguration `json:",inline"`
}

type RemoteFileConfiguration struct {
	// Bucket config from where the JAR files will be downloaded.
	// +optional
	BucketConfiguration *BucketConfiguration `json:"bucketConfig,omitempty"`

	// Names of the list of ConfigMaps. Files in each ConfigMap will be downloaded.
	// +optional
	ConfigMaps []string `json:"configMaps,omitempty"`

	// List of URLs from where the files will be downloaded.
	// +optional
	RemoteURLs []string `json:"remoteURLs,omitempty"`
}

type BucketConfiguration struct {
	// secret is a deprecated alias for secretName.
	// +optional
	DeprecatedSecret string `json:"secret"`

	// Name of the secret with credentials for cloud providers.
	// +optional
	SecretName string `json:"secretName"`

	// URL of the bucket to download HotBackup folders.
	// AWS S3, GCP Bucket and Azure Blob storage buckets are supported.
	// Example bucket URIs:
	// - AWS S3     -> s3://bucket-name/path/to/folder
	// - GCP Bucket -> gs://bucket-name/path/to/folder
	// - Azure Blob -> azblob://bucket-name/path/to/folder
	// +kubebuilder:validation:MinLength:=6
	// +required
	BucketURI string `json:"bucketURI"`
}

func (b *BucketConfiguration) GetSecretName() string {
	if b.SecretName == "" {
		return b.DeprecatedSecret
	}
	return b.SecretName
}

// Returns true if userCodeDeployment.bucketConfiguration is specified.
func (c *UserCodeDeploymentConfig) IsBucketEnabled() bool {
	return c != nil && c.RemoteFileConfiguration.BucketConfiguration != nil
}

// Returns true if userCodeDeployment.configMaps configuration is specified.
func (c *UserCodeDeploymentConfig) IsConfigMapEnabled() bool {
	return c != nil && (len(c.RemoteFileConfiguration.ConfigMaps) != 0)
}

// Returns true if userCodeDeployment.RemoteURLs configuration is specified.
func (c *UserCodeDeploymentConfig) IsRemoteURLsEnabled() bool {
	return c != nil && (len(c.RemoteFileConfiguration.RemoteURLs) != 0)
}

type AgentConfiguration struct {
	// Repository to pull Hazelcast Platform Operator Agent(https://github.com/hazelcast/platform-operator-agent)
	// +kubebuilder:default:="docker.io/hazelcast/platform-operator-agent"
	// +optional
	Repository string `json:"repository,omitempty"`

	// Version of Hazelcast Platform Operator Agent.
	// +kubebuilder:default:="0.1.20"
	// +optional
	Version string `json:"version,omitempty"`
}

// HazelcastPersistenceConfiguration contains the configuration for Hazelcast Persistence and K8s storage.
type HazelcastPersistenceConfiguration struct {
	// Persistence base directory.
	// +required
	BaseDir string `json:"baseDir"`

	// Configuration of the cluster recovery strategy.
	// +kubebuilder:default:="FullRecoveryOnly"
	// +optional
	ClusterDataRecoveryPolicy DataRecoveryPolicyType `json:"clusterDataRecoveryPolicy,omitempty"`

	// StartupAction represents the action triggered when the cluster starts to force the cluster startup.
	// +optional
	StartupAction PersistenceStartupAction `json:"startupAction,omitempty"`

	// DataRecoveryTimeout is timeout for each step of data recovery in seconds.
	// Maximum timeout is equal to DataRecoveryTimeout*2 (for each step: validation and data-load).
	// +optional
	DataRecoveryTimeout int32 `json:"dataRecoveryTimeout,omitempty"`

	// Configuration of PersistenceVolumeClaim.
	// +kubebuilder:default:={}
	// +optional
	Pvc PersistencePvcConfiguration `json:"pvc,omitempty"`

	// Restore configuration
	// +kubebuilder:default:={}
	// +optional
	Restore RestoreConfiguration `json:"restore,omitempty"`
}

// Returns true if ClusterDataRecoveryPolicy is not FullRecoveryOnly
func (p *HazelcastPersistenceConfiguration) AutoRemoveStaleData() bool {
	return p.ClusterDataRecoveryPolicy != FullRecovery
}

// Returns true if Persistence configuration is specified.
func (p *HazelcastPersistenceConfiguration) IsEnabled() bool {
	return p != nil && p.BaseDir != ""
}

// IsRestoreEnabled returns true if Restore configuration is specified
func (p *HazelcastPersistenceConfiguration) IsRestoreEnabled() bool {
	return p.IsEnabled() && !(p.Restore == (RestoreConfiguration{}))
}

// RestoreFromHotBackupResourceName returns true if Restore is done from a HotBackup resource
func (p *HazelcastPersistenceConfiguration) RestoreFromHotBackupResourceName() bool {
	return p.IsRestoreEnabled() && p.Restore.HotBackupResourceName != ""
}

// RestoreConfiguration contains the configuration for Restore operation
// +kubebuilder:validation:MaxProperties=1
type RestoreConfiguration struct {
	// Bucket Configuration from which the backup will be downloaded.
	// +optional
	BucketConfiguration *BucketConfiguration `json:"bucketConfig,omitempty"`

	// Name of the HotBackup resource from which backup will be fetched.
	// +optional
	HotBackupResourceName string `json:"hotBackupResourceName,omitempty"`
}

func (rc RestoreConfiguration) Hash() string {
	str, _ := json.Marshal(rc)
	return strconv.Itoa(int(FNV32a(string(str))))
}

type PersistencePvcConfiguration struct {
	// AccessModes contains the actual access modes of the volume backing the PVC has.
	// More info: https://kubernetes.io/docs/concepts/storage/persistent-volumes#access-modes-1
	// +optional
	AccessModes []corev1.PersistentVolumeAccessMode `json:"accessModes,omitempty"`

	// A description of the PVC request capacity.
	// +optional
	RequestStorage *resource.Quantity `json:"requestStorage,omitempty"`

	// Name of StorageClass which this persistent volume belongs to.
	// +optional
	StorageClassName *string `json:"storageClassName,omitempty"`
}

func (pvc PersistencePvcConfiguration) IsEmpty() bool {
	return pvc.AccessModes == nil && pvc.RequestStorage == nil && pvc.StorageClassName == nil
}

// DataRecoveryPolicyType represents the options for data recovery policy when the whole cluster restarts.
// +kubebuilder:validation:Enum=FullRecoveryOnly;PartialRecoveryMostRecent;PartialRecoveryMostComplete
type DataRecoveryPolicyType string

const (
	// FullRecovery does not allow partial start of the cluster
	// and corresponds to "cluster-data-recovery-policy.FULL_RECOVERY_ONLY" configuration option.
	FullRecovery DataRecoveryPolicyType = "FullRecoveryOnly"

	// MostRecent allow partial start with the members that have most up-to-date partition table
	// and corresponds to "cluster-data-recovery-policy.PARTIAL_RECOVERY_MOST_RECENT" configuration option.
	MostRecent DataRecoveryPolicyType = "PartialRecoveryMostRecent"

	// MostComplete allow partial start with the members that have most complete partition table
	// and corresponds to "cluster-data-recovery-policy.PARTIAL_RECOVERY_MOST_COMPLETE" configuration option.
	MostComplete DataRecoveryPolicyType = "PartialRecoveryMostComplete"
)

// PersistenceStartupAction represents the action triggered on the cluster startup to force the cluster startup.
// +kubebuilder:validation:Enum=ForceStart;PartialStart
type PersistenceStartupAction string

const (
	// ForceStart will trigger the force start action on the startup
	ForceStart PersistenceStartupAction = "ForceStart"

	// PartialStart will trigger the partial start action on the startup.
	// Can be used only with the MostComplete or MostRecent DataRecoveryPolicyType type.
	PartialStart PersistenceStartupAction = "PartialStart"
)

// SchedulingConfiguration defines the pods scheduling details
type SchedulingConfiguration struct {
	// Affinity
	// +optional
	Affinity *corev1.Affinity `json:"affinity,omitempty"`

	// Tolerations
	// +optional
	Tolerations []corev1.Toleration `json:"tolerations,omitempty"`

	// NodeSelector
	// +optional
	NodeSelector map[string]string `json:"nodeSelector,omitempty"`

	// TopologySpreadConstraints
	// +optional
	TopologySpreadConstraints []corev1.TopologySpreadConstraint `json:"topologySpreadConstraints,omitempty"`
}

// ExposeExternallyConfiguration defines how to expose Hazelcast cluster to external clients
type ExposeExternallyConfiguration struct {
	// Specifies how members are exposed.
	// Valid values are:
	// - "Smart" (default): each member pod is exposed with a separate external address
	// - "Unisocket": all member pods are exposed with one external address
	// +kubebuilder:default:="Smart"
	// +optional
	Type ExposeExternallyType `json:"type,omitempty"`

	// Type of the service used to discover Hazelcast cluster.
	// +kubebuilder:default:="LoadBalancer"
	// +optional
	DiscoveryServiceType corev1.ServiceType `json:"discoveryServiceType,omitempty"`

	// How each member is accessed from the external client.
	// Only available for "Smart" client and valid values are:
	// - "NodePortExternalIP" (default): each member is accessed by the NodePort service and the node external IP/hostname
	// - "NodePortNodeName": each member is accessed by the NodePort service and the node name
	// - "LoadBalancer": each member is accessed by the LoadBalancer service external address
	// +optional
	MemberAccess MemberAccess `json:"memberAccess,omitempty"`
}

// ExposeExternallyType describes how Hazelcast members are exposed.
// +kubebuilder:validation:Enum=Smart;Unisocket
type ExposeExternallyType string

const (
	// ExposeExternallyTypeSmart exposes each Hazelcast member with a separate external address.
	ExposeExternallyTypeSmart ExposeExternallyType = "Smart"

	// ExposeExternallyTypeUnisocket exposes all Hazelcast members with one external address.
	ExposeExternallyTypeUnisocket ExposeExternallyType = "Unisocket"
)

// MemberAccess describes how each Hazelcast member is accessed from the external client.
// +kubebuilder:validation:Enum=NodePortExternalIP;NodePortNodeName;LoadBalancer
type MemberAccess string

const (
	// MemberAccessNodePortExternalIP lets the client access Hazelcast member with the NodePort service and the node external IP/hostname
	MemberAccessNodePortExternalIP MemberAccess = "NodePortExternalIP"

	// MemberAccessNodePortNodeName lets the client access Hazelcast member with the NodePort service and the node name
	MemberAccessNodePortNodeName MemberAccess = "NodePortNodeName"

	// MemberAccessLoadBalancer lets the client access Hazelcast member with the LoadBalancer service
	MemberAccessLoadBalancer MemberAccess = "LoadBalancer"
)

// Returns true if exposeExternally configuration is specified.
func (c *ExposeExternallyConfiguration) IsEnabled() bool {
	return c != nil && !(*c == (ExposeExternallyConfiguration{}))
}

// Returns true if Smart configuration is specified and therefore each Hazelcast member needs to be exposed with a separate address.
func (c *ExposeExternallyConfiguration) IsSmart() bool {
	return c != nil && c.Type == ExposeExternallyTypeSmart
}

// Returns true if Hazelcast client wants to use Node Name instead of External IP.
func (c *ExposeExternallyConfiguration) UsesNodeName() bool {
	return c != nil && c.MemberAccess == MemberAccessNodePortNodeName
}

// Returns service type that is used for the cluster discovery (LoadBalancer by default).
func (c *ExposeExternallyConfiguration) DiscoveryK8ServiceType() corev1.ServiceType {
	if c == nil {
		return corev1.ServiceTypeLoadBalancer
	}

	switch c.DiscoveryServiceType {
	case corev1.ServiceTypeNodePort:
		return corev1.ServiceTypeNodePort
	default:
		return corev1.ServiceTypeLoadBalancer
	}
}

// Returns the member access type that is used for the communication with each member (NodePortExternalIP by default).
func (c *ExposeExternallyConfiguration) MemberAccessType() MemberAccess {
	if c == nil {
		return MemberAccessNodePortExternalIP
	}

	if c.MemberAccess != "" {
		return c.MemberAccess
	}
	return MemberAccessNodePortExternalIP
}

// Returns service type that is used for the communication with each member (NodePort by default).
func (c *ExposeExternallyConfiguration) MemberAccessServiceType() corev1.ServiceType {
	if c == nil {
		return corev1.ServiceTypeNodePort
	}

	switch c.MemberAccess {
	case MemberAccessLoadBalancer:
		return corev1.ServiceTypeLoadBalancer
	default:
		return corev1.ServiceTypeNodePort
	}
}

// JVMConfiguration is a Hazelcast JVM configuration
type JVMConfiguration struct {
	// Memory is a JVM memory configuration
	// +optional
	Memory *JVMMemoryConfiguration `json:"memory,omitempty"`

	// GC is for configuring JVM Garbage Collector
	// +optional
	GC *JVMGCConfiguration `json:"gc,omitempty"`

	// Args is for arbitrary JVM arguments
	// +optional
	Args []string `json:"args,omitempty"`
}

func (c *JVMConfiguration) GetMemory() *JVMMemoryConfiguration {
	if c != nil {
		return c.Memory
	}
	return nil
}

func (c *JVMConfiguration) GCConfig() *JVMGCConfiguration {
	if c != nil {
		return c.GC
	}
	return nil
}

func (c *JVMConfiguration) GetArgs() []string {
	if c != nil {
		return c.Args
	}
	return nil
}

// JVMMemoryConfiguration is a JVM memory configuration
type JVMMemoryConfiguration struct {
	// InitialRAMPercentage configures JVM initial heap size
	// +optional
	InitialRAMPercentage *string `json:"initialRAMPercentage,omitempty"`

	// MinRAMPercentage sets the minimum heap size for a JVM
	// +optional
	MinRAMPercentage *string `json:"minRAMPercentage,omitempty"`

	// MaxRAMPercentage sets the maximum heap size for a JVM
	// +optional
	MaxRAMPercentage *string `json:"maxRAMPercentage,omitempty"`
}

func (c *JVMMemoryConfiguration) GetInitialRAMPercentage() string {
	if c != nil && c.InitialRAMPercentage != nil {
		return *c.InitialRAMPercentage
	}
	return ""
}

func (c *JVMMemoryConfiguration) GetMinRAMPercentage() string {
	if c != nil && c.MinRAMPercentage != nil {
		return *c.MinRAMPercentage
	}
	return ""
}

func (c *JVMMemoryConfiguration) GetMaxRAMPercentage() string {
	if c != nil && c.MaxRAMPercentage != nil {
		return *c.MaxRAMPercentage
	}
	return ""
}

// JVMGCConfiguration is for configuring JVM Garbage Collector
type JVMGCConfiguration struct {
	// Logging enables logging when set to true
	// +optional
	Logging *bool `json:"logging,omitempty"`

	// Collector is the Garbage Collector type
	// +optional
	Collector *GCType `json:"collector,omitempty"`
}

func (j *JVMGCConfiguration) IsLoggingEnabled() bool {
	if j != nil && j.Logging != nil {
		return *j.Logging
	}
	return false
}

func (j *JVMGCConfiguration) GetCollector() GCType {
	if j != nil && j.Collector != nil {
		return *j.Collector
	}
	return ""
}

// GCType is Garbage Collector type
// +kubebuilder:validation:Enum=Serial;Parallel;G1
type GCType string

const (
	GCTypeSerial   GCType = "Serial"
	GCTypeParallel GCType = "Parallel"
	GCTypeG1       GCType = "G1"
)

// NativeMemoryAllocatorType is one of 2 types of mechanism for allocating HD Memory
// +kubebuilder:validation:Enum=STANDARD;POOLED
type NativeMemoryAllocatorType string

const (
	// NativeMemoryStandard allocate memory using default OS memory manager
	NativeMemoryStandard NativeMemoryAllocatorType = "STANDARD"

	// NativeMemoryPooled is Hazelcast own pooling memory allocator
	NativeMemoryPooled NativeMemoryAllocatorType = "POOLED"
)

// NativeMemoryConfiguration is a Hazelcast HD memory configuration
type NativeMemoryConfiguration struct {
	// AllocatorType specifies one of 2 types of mechanism for allocating memory to HD
	// +kubebuilder:default:="STANDARD"
	// +optional
	AllocatorType NativeMemoryAllocatorType `json:"allocatorType,omitempty"`

	// Size of the total native memory to allocate
	// +kubebuilder:default:="512M"
	// +optional
	Size resource.Quantity `json:"size,omitempty"`

	// MinBlockSize is the size of smallest block that will be allocated.
	// It is used only by the POOLED memory allocator.
	// +optional
	MinBlockSize int32 `json:"minBlockSize,omitempty"`

	// PageSize is the size of the page in bytes to allocate memory as a block.
	// It is used only by the POOLED memory allocator.
	// +kubebuilder:default:=4194304
	// +optional
	PageSize int32 `json:"pageSize,omitempty"`

	// MetadataSpacePercentage defines percentage of the allocated native memory
	// that is used for the metadata of other map components such as index
	// (for predicates), offset, etc.
	// +kubebuilder:default:=12
	// +optional
	MetadataSpacePercentage int32 `json:"metadataSpacePercentage,omitempty"`
}

func (c *NativeMemoryConfiguration) IsEnabled() bool {
	return c != nil && !(*c == (NativeMemoryConfiguration{}))
}

type AdvancedNetwork struct {
	// +optional
	MemberServerSocketEndpointConfig MemberServerSocketEndpointConfig `json:"memberServerSocketEndpointConfig,omitempty"`
	// +optional
	WAN []WANConfig `json:"wan,omitempty"`
}

type WANConfig struct {
	Port        uint               `json:"port,omitempty"`
	PortCount   uint               `json:"portCount,omitempty"`
	ServiceType corev1.ServiceType `json:"serviceType,omitempty"`
	Name        string             `json:"name,omitempty"`
}

type MemberServerSocketEndpointConfig struct {
	Interfaces []string `json:"interfaces,omitempty"`
}

type ClientServerSocketEndpointConfig struct {
	Port       uint     `json:"port,omitempty"`
	Interfaces []string `json:"interfaces,omitempty"`
}

// +kubebuilder:validation:Enum=None;Required;Optional
type MutualAuthentication string

const (
	// Client side of connection is not authenticated.
	MutualAuthenticationNone MutualAuthentication = "None"

	// Server asks for client certificate. If the client does not provide a
	// keystore or the provided keystore is not verified against member’s
	// truststore, the client is not authenticated.
	MutualAuthenticationRequired MutualAuthentication = "Required"

	// Server asks for client certificate, but client is not required
	// to provide any valid certificate.
	MutualAuthenticationOptional MutualAuthentication = "Optional"
)

type TLS struct {
	// Name of the secret with TLS certificate and key.
	SecretName string `json:"secretName,omitempty"`

	// Mutual authentication configuration. It’s None by default which
	// means the client side of connection is not authenticated.
	// +kubebuilder:default:="None"
	// +optional
	MutualAuthentication MutualAuthentication `json:"mutualAuthentication,omitempty"`
}

// HazelcastStatus defines the observed state of Hazelcast
type HazelcastStatus struct {
	// Phase of the Hazelcast cluster
	// +optional
	Phase Phase `json:"phase,omitempty"`

	// Status of the Hazelcast cluster
	// +optional
	Cluster HazelcastClusterStatus `json:"hazelcastClusterStatus,omitempty"`

	// Message about the Hazelcast cluster state
	// +optional
	Message string `json:"message,omitempty"`

	// External addresses of the Hazelcast cluster members
	// +optional
	ExternalAddresses string `json:"externalAddresses,omitempty"`

	// WAN addresses of the Hazelcast cluster members
	// +optional
	WanAddresses string `json:"wanAddresses,omitempty"`

	// Status of Hazelcast members
	// +optional
	Members []HazelcastMemberStatus `json:"members,omitempty"`

	// Status of restore process of the Hazelcast cluster
	// +kubebuilder:default:={}
	// +optional
	Restore RestoreStatus `json:"restore,omitempty"`
}

// +kubebuilder:validation:Enum=Unknown;Failed;InProgress;Succeeded
type RestoreState string

const (
	RestoreUnknown    RestoreState = "Unknown"
	RestoreFailed     RestoreState = "Failed"
	RestoreInProgress RestoreState = "InProgress"
	RestoreSucceeded  RestoreState = "Succeeded"
)

type RestoreStatus struct {
	// State shows the current phase of the restore process of the cluster.
	// +optional
	State RestoreState `json:"state,omitempty"`

	// RemainingValidationTime show the time in seconds remained for the restore validation step.
	// +optional
	RemainingValidationTime int64 `json:"remainingValidationTime,omitempty"`

	// RemainingDataLoadTime show the time in seconds remained for the restore data load step.
	// +optional
	RemainingDataLoadTime int64 `json:"remainingDataLoadTime,omitempty"`
}

// HazelcastMemberStatus defines the observed state of the individual Hazelcast member.
type HazelcastMemberStatus struct {
	// PodName is the name of the Hazelcast member pod.
	// +optional
	PodName string `json:"podName,omitempty"`

	// Uid is the unique member identifier within the cluster.
	// +optional
	Uid string `json:"uid,omitempty"`

	// Ip is the IP address of the member within the cluster.
	// +optional
	Ip string `json:"ip,omitempty"`

	// Version represents the Hazelcast version of the member.
	// +optional
	Version string `json:"version,omitempty"`

	// State represents the observed state of the member.
	// +optional
	State NodeState `json:"state,omitempty"`

	// Master flag is set to true if the member is master.
	// +optional
	Master bool `json:"master,omitempty"`

	// Lite is the flag that is true when the member is lite-member.
	// +optional
	Lite bool `json:"lite,omitempty"`

	// OwnedPartitions represents the partitions count on the member.
	// +optional
	OwnedPartitions int32 `json:"ownedPartitions,omitempty"`

	// Ready is the flag that is set to true when the member is successfully started,
	// connected to cluster and ready to accept connections.
	// +optional
	Ready bool `json:"connected"`

	// Message contains the optional message with the details of the cluster state.
	// +optional
	Message string `json:"message,omitempty"`

	// Reason contains the optional reason of member crash or restart.
	// +optional
	Reason string `json:"reason,omitempty"`

	// RestartCount is the number of times the member has been restarted.
	// +optional
	RestartCount int32 `json:"restartCount"`
}

// +kubebuilder:validation:Enum=PASSIVE;ACTIVE;SHUT_DOWN;STARTING
type NodeState string

const (
	NodeStatePassive  NodeState = "PASSIVE"
	NodeStateActive   NodeState = "ACTIVE"
	NodeStateShutDown NodeState = "SHUT_DOWN"
	NodeStateStarting NodeState = "STARTING"
)

// HazelcastClusterStatus defines the status of the Hazelcast cluster
type HazelcastClusterStatus struct {
	// ReadyMembers represents the number of members that are connected to cluster from the desired number of members
	// in the format <ready>/<desired>
	// +optional
	ReadyMembers string `json:"readyMembers,omitempty"`
}

//+kubebuilder:object:root=true
//+kubebuilder:subresource:status

// Hazelcast is the Schema for the hazelcasts API
// +kubebuilder:subresource:status
// +kubebuilder:printcolumn:name="Status",type="string",JSONPath=".status.phase",description="Current state of the Hazelcast deployment"
// +kubebuilder:printcolumn:name="Members",type="string",JSONPath=".status.hazelcastClusterStatus.readyMembers",description="Current numbers of ready Hazelcast members"
// +kubebuilder:printcolumn:name="External-Addresses",type="string",JSONPath=".status.externalAddresses",description="External addresses of the Hazelcast cluster"
// +kubebuilder:printcolumn:name="WAN-Addresses",type="string",JSONPath=".status.wanAddresses",description="WAN addresses of the Hazelcast cluster"
// +kubebuilder:printcolumn:name="Message",type="string",priority=1,JSONPath=".status.message",description="Message for the current Hazelcast Config"
// +kubebuilder:resource:shortName=hz
type Hazelcast struct {
	metav1.TypeMeta `json:",inline"`
	// +optional
	metav1.ObjectMeta `json:"metadata,omitempty"`

	// Initial values will be filled with its fields' default values.
	// +kubebuilder:default:={"repository" : "docker.io/hazelcast/hazelcast"}
	// +optional
	Spec HazelcastSpec `json:"spec,omitempty"`

	// +optional
	Status HazelcastStatus `json:"status,omitempty"`
}

func (h *Hazelcast) DockerImage() string {
	return fmt.Sprintf("%s:%s", h.Spec.Repository, h.Spec.Version)
}

func (h *Hazelcast) ClusterScopedName() string {
	return fmt.Sprintf("%s-%d", h.Name, FNV32a(h.Namespace))
}

func (h *Hazelcast) ExternalAddressEnabled() bool {
	return h.Spec.ExposeExternally.IsEnabled() &&
		h.Spec.ExposeExternally.DiscoveryServiceType == corev1.ServiceTypeLoadBalancer
}

func (h *Hazelcast) AgentDockerImage() string {
	return fmt.Sprintf("%s:%s", h.Spec.Agent.Repository, h.Spec.Agent.Version)
}

//+kubebuilder:object:root=true

// HazelcastList contains a list of Hazelcast
type HazelcastList struct {
	metav1.TypeMeta `json:",inline"`
	metav1.ListMeta `json:"metadata,omitempty"`
	Items           []Hazelcast `json:"items"`
}

func FNV32a(txt string) uint32 {
	alg := fnv.New32a()
	alg.Write([]byte(txt))
	return alg.Sum32()
}

func init() {
	SchemeBuilder.Register(&Hazelcast{}, &HazelcastList{})
}<|MERGE_RESOLUTION|>--- conflicted
+++ resolved
@@ -166,16 +166,14 @@
 	// +optional
 	TLS TLS `json:"tls,omitempty"`
 
-<<<<<<< HEAD
+	// Hazelcast serialization configuration
+	// +optional
+	Serialization *SerializationConfig `json:"serialization,omitempty"`
+
 	// Name of the ConfigMap with the Hazelcast custom configuration.
 	// This configuration from the ConfigMap might be overridden by the Hazelcast CR configuration.
 	// +optional
 	CustomConfigCmName string `json:"customConfigCmName,omitempty"`
-=======
-	// Hazelcast serialization configuration
-	// +optional
-	Serialization *SerializationConfig `json:"serialization,omitempty"`
->>>>>>> 8fa2bb4f
 }
 
 func (s *HazelcastSpec) GetLicenseKeySecretName() string {
