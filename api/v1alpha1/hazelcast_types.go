--- conflicted
+++ resolved
@@ -246,11 +246,7 @@
 
 	// PVC is the configuration of PersistenceVolumeClaim.
 	// +optional
-<<<<<<< HEAD
-	PVC *PersistencePvcConfiguration `json:"pvc,omitempty"`
-=======
 	PVC *PvcConfiguration `json:"pvc,omitempty"`
->>>>>>> 44b86ff8
 }
 
 // SerializationConfig contains the configuration for the Hazelcast serialization.
