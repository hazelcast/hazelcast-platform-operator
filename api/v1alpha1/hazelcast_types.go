--- conflicted
+++ resolved
@@ -200,7 +200,11 @@
 	// +optional
 	ResourceUploadEnabled bool `json:"resourceUploadEnabled"`
 
-<<<<<<< HEAD
+	// Bucket Configuration from which the JAR files be downloaded and accessible for the member.
+	// These JAR files will not be placed in the CLASSPATH.
+	// +optional
+	BucketConfiguration *BucketConfiguration `json:"bucketConfig,omitempty"`
+
 	// Jet Instance Configuration
 	// +kubebuilder:default:={}
 	// +optional
@@ -264,12 +268,6 @@
 // Returns true if Jet Instance Edge Defaults is configured.
 func (j *JetEdgeDefaults) IsConfigured() bool {
 	return j != nil && !(*j == (JetEdgeDefaults{}))
-=======
-	// Bucket Configuration from which the JAR files be downloaded and accessible for the member.
-	// These JAR files will not be placed in the CLASSPATH.
-	// +optional
-	BucketConfiguration *BucketConfiguration `json:"bucketConfig,omitempty"`
->>>>>>> 991a1ef7
 }
 
 // Returns true if Jet section is configured.
