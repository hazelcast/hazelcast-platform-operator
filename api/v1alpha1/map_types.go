package v1alpha1

import (
	metav1 "k8s.io/apimachinery/pkg/apis/meta/v1"
)

// MapSpec defines the desired state of Hazelcast Map Config
type MapSpec struct {
	// Name of the map config to be created. If empty, CR name will be used.
	// It cannot be updated after map config is created successfully.
	// +optional
	Name string `json:"name,omitempty"`

	// Count of synchronous backups.
	// It cannot be updated after map config is created successfully.
	// +kubebuilder:default:=1
	// +optional
	BackupCount *int32 `json:"backupCount,omitempty"`

	// Maximum time in seconds for each entry to stay in the map.
	// If it is not 0, entries that are older than this time and not updated for this time are evicted automatically.
	// It can be updated.
	// +kubebuilder:default:=0
	// +optional
	TimeToLiveSeconds *int32 `json:"timeToLiveSeconds,omitempty"`

	// Maximum time in seconds for each entry to stay idle in the map.
	// Entries that are idle for more than this time are evicted automatically.
	// It can be updated.
	// +kubebuilder:default:=0
	// +optional
	MaxIdleSeconds *int32 `json:"maxIdleSeconds,omitempty"`

	// Configuration for removing data from the map when it reaches its max size.
	// It can be updated.
	// +kubebuilder:default:={maxSize: 0}
	// +optional
	Eviction *EvictionConfig `json:"eviction,omitempty"`

	// Indexes to be created for the map data.
	// You can learn more at https://docs.hazelcast.com/hazelcast/latest/query/indexing-maps.
	// It cannot be updated after map config is created successfully.
	// +optional
	Indexes []IndexConfig `json:"indexes,omitempty"`

	// When enabled, map data will be persisted.
	// It cannot be updated after map config is created successfully.
	// +kubebuilder:default:=false
	// +optional
	PersistenceEnabled bool `json:"persistenceEnabled"`

	// HazelcastResourceName defines the name of the Hazelcast resource.
	// It cannot be updated after map config is created successfully.
	// +kubebuilder:validation:MinLength:=1
	HazelcastResourceName string `json:"hazelcastResourceName"`
}

type EvictionConfig struct {
	// Eviction policy to be applied when map reaches its max size according to the max size policy.
	// +kubebuilder:default:="NONE"
	// +optional
<<<<<<< HEAD
	EvictionPolicy EvictionPolicyType `json:"persistenceEnabled,omitempty"`
=======
	EvictionPolicy types.EvictionPolicyType `json:"evictionPolicy,omitempty"`
>>>>>>> 77ab28fc

	// Max size of the map.
	// +kubebuilder:default:=0
	// +optional
	MaxSize *int32 `json:"maxSize,omitempty"`

	// Policy for deciding if the maxSize is reached.
	// +kubebuilder:default:="PER_NODE"
	// +optional
	MaxSizePolicy MaxSizePolicyType `json:"maxSizePolicy,omitempty"`
}

// +kubebuilder:validation:Enum=PER_NODE;PER_PARTITION;USED_HEAP_SIZE;USED_HEAP_PERCENTAGE;FREE_HEAP_SIZE;FREE_HEAP_PERCENTAGE;USED_NATIVE_MEMORY_SIZE;USED_NATIVE_MEMORY_PERCENTAGE;FREE_NATIVE_MEMORY_SIZE;FREE_NATIVE_MEMORY_PERCENTAGE
type MaxSizePolicyType string

const (
	// Maximum number of map entries in each cluster member.
	// You cannot set the max-size to a value lower than the partition count (which is 271 by default).
	MaxSizePolicyPerNode MaxSizePolicyType = "PER_NODE"

	// Maximum number of map entries within each partition.
	MaxSizePolicyPerPartition MaxSizePolicyType = "PER_PARTITION"

	// Maximum used heap size percentage per map for each Hazelcast instance.
	// If, for example, JVM is configured to have 1000 MB and this value is 10, then the map entries will be evicted when used heap size
	// exceeds 100 MB. It does not work when "in-memory-format" is set to OBJECT.
	MaxSizePolicyUsedHeapPercentage MaxSizePolicyType = "USED_HEAP_PERCENTAGE"

	// Maximum used heap size in megabytes per map for each Hazelcast instance. It does not work when "in-memory-format" is set to OBJECT.
	MaxSizePolicyUsedHeapSize MaxSizePolicyType = "USED_HEAP_SIZE"

	// Minimum free heap size percentage for each Hazelcast instance. If, for example, JVM is configured to
	// have 1000 MB and this value is 10, then the map entries will be evicted when free heap size is below 100 MB.
	MaxSizePolicyFreeHeapPercentage MaxSizePolicyType = "FREE_HEAP_PERCENTAGE"

	// Minimum free heap size in megabytes for each Hazelcast instance.
	MaxSizePolicyFreeHeapSize MaxSizePolicyType = "FREE_HEAP_SIZE"

	// Maximum used native memory size in megabytes per map for each Hazelcast instance. It is available only in
	// Hazelcast Enterprise HD.
	MaxSizePolicyUsedNativeMemorySize MaxSizePolicyType = "USED_NATIVE_MEMORY_SIZE"

	// Maximum used native memory size percentage per map for each Hazelcast instance. It is available only in
	// Hazelcast Enterprise HD.
	MaxSizePolicyUsedNativeMemoryPercentage MaxSizePolicyType = "USED_NATIVE_MEMORY_PERCENTAGE"

	// Minimum free native memory size in megabytes for each Hazelcast instance. It is available only in
	// Hazelcast Enterprise HD.
	MaxSizePolicyFreeNativeMemorySize MaxSizePolicyType = "FREE_NATIVE_MEMORY_SIZE"

	// Minimum free native memory size percentage for each Hazelcast instance. It is available only in
	// Hazelcast Enterprise HD.
	MaxSizePolicyFreeNativeMemoryPercentage MaxSizePolicyType = "FREE_NATIVE_MEMORY_PERCENTAGE"
)

// +kubebuilder:validation:Enum=NONE;LRU;LFU;RANDOM
type EvictionPolicyType string

const (
	// Least recently used entries will be removed.
	EvictionPolicyLRU EvictionPolicyType = "LRU"

	// Least frequently used entries will be removed.
	EvictionPolicyLFU EvictionPolicyType = "LFU"

	// No eviction.
	EvictionPolicyNone EvictionPolicyType = "NONE"

	// Randomly selected entries will be removed.
	EvictionPolicyRandom EvictionPolicyType = "RANDOM"
)

type IndexConfig struct {
	// Name of the index config.
	// +optional
	Name string `json:"name,omitempty"`

	// Type of the index.
	Type IndexType `json:"type"`

	// Attributes of the index.
	Attributes []string `json:"attributes"`

	// Options for "BITMAP" index type.
	// +optional
	BitmapIndexOptions *BitmapIndexOptionsConfig `json:"bitMapIndexOptions,omitempty"`
}

// +kubebuilder:validation:Enum=SORTED;HASH;BITMAP
type IndexType string

const (
	IndexTypeSorted IndexType = "SORTED"
	IndexTypeHash   IndexType = "HASH"
	IndexTypeBitmap IndexType = "BITMAP"
)

type BitmapIndexOptionsConfig struct {
	UniqueKey string `json:"uniqueKey"`

	UniqueKeyTransition UniqueKeyTransition `json:"uniqueKeyTransition"`
}

// +kubebuilder:validation:Enum=OBJECT;LONG;RAW
type UniqueKeyTransition string

const (
	UniqueKeyTransitionObject UniqueKeyTransition = "OBJECT"
	UniqueKeyTransitionLong   UniqueKeyTransition = "LONG"
	UniqueKeyTransitionRAW    UniqueKeyTransition = "RAW"
)

// MapStatus defines the observed state of Map
type MapStatus struct {
	State          MapConfigState            `json:"state,omitempty"`
	Message        string                    `json:"message,omitempty"`
	MemberStatuses map[string]MapConfigState `json:"memberStatuses,omitempty"`
}

type MapConfigState string

const (
	MapFailed  MapConfigState = "Failed"
	MapSuccess MapConfigState = "Success"
	MapPending MapConfigState = "Pending"
	// Map config is added into all members but waiting for map to be persisten into ConfigMap
	MapPersisting MapConfigState = "Persisting"
)

//+kubebuilder:object:root=true
//+kubebuilder:subresource:status

// Map is the Schema for the maps API
// +kubebuilder:printcolumn:name="Status",type="string",JSONPath=".status.state",description="Current state of the Map Config"
// +kubebuilder:printcolumn:name="Message",type="string",priority=1,JSONPath=".status.message",description="Message for the current Map Config"
type Map struct {
	metav1.TypeMeta   `json:",inline"`
	metav1.ObjectMeta `json:"metadata,omitempty"`

	Spec   MapSpec   `json:"spec"`
	Status MapStatus `json:"status,omitempty"`
}

func (m *Map) MapName() string {
	if m.Spec.Name != "" {
		return m.Spec.Name
	}
	return m.Name
}

//+kubebuilder:object:root=true

// MapList contains a list of Map
type MapList struct {
	metav1.TypeMeta `json:",inline"`
	metav1.ListMeta `json:"metadata,omitempty"`
	Items           []Map `json:"items"`
}

func init() {
	SchemeBuilder.Register(&Map{}, &MapList{})
}

var (
	EncodeMaxSizePolicy = map[MaxSizePolicyType]int32{
		MaxSizePolicyPerNode:                    0,
		MaxSizePolicyPerPartition:               1,
		MaxSizePolicyUsedHeapPercentage:         2,
		MaxSizePolicyUsedHeapSize:               3,
		MaxSizePolicyFreeHeapPercentage:         4,
		MaxSizePolicyFreeHeapSize:               5,
		MaxSizePolicyUsedNativeMemorySize:       6,
		MaxSizePolicyUsedNativeMemoryPercentage: 7,
		MaxSizePolicyFreeNativeMemorySize:       8,
		MaxSizePolicyFreeNativeMemoryPercentage: 9,
	}

	EncodeEvictionPolicyType = map[EvictionPolicyType]int32{
		EvictionPolicyLRU:    0,
		EvictionPolicyLFU:    1,
		EvictionPolicyNone:   2,
		EvictionPolicyRandom: 3,
	}

	EncodeIndexType = map[IndexType]int32{
		IndexTypeSorted: 0,
		IndexTypeHash:   1,
		IndexTypeBitmap: 2,
	}

	EncodeUniqueKeyTransition = map[UniqueKeyTransition]int32{
		UniqueKeyTransitionObject: 0,
		UniqueKeyTransitionLong:   1,
		UniqueKeyTransitionRAW:    2,
	}
)<|MERGE_RESOLUTION|>--- conflicted
+++ resolved
@@ -59,11 +59,7 @@
 	// Eviction policy to be applied when map reaches its max size according to the max size policy.
 	// +kubebuilder:default:="NONE"
 	// +optional
-<<<<<<< HEAD
-	EvictionPolicy EvictionPolicyType `json:"persistenceEnabled,omitempty"`
-=======
-	EvictionPolicy types.EvictionPolicyType `json:"evictionPolicy,omitempty"`
->>>>>>> 77ab28fc
+	EvictionPolicy EvictionPolicyType `json:"evictionPolicy,omitempty"`
 
 	// Max size of the map.
 	// +kubebuilder:default:=0
