--- conflicted
+++ resolved
@@ -43,16 +43,12 @@
 
 	// Configuration for Management Center persistence.
 	// +optional
-<<<<<<< HEAD
-	Persistence PersistenceConfiguration `json:"persistence"`
+	// +kubebuilder:default:={enabled: true, size: "10Gi"}
+	Persistence PersistenceConfiguration `json:"persistence,omitempty"`
 
 	// Scheduling details
 	// +optional
 	Scheduling SchedulingConfiguration `json:"scheduling,omitempty"`
-=======
-	// +kubebuilder:default:={enabled: true, size: "10Gi"}
-	Persistence PersistenceConfiguration `json:"persistence,omitempty"`
->>>>>>> e9071ba4
 }
 
 type HazelcastClusterConfig struct {
