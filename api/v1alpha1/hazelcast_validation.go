--- conflicted
+++ resolved
@@ -58,10 +58,7 @@
 	v.validateCustomConfig(h)
 	v.validateNativeMemory(h)
 	v.validateSQL(h)
-<<<<<<< HEAD
-=======
 	v.validateTieredStorage(h)
->>>>>>> 44b86ff8
 	v.validateCPSubsystem(h)
 }
 
@@ -433,8 +430,6 @@
 	}
 }
 
-<<<<<<< HEAD
-=======
 func (v *hazelcastValidator) validateTieredStorage(h *Hazelcast) {
 	// skip validation if LocalDevice is not set
 	if !h.Spec.IsTieredStorageEnabled() {
@@ -464,7 +459,6 @@
 	}
 }
 
->>>>>>> 44b86ff8
 func (v *hazelcastValidator) validateCPSubsystem(h *Hazelcast) {
 	if h.Spec.CPSubsystem == nil {
 		return
@@ -485,14 +479,7 @@
 		}
 	}
 
-<<<<<<< HEAD
-	if cp.PVC == nil && h.Spec.Persistence.Pvc == nil {
-		v.Required(Path("spec", "cpSubsystem", "pvc"), "PVC should be configured")
-	}
-
-=======
 	if cp.PVC == nil && (!h.Spec.Persistence.IsEnabled() || h.Spec.Persistence.PVC == nil) {
 		v.Required(Path("spec", "cpSubsystem", "pvc"), "PVC should be configured")
 	}
->>>>>>> 44b86ff8
 }