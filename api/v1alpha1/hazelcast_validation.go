--- conflicted
+++ resolved
@@ -187,32 +187,36 @@
 	return nil
 }
 
-<<<<<<< HEAD
 func validateAdvancedNetwork(h *Hazelcast) []*field.Error {
-	return validateWANPorts(h)
-=======
-func validateAdvancedNetwork(h *Hazelcast) error {
-	err := validateWANServiceTypes(h)
-	if err != nil {
-		return err
-	}
-
-	err = validateWANPorts(h)
-	if err != nil {
-		return err
-	}
-
-	return nil
-}
-
-func validateWANServiceTypes(h *Hazelcast) error {
-	for _, w := range h.Spec.AdvancedNetwork.WAN {
+	var allErrs field.ErrorList
+
+	if errs := validateWANServiceTypes(h); errs != nil {
+		allErrs = append(allErrs, errs...)
+	}
+
+	if errs := validateWANPorts(h); errs != nil {
+		allErrs = append(allErrs, errs...)
+	}
+
+	if len(allErrs) == 0 {
+		return nil
+	}
+	return allErrs
+}
+
+func validateWANServiceTypes(h *Hazelcast) []*field.Error {
+	var allErrs field.ErrorList
+
+	for i, w := range h.Spec.AdvancedNetwork.WAN {
 		if w.ServiceType == corev1.ServiceTypeNodePort || w.ServiceType == corev1.ServiceTypeExternalName {
-			return fmt.Errorf("invalid serviceType value, possible values are ClusterIP and LoadBalancer")
-		}
-	}
-	return nil
->>>>>>> 7f124063
+			allErrs = append(allErrs, field.Forbidden(field.NewPath("spec").Child("advancedNetwork").Child(fmt.Sprintf("wan[%d]", i)),
+				"invalid serviceType value, possible values are ClusterIP and LoadBalancer"))
+		}
+	}
+	if len(allErrs) == 0 {
+		return nil
+	}
+	return allErrs
 }
 
 func validateWANPorts(h *Hazelcast) []*field.Error {
