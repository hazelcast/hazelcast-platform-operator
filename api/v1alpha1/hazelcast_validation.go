--- conflicted
+++ resolved
@@ -55,7 +55,7 @@
 	}
 
 	if err := validateTLS(h); err != nil {
-		return err
+		return append(allErrs, err)
 	}
 
 	if err := validatePersistence(h); err != nil {
@@ -122,11 +122,10 @@
 	return nil
 }
 
-<<<<<<< HEAD
-=======
-func validateTLS(h *Hazelcast) error {
+func validateTLS(h *Hazelcast) *field.Error {
 	if h.Spec.TLS.SecretName != "" && !checkEnterprise(h.Spec.Repository) {
-		return errors.New("TLS requires Hazelcast Enterprise version")
+		return field.Required(field.NewPath("spec").Child("tls"),
+			"Hazelcast Enterprise version is required for configuring TLS")
 	}
 
 	// make sure secret exists
@@ -140,31 +139,14 @@
 		err := kubeclient.Get(context.Background(), secretName, &secret)
 		if kerrors.IsNotFound(err) {
 			// we care only about not found error
-			return errors.New("Hazelcast Enterprise TLS Secret is not found")
-		}
-	}
-
-	return nil
-}
-
-func validatePersistence(h *Hazelcast) error {
-	p := h.Spec.Persistence
-	if !p.IsEnabled() {
-		return nil
-	}
-
-	// if hostPath and PVC are both empty or set
-	if p.Pvc.IsEmpty() {
-		return errors.New("when persistence is enabled \"pvc\" field must be set")
-	}
-
-	if p.StartupAction == PartialStart && p.ClusterDataRecoveryPolicy == FullRecovery {
-		return errors.New("startupAction PartialStart can be used only with Partial* clusterDataRecoveryPolicy")
-	}
-	return nil
-}
-
->>>>>>> 6b37da02
+			return field.NotFound(field.NewPath("spec").Child("tls"),
+				"Hazelcast Enterprise TLS Secret is not found")
+		}
+	}
+
+	return nil
+}
+
 func checkEnterprise(repo string) bool {
 	path := strings.Split(repo, "/")
 	if len(path) == 0 {
