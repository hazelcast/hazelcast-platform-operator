package v1alpha1

import (
	"context"
	"encoding/json"
	"fmt"
	"reflect"
	"regexp"
	"sort"
	"strings"

	corev1 "k8s.io/api/core/v1"
	kerrors "k8s.io/apimachinery/pkg/api/errors"
	"k8s.io/apimachinery/pkg/types"
	"sigs.k8s.io/controller-runtime/pkg/client"

	"github.com/hazelcast/hazelcast-platform-operator/internal/kubeclient"
	"github.com/hazelcast/hazelcast-platform-operator/internal/naming"
	n "github.com/hazelcast/hazelcast-platform-operator/internal/naming"
	"github.com/hazelcast/hazelcast-platform-operator/internal/util"
)

const (
	InitialRamPerArg = "-XX:InitialRAMPercentage"
	MaxRamPerArg     = "-XX:MaxRAMPercentage"
	MinRamPerArg     = "-XX:MinRAMPercentage"
	GCLoggingArg     = "-verbose:gc"
	SerialGCArg      = "-XX:+UseSerialGC"
	ParallelGCArg    = "-XX:+UseParallelGC"
	G1GCArg          = "-XX:+UseG1GC"
)

type hazelcastValidator struct {
	fieldValidator
}

func NewHazelcastValidator(o client.Object) hazelcastValidator {
	return hazelcastValidator{NewFieldValidator(o)}
}

func ValidateHazelcastSpec(h *Hazelcast) error {
	v := NewHazelcastValidator(h)
	v.validateSpecCurrent(h)
	v.validateSpecUpdate(h)
	return v.Err()
}

func (v *hazelcastValidator) validateSpecCurrent(h *Hazelcast) {
	v.validateMetadata(h)
	v.validateExposeExternally(h)
	v.validateLicense(h)
	v.validateTLS(h)
	v.validatePersistence(h)
	v.validateClusterSize(h)
	v.validateAdvancedNetwork(h)
	v.validateJetConfig(h)
	v.validateJVMConfig(h)
	v.validateCustomConfig(h)
	v.validateNativeMemory(h)
	v.validateSQL(h)
	v.validateTieredStorage(h)
}

func (v *hazelcastValidator) validateSpecUpdate(h *Hazelcast) {
	last, ok := h.ObjectMeta.Annotations[n.LastSuccessfulSpecAnnotation]
	if !ok {
		return
	}
	var parsed HazelcastSpec

	if err := json.Unmarshal([]byte(last), &parsed); err != nil {
		v.InternalError(Path("spec"), fmt.Errorf("error parsing last Hazelcast spec for update errors: %w", err))
		return
	}

	v.validateNotUpdatableHazelcastFields(&h.Spec, &parsed)
}

func (v *hazelcastValidator) validateMetadata(h *Hazelcast) {
	// RFC 1035
	matched, _ := regexp.MatchString(`^[a-zA-Z]([a-zA-Z0-9-]*[a-zA-Z0-9])?(\.[a-zA-Z]([a-zA-Z0-9-]*[a-zA-Z0-9])?)*$`, h.Name)
	if !matched {
		v.Invalid(Path("metadata", "name"),
			h.Name, "Hazelcast name has the same constraints as DNS-1035 label."+
				" It must consist of lower case alphanumeric characters or '-',"+
				" start with an alphabetic character, and end with an alphanumeric character"+
				" (e.g. 'my-name',  or 'abc-123', regex used for validation is 'a-z?'")
	}
}

func (v *hazelcastValidator) validateExposeExternally(h *Hazelcast) {
	ee := h.Spec.ExposeExternally
	if ee == nil {
		return
	}

	if ee.Type == ExposeExternallyTypeUnisocket && ee.MemberAccess != "" {
		v.Forbidden(Path("spec", "exposeExternally", "memberAccess"), "can't be set when exposeExternally.type is set to \"Unisocket\"")
	}

	if ee.Type == ExposeExternallyTypeSmart && ee.MemberAccess == MemberAccessNodePortExternalIP {
		if !util.NodeDiscoveryEnabled() {
			v.Invalid(Path("spec", "exposeExternally", "memberAccess"), ee.MemberAccess, "value not supported when Hazelcast node discovery is not enabled")
		}
	}

	supportedTypes := map[corev1.ServiceType]bool{
		corev1.ServiceTypeNodePort:     true,
		corev1.ServiceTypeLoadBalancer: true,
	}

	if ok := supportedTypes[ee.DiscoveryServiceType]; !ok {
		v.Invalid(Path("spec", "exposeExternally", "discoveryServiceType"), ee.DiscoveryServiceType, "service type not supported")
	}
}

func (v *hazelcastValidator) validateCustomConfig(h *Hazelcast) {
	if h.Spec.CustomConfigCmName != "" {
		cmName := types.NamespacedName{
			Name:      h.Spec.CustomConfigCmName,
			Namespace: h.Namespace,
		}
		var cm corev1.ConfigMap
		err := kubeclient.Get(context.Background(), cmName, &cm)
		if kerrors.IsNotFound(err) {
			// we care only about not found error
			v.NotFound(Path("spec", "customConfigCmName"), "ConfigMap for Hazelcast custom configs not found")
		}
	}
}

func (v *hazelcastValidator) validateLicense(h *Hazelcast) {
	if checkEnterprise(h.Spec.Repository) && len(h.Spec.GetLicenseKeySecretName()) == 0 {
		v.Required(Path("spec", "licenseKeySecretName"), "must be set when Hazelcast Enterprise is deployed")
		return
	}

	// make sure secret exists
	if h.Spec.GetLicenseKeySecretName() != "" {
		secretName := types.NamespacedName{
			Name:      h.Spec.GetLicenseKeySecretName(),
			Namespace: h.Namespace,
		}

		var secret corev1.Secret
		err := kubeclient.Get(context.Background(), secretName, &secret)
		if kerrors.IsNotFound(err) {
			// we care only about not found error
			v.NotFound(Path("spec", "licenseKeySecretName"), "Hazelcast Enterprise licenseKeySecret is not found")
			return
		}
	}
}

func (v *hazelcastValidator) validateTLS(h *Hazelcast) {
	// skip validation if TLS is not set
	// deepequal for migration from 5.7 when TLS was not a pointer
	if h.Spec.TLS == nil || reflect.DeepEqual(*h.Spec.TLS, TLS{}) {
		return
	}

	if h.Spec.GetLicenseKeySecretName() == "" {
		v.Required(Path("spec", "tls"), "Hazelcast TLS requires enterprise version")
		return
	}

	p := Path("spec", "tls", "secretName")

	// if user skipped validation secretName can be empty
	if h.Spec.TLS.SecretName == "" {
		v.Required(p, "Hazelcast Enterprise TLS Secret name must be set")
		return
	}

	// check if secret exists
	secretName := types.NamespacedName{
		Name:      h.Spec.TLS.SecretName,
		Namespace: h.Namespace,
	}

	var secret corev1.Secret
	err := kubeclient.Get(context.Background(), secretName, &secret)
	if kerrors.IsNotFound(err) {
		// we care only about not found error
		v.NotFound(p, "Hazelcast Enterprise TLS Secret not found")
		return
	}
}

func checkEnterprise(repo string) bool {
	path := strings.Split(repo, "/")
	if len(path) == 0 {
		return false
	}
	return strings.HasSuffix(path[len(path)-1], "-enterprise")
}

func (v *hazelcastValidator) validatePersistence(h *Hazelcast) {
	p := h.Spec.Persistence
	if !p.IsEnabled() {
		return
	}

	if p.PVC == nil {
		v.Required(Path("spec", "persistence", "pvc"), "must be set when persistence is enabled")
	} else {
		if p.PVC.AccessModes == nil {
			v.Required(Path("spec", "persistence", "pvc", "accessModes"), "must be set when persistence is enabled")
		}
	}

	if p.StartupAction == PartialStart && p.ClusterDataRecoveryPolicy == FullRecovery {
		v.Forbidden(Path("spec", "persistence", "startupAction"), "PartialStart can be used only with Partial clusterDataRecoveryPolicy")
	}
}

func (v *hazelcastValidator) validateClusterSize(h *Hazelcast) {
	if *h.Spec.ClusterSize > naming.ClusterSizeLimit {
		v.Invalid(Path("spec", "clusterSize"), h.Spec.ClusterSize, fmt.Sprintf("may not be greater than %d", naming.ClusterSizeLimit))
	}
}

func (v *hazelcastValidator) validateAdvancedNetwork(h *Hazelcast) {
	if h.Spec.AdvancedNetwork == nil {
		return
	}

	v.validateWANServiceTypes(h)
	v.validateWANPorts(h)
}

func (v *hazelcastValidator) validateWANServiceTypes(h *Hazelcast) {
	for i, w := range h.Spec.AdvancedNetwork.WAN {
		if w.ServiceType == corev1.ServiceTypeNodePort || w.ServiceType == corev1.ServiceTypeExternalName {
			v.Forbidden(Path("spec", "advancedNetwork", fmt.Sprintf("wan[%d]", i)), "invalid serviceType value, possible values are ClusterIP and LoadBalancer")
		}
	}

}

func (v *hazelcastValidator) validateWANPorts(h *Hazelcast) {
	v.isOverlapWithEachOther(h)
	v.isOverlapWithOtherSockets(h)
}

func (v *hazelcastValidator) isOverlapWithEachOther(h *Hazelcast) {
	type portRange struct {
		min uint
		max uint
	}

	var portRanges []portRange
	for _, w := range h.Spec.AdvancedNetwork.WAN {
		portRanges = append(portRanges, struct {
			min uint
			max uint
		}{min: w.Port, max: w.Port + w.PortCount})
	}

	sort.Slice(portRanges, func(r1, r2 int) bool {
		return portRanges[r1].min < portRanges[r2].min
	})

	for i := 1; i < len(portRanges); i++ {
		p0 := portRanges[i-1]
		p1 := portRanges[i]
		if p0.max > p1.min {
			v.Invalid(Path("spec", "advancedNetwork", "wan"), fmt.Sprintf("%d-%d", p0.min, p0.max-1), fmt.Sprintf("wan ports overlapping with %d-%d", p1.min, p1.max-1))
		}
	}
}

func (v *hazelcastValidator) isOverlapWithOtherSockets(h *Hazelcast) {
	for i, w := range h.Spec.AdvancedNetwork.WAN {
		min, max := w.Port, w.Port+w.PortCount
		if (n.MemberServerSocketPort >= min && n.MemberServerSocketPort < max) ||
			(n.ClientServerSocketPort >= min && n.ClientServerSocketPort < max) ||
			(n.RestServerSocketPort >= min && n.RestServerSocketPort < max) {
			v.Invalid(Path("spec", "advancedNetwork", fmt.Sprintf("wan[%d]", i)), fmt.Sprintf("%d-%d", min, max-1), fmt.Sprintf("wan ports conflicting with one of %d,%d,%d", n.ClientServerSocketPort, n.MemberServerSocketPort, n.RestServerSocketPort))
		}
	}
}

func (v *hazelcastValidator) validateJVMConfig(h *Hazelcast) {
	jvm := h.Spec.JVM
	if jvm == nil {
		return
	}

	v.validateJVMMemoryArgs(jvm.Memory, jvm.Args)
	v.validateJVMGCArgs(jvm.GC, jvm.Args)
}

func (v *hazelcastValidator) validateJVMMemoryArgs(m *JVMMemoryConfiguration, args []string) {
	if m == nil {
		return
	}

	if m.InitialRAMPercentage != nil {
		v.validateArg(args, InitialRamPerArg)
	}
	if m.MaxRAMPercentage != nil {
		v.validateArg(args, MaxRamPerArg)
	}
	if m.MinRAMPercentage != nil {
		v.validateArg(args, MinRamPerArg)
	}
}

func (v *hazelcastValidator) validateJVMGCArgs(gc *JVMGCConfiguration, args []string) {
	if gc == nil {
		return
	}

	if gc.Logging != nil {
		v.validateArg(args, GCLoggingArg)
	}

	if c := gc.Collector; c != nil {
		if *c == GCTypeSerial {
			v.validateArg(args, SerialGCArg)
		}

		if *c == GCTypeParallel {
			v.validateArg(args, ParallelGCArg)
		}
		if *c == GCTypeG1 {
			v.validateArg(args, G1GCArg)
		}
	}
}

func (v *hazelcastValidator) validateArg(args []string, arg string) {
	for _, s := range args {
		if strings.Contains(s, arg) {
			v.Duplicate(Path("spec", "jvm", "args"), fmt.Sprintf("%s is already set up in JVM config", arg))
			return
		}
	}
}

func (v *hazelcastValidator) validateNotUpdatableHazelcastFields(current *HazelcastSpec, last *HazelcastSpec) {
	if current.HighAvailabilityMode != last.HighAvailabilityMode {
		v.Forbidden(Path("spec", "highAvailabilityMode"), "field cannot be updated")
	}

	v.validateNotUpdatableHzPersistenceFields(current.Persistence, last.Persistence)
	v.validateNotUpdatableSQLFields(current.SQL, last.SQL)
}

func (v *hazelcastValidator) validateNotUpdatableHzPersistenceFields(current, last *HazelcastPersistenceConfiguration) {
	if current == nil && last == nil {
		return
	}

	if current == nil && last != nil {
		v.Forbidden(Path("spec", "persistence"), "field cannot be enabled after creation")
		return
	}
	if current != nil && last == nil {
		v.Forbidden(Path("spec", "persistence"), "field cannot be disabled after creation")
		return
	}
<<<<<<< HEAD
	if current.BaseDir != last.BaseDir {
		v.Forbidden(Path("spec", "persistence", "baseDir"), "field cannot be updated")
	}
	if !reflect.DeepEqual(current.PVC, last.PVC) {
=======
	if !reflect.DeepEqual(current.Pvc, last.Pvc) {
>>>>>>> 84e1bd28
		v.Forbidden(Path("spec", "persistence", "pvc"), "field cannot be updated")
	}
	if current.Restore != last.Restore {
		v.Forbidden(Path("spec", "persistence", "restore"), "field cannot be updated")
	}
}

func (v *hazelcastValidator) validateNotUpdatableSQLFields(current, last *SQL) {
	if last != nil && last.CatalogPersistenceEnabled && (current == nil || !current.CatalogPersistenceEnabled) {
		v.Forbidden(Path("spec", "sql", "catalogPersistenceEnabled"), "field cannot be disabled after it has been enabled")
	}
}

func (v *hazelcastValidator) validateJetConfig(h *Hazelcast) {
	j := h.Spec.JetEngineConfiguration
	p := h.Spec.Persistence

	if !j.IsEnabled() {
		return
	}

	if j.IsBucketEnabled() {
		if j.BucketConfiguration.GetSecretName() != "" {
			secretName := types.NamespacedName{
				Name:      j.BucketConfiguration.SecretName,
				Namespace: h.Namespace,
			}
			var secret corev1.Secret
			err := kubeclient.Get(context.Background(), secretName, &secret)
			if kerrors.IsNotFound(err) {
				// we care only about not found error
				v.Required(Path("spec", "jet", "bucketConfig", "secretName"), "Bucket credentials Secret not found")
			}
		}
	}

	if j.Instance.IsConfigured() && j.Instance.LosslessRestartEnabled && !p.IsEnabled() {
		v.Forbidden(Path("spec", "jet", "instance", "losslessRestartEnabled"), "can be enabled only if persistence enabled")
	}
}

func (v *hazelcastValidator) validateNativeMemory(h *Hazelcast) {
	// skip validation if NativeMemory is not set
	if h.Spec.NativeMemory == nil {
		return
	}

	if h.Spec.GetLicenseKeySecretName() == "" {
		v.Required(Path("spec", "nativeMemory"), "Hazelcast Native Memory requires enterprise version")
	}

	if h.Spec.Persistence.IsEnabled() && h.Spec.NativeMemory.AllocatorType != NativeMemoryPooled {
		v.Required(Path("spec", "nativeMemory", "allocatorType"), "MemoryAllocatorType.STANDARD cannot be used when Persistence is enabled, Please use MemoryAllocatorType.POOLED!")
	}
}

func (v *hazelcastValidator) validateSQL(h *Hazelcast) {
	// skip validation if SQL is not set
	if h.Spec.SQL == nil {
		return
	}

	if h.Spec.SQL.CatalogPersistenceEnabled && !h.Spec.Persistence.IsEnabled() {
		v.Forbidden(Path("spec", "sql", "catalogPersistence"), "catalogPersistence requires Hazelcast persistence enabled")
	}
}

func (v *hazelcastValidator) validateTieredStorage(h *Hazelcast) {
	// skip validation if LocalDevice is not set
	if !h.Spec.IsTieredStorageEnabled() {
		return
	}
	lds := h.Spec.LocalDevices

	if h.Spec.GetLicenseKeySecretName() == "" {
		v.Required(Path("spec", "localDevices"), "Hazelcast Tiered Storage requires enterprise version")
	}

	if !h.Spec.NativeMemory.IsEnabled() {
		v.Required(Path("spec", "nativeMemory"), "Native Memory must be enabled at Hazelcast when Tiered Storage is enabled")
	}
	for _, ld := range lds {
		v.validateLocalDevice(ld)
	}
}

func (v *hazelcastValidator) validateLocalDevice(ld LocalDeviceConfig) {
	if !path.IsAbs(ld.BaseDir) {
		v.Invalid(Path("spec", "localDevices", "baseDir"), ld.BaseDir, "must be absolute path")
	}
	if ld.PVC == nil {
		v.Required(Path("spec", "localDevices", "pvc"), "must be set when LocalDevice is defined")
		return
	}
	if ld.PVC.AccessModes == nil {
		v.Required(Path("spec", "localDevices", "pvc", "accessModes"), "must be set when LocalDevice is defined")
	}

}<|MERGE_RESOLUTION|>--- conflicted
+++ resolved
@@ -361,14 +361,7 @@
 		v.Forbidden(Path("spec", "persistence"), "field cannot be disabled after creation")
 		return
 	}
-<<<<<<< HEAD
-	if current.BaseDir != last.BaseDir {
-		v.Forbidden(Path("spec", "persistence", "baseDir"), "field cannot be updated")
-	}
 	if !reflect.DeepEqual(current.PVC, last.PVC) {
-=======
-	if !reflect.DeepEqual(current.Pvc, last.Pvc) {
->>>>>>> 84e1bd28
 		v.Forbidden(Path("spec", "persistence", "pvc"), "field cannot be updated")
 	}
 	if current.Restore != last.Restore {
@@ -456,9 +449,6 @@
 }
 
 func (v *hazelcastValidator) validateLocalDevice(ld LocalDeviceConfig) {
-	if !path.IsAbs(ld.BaseDir) {
-		v.Invalid(Path("spec", "localDevices", "baseDir"), ld.BaseDir, "must be absolute path")
-	}
 	if ld.PVC == nil {
 		v.Required(Path("spec", "localDevices", "pvc"), "must be set when LocalDevice is defined")
 		return
@@ -466,5 +456,4 @@
 	if ld.PVC.AccessModes == nil {
 		v.Required(Path("spec", "localDevices", "pvc", "accessModes"), "must be set when LocalDevice is defined")
 	}
-
 }