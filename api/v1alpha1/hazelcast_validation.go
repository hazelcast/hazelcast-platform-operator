--- conflicted
+++ resolved
@@ -506,13 +506,7 @@
 	return allErrs
 }
 
-<<<<<<< HEAD
-func validateJetConfig(h *Hazelcast) []*field.Error {
-	var allErrs field.ErrorList
-
-=======
 func validateJetConfig(h *Hazelcast) (errs field.ErrorList) {
->>>>>>> 15f056c7
 	j := h.Spec.JetEngineConfiguration
 	p := h.Spec.Persistence
 
@@ -520,52 +514,19 @@
 		return
 	}
 
-<<<<<<< HEAD
 	if j.IsBucketEnabled() && j.BucketConfiguration.GetSecretName() == "" {
-		allErrs = append(allErrs, field.Required(
+		errs = append(errs, field.Required(
 			field.NewPath("spec").Child("jet").Child("bucketConfig").Child("secretName"),
 			"bucket secret must be set"))
 	}
 
 	if j.Instance != nil && j.Instance.LosslessRestartEnabled && !p.IsEnabled() {
-		allErrs = append(allErrs,
+		errs = append(errs,
 			field.Forbidden(field.NewPath("spec").Child("jet").Child("instance").Child("losslessRestartEnabled"),
 				"can be enabled only if persistence enabled"))
 	}
 
-	if len(allErrs) == 0 {
-		return nil
-	}
-	return allErrs
-=======
-	if !j.Instance.IsConfigured() {
-		return
-	}
-
-	if j.Instance.LosslessRestartEnabled && !p.IsEnabled() {
-		errs = append(errs, field.Forbidden(field.NewPath("spec").Child("jet").Child("instance").Child("losslessRestartEnabled"),
-			"can be enabled only if persistence enabled"))
-	}
-
-	if j.BucketConfiguration != nil {
-		if j.BucketConfiguration.SecretName == "" {
-			errs = append(errs, field.Forbidden(field.NewPath("spec").Child("jet").Child("bucketConfig").Child("secretName"),
-				"Bucket credentials Secret name is empty"))
-		}
-		secretName := types.NamespacedName{
-			Name:      j.BucketConfiguration.SecretName,
-			Namespace: h.Namespace,
-		}
-		var secret corev1.Secret
-		err := kubeclient.Get(context.Background(), secretName, &secret)
-		if kerrors.IsNotFound(err) {
-			// we care only about not found error
-			errs = append(errs, field.Required(field.NewPath("spec").Child("jet").Child("bucketConfig").Child("secretName"),
-				"Bucket credentials Secret not found"))
-		}
-	}
-
-	return errs
+	return
 }
 
 func validateNativeMemory(h *Hazelcast) *field.Error {
@@ -580,5 +541,4 @@
 	}
 
 	return nil
->>>>>>> 15f056c7
 }