package e2e

import (
	"context"
	"strconv"
	. "time"

	corev1 "k8s.io/api/core/v1"
	"k8s.io/apimachinery/pkg/api/errors"
	"k8s.io/apimachinery/pkg/api/resource"
	"k8s.io/apimachinery/pkg/types"

	. "github.com/onsi/ginkgo/v2"
	. "github.com/onsi/gomega"
	"sigs.k8s.io/controller-runtime/pkg/client"

	hazelcastcomv1alpha1 "github.com/hazelcast/hazelcast-platform-operator/api/v1alpha1"
	codecTypes "github.com/hazelcast/hazelcast-platform-operator/internal/protocol/types"
	"github.com/hazelcast/hazelcast-platform-operator/test"
	hazelcastconfig "github.com/hazelcast/hazelcast-platform-operator/test/e2e/config/hazelcast"
)

var _ = Describe("Hazelcast CR with Persistence feature enabled", Group("backup_restore"), func() {
	localPort := strconv.Itoa(8400 + GinkgoParallelProcess())
	backupRestore := func(hazelcast *hazelcastcomv1alpha1.Hazelcast, hotBackup *hazelcastcomv1alpha1.HotBackup, useBucketConfig bool) {
		By("creating cluster with backup enabled")
		CreateHazelcastCR(hazelcast)
		evaluateReadyMembers(hzLookupKey)

		By("creating the map config and adding entries")
		m := hazelcastconfig.PersistedMap(mapLookupKey, hazelcast.Name, labels)
		Expect(k8sClient.Create(context.Background(), m)).Should(Succeed())
		assertMapStatus(m, hazelcastcomv1alpha1.MapSuccess)
		fillTheMapDataPortForward(context.Background(), hazelcast, localPort, m.MapName(), 10)

		By("triggering backup")
		t := Now()
		Expect(k8sClient.Create(context.Background(), hotBackup)).Should(Succeed())
		hotBackup = assertHotBackupSuccess(hotBackup, 1*Minute)

		By("checking if backup status is correct")
		assertCorrectBackupStatus(hotBackup, GetBackupSequence(t, hzLookupKey))

		By("adding new entries after backup")
		fillTheMapDataPortForward(context.Background(), hazelcast, localPort, m.MapName(), 15)

		By("removing Hazelcast CR")
		RemoveHazelcastCR(hazelcast)

		By("creating cluster from backup")
		restoredHz := hazelcastconfig.HazelcastRestore(hazelcast, restoreConfig(hotBackup, useBucketConfig))
		CreateHazelcastCR(restoredHz)
		evaluateReadyMembers(hzLookupKey)

		By("checking the cluster state and map size")
		assertHazelcastRestoreStatus(restoredHz, hazelcastcomv1alpha1.RestoreSucceeded)
		assertClusterStatePortForward(context.Background(), restoredHz, localPort, codecTypes.ClusterStateActive)
		waitForMapSizePortForward(context.Background(), restoredHz, localPort, m.MapName(), 10, 1*Minute)
	}
	AfterEach(func() {
		GinkgoWriter.Printf("Aftereach start time is %v\n", Now().String())
		if skipCleanup() {
			return
		}
		DeleteAllOf(&hazelcastcomv1alpha1.Map{}, &hazelcastcomv1alpha1.MapList{}, hzNamespace, labels)
		DeleteAllOf(&hazelcastcomv1alpha1.Cache{}, &hazelcastcomv1alpha1.CacheList{}, hzNamespace, labels)
		DeleteAllOf(&hazelcastcomv1alpha1.Hazelcast{}, nil, hzNamespace, labels)
		DeleteAllOf(&hazelcastcomv1alpha1.CronHotBackup{}, &hazelcastcomv1alpha1.CronHotBackupList{}, hzNamespace, labels)
		DeleteAllOf(&hazelcastcomv1alpha1.HotBackup{}, &hazelcastcomv1alpha1.HotBackupList{}, hzNamespace, labels)
		deletePVCs(hzLookupKey)
		assertDoesNotExist(hzLookupKey, &hazelcastcomv1alpha1.Hazelcast{})
		GinkgoWriter.Printf("Aftereach end time is %v\n", Now().String())
	})

	Context("The hot backup process", func() {
		It("triggers successfully", Tag(Fast|EE|AnyCloud), func() {

			setLabelAndCRName("br-1")
			clusterSize := int32(3)

			hazelcast := hazelcastconfig.HazelcastPersistencePVC(hzLookupKey, clusterSize, labels)
			hazelcast.Spec.Persistence.ClusterDataRecoveryPolicy = hazelcastcomv1alpha1.MostRecent
			CreateHazelcastCR(hazelcast)
			evaluateReadyMembers(hzLookupKey)

			By("creating HotBackup CR")
			t := Now()
			hotBackup := hazelcastconfig.HotBackup(hbLookupKey, hazelcast.Name, labels)
			Expect(k8sClient.Create(context.Background(), hotBackup)).Should(Succeed())

			By("checking the HotBackup creation sequence")
			logs := InitLogs(t, hzLookupKey)
			logReader := test.NewLogReader(logs)
			defer logReader.Close()
			test.EventuallyInLogs(logReader, 15*Second, logInterval).
				Should(ContainSubstring("ClusterStateChange{type=class com.hazelcast.cluster.ClusterState, newState=PASSIVE}"))
			test.EventuallyInLogsUnordered(logReader, 15*Second, logInterval).
				Should(ContainElements(
					ContainSubstring("Starting new hot backup with sequence"),
					ContainSubstring("ClusterStateChange{type=class com.hazelcast.cluster.ClusterState, newState=ACTIVE}"),
					MatchRegexp(`(.*) Backup of hot restart store (.*?) finished in [0-9]* ms`)))

			assertHotBackupSuccess(hotBackup, 1*Minute)
		})

		It("starts after the cluster becomes ready", Tag(Fast|EE|AnyCloud), func() {
			setLabelAndCRName("br-2")
			clusterSize := int32(1)
			hazelcast := hazelcastconfig.HazelcastPersistencePVC(hzLookupKey, clusterSize, labels)
			hazelcast.Spec.Persistence.ClusterDataRecoveryPolicy = hazelcastcomv1alpha1.MostRecent

			By("creating HotBackup CR")
			hotBackup := hazelcastconfig.HotBackup(hbLookupKey, hazelcast.Name, labels)
			Expect(k8sClient.Create(context.Background(), hotBackup)).Should(Succeed())

			assertHotBackupStatus(hotBackup, hazelcastcomv1alpha1.HotBackupPending, 1*Minute)

			By("creating cluster with backup enabled")
			CreateHazelcastCR(hazelcast)
			evaluateReadyMembers(hzLookupKey)

			assertHotBackupSuccess(hotBackup, 1*Minute)
		})

		It("is interrupted when the HotBackup CR is deleted", Tag(Fast|EE|AnyCloud), func() {
			setLabelAndCRName("br-3")
			ctx := context.Background()
			bucketURI := "gs://operator-e2e-external-backup"
			secretName := "br-secret-gcp"
			mapSizeInMb := 1024
			pvcSizeInMb := mapSizeInMb * 2 // Taking backup duplicates the used storage
			clusterSize := int32(3)

			By("creating cluster with external backup enabled")
			hazelcast := hazelcastconfig.HazelcastPersistencePVC(hzLookupKey, clusterSize, labels)
			hazelcast.Spec.ExposeExternally = &hazelcastcomv1alpha1.ExposeExternallyConfiguration{
				Type:                 hazelcastcomv1alpha1.ExposeExternallyTypeSmart,
				DiscoveryServiceType: corev1.ServiceTypeLoadBalancer,
				MemberAccess:         hazelcastcomv1alpha1.MemberAccessLoadBalancer,
			}
			hazelcast.Spec.Resources = &corev1.ResourceRequirements{
				Limits: map[corev1.ResourceName]resource.Quantity{
					corev1.ResourceMemory: resource.MustParse(strconv.Itoa(pvcSizeInMb) + "Mi")},
			}
			hazelcast.Spec.Persistence.Pvc.RequestStorage = &[]resource.Quantity{resource.MustParse(strconv.Itoa(pvcSizeInMb) + "Mi")}[0]
			CreateHazelcastCR(hazelcast)
			evaluateReadyMembers(hzLookupKey)

			By("creating the map config")
			m := hazelcastconfig.PersistedMap(mapLookupKey, hazelcast.Name, labels)
			Expect(k8sClient.Create(ctx, m)).Should(Succeed())
			assertMapStatus(m, hazelcastcomv1alpha1.MapSuccess)

			By("filling the Map")
			FillMapBySizeInMb(ctx, m.MapName(), mapSizeInMb, mapSizeInMb, hazelcast)

			t := Now()

			By("creating HotBackup CR")
			hotBackup := hazelcastconfig.HotBackupBucket(hbLookupKey, hazelcast.Name, labels, bucketURI, secretName)
			Expect(k8sClient.Create(ctx, hotBackup)).Should(Succeed())

			By("checking hazelcast logs if backup started")
			hzLogs := InitLogs(t, hzLookupKey)
			hzLogReader := test.NewLogReader(hzLogs)
			defer hzLogReader.Close()
			test.EventuallyInLogs(hzLogReader, 10*Second, logInterval).Should(ContainSubstring("Starting new hot backup with sequence"))
			test.EventuallyInLogs(hzLogReader, 10*Second, logInterval).Should(MatchRegexp(`Backup of hot restart store (.*?) finished in [0-9]* ms`))

			By("checking agent logs if upload is started")
			agentLogs := SidecarAgentLogs(t, hzLookupKey)
			agentLogReader := test.NewLogReader(agentLogs)
			defer agentLogReader.Close()
			test.EventuallyInLogs(agentLogReader, 10*Second, logInterval).Should(ContainSubstring("Starting new task"))
			test.EventuallyInLogs(agentLogReader, 10*Second, logInterval).Should(ContainSubstring("task is started"))
			test.EventuallyInLogs(agentLogReader, 10*Second, logInterval).Should(ContainSubstring("task successfully read secret"))
			test.EventuallyInLogs(agentLogReader, 10*Second, logInterval).Should(ContainSubstring("task is in progress"))

			By("get hotbackup object")
			hb := &hazelcastcomv1alpha1.HotBackup{}
			err := k8sClient.Get(context.Background(), types.NamespacedName{Name: hotBackup.Name, Namespace: hzNamespace}, hb)
			Expect(err).ToNot(HaveOccurred())
			Expect(hb.Status.State).Should(Equal(hazelcastcomv1alpha1.HotBackupInProgress))

			By("delete hotbackup to cancel backup process")
			err = k8sClient.Delete(ctx, hb)
			Expect(err).ToNot(HaveOccurred())

			By("checking agent logs if upload canceled")
			test.EventuallyInLogs(agentLogReader, 10*Second, logInterval).Should(ContainSubstring("canceling task"))
		})

		It("fails when external backup credentials are incorrect", Tag(Fast|EE|AnyCloud), func() {
			setLabelAndCRName("br-4")
			ctx := context.Background()
			clusterSize := int32(1)
			var pvcSizeInMb = 1
			var bucketURI = "gs://operator-e2e-external-backup"
			var secretName = "br-incorrect-secret-gcp"
			var credential = "{" +
				"  \"type\": \"service_account\"," +
				"  \"project_id\": \"project\"," +
				"  \"private_key_id\": \"12345678910111213\"," +
				"  \"private_key\": \"-----BEGIN PRIVATE KEY-----\"," +
				"  \"client_email\": \"sa@project.iam.gserviceaccount.com\"," +
				"  \"client_id\": \"123456789\"," +
				"  \"auth_uri\": \"https://accounts.google.com/o/oauth2/auth\"," +
				"  \"token_uri\": \"https://oauth2.googleapis.com/token\"," +
				"  \"auth_provider_x509_cert_url\": \"https://www.googleapis.com/oauth2/v1/certs\"," +
				"  \"client_x509_cert_url\": \"https://www.googleapis.com/robot/v1/metadata/x509/sa%40project.iam.gserviceaccount.com\"" +
				"}"

			By("creating cluster with external backup enabled")
			hazelcast := hazelcastconfig.HazelcastPersistencePVC(hzLookupKey, clusterSize, labels)
			hazelcast.Spec.Persistence.Pvc.RequestStorage = &[]resource.Quantity{resource.MustParse(strconv.Itoa(pvcSizeInMb) + "Mi")}[0]

			CreateHazelcastCR(hazelcast)
			evaluateReadyMembers(hzLookupKey)

			By("create bucket credential secret")
			secret := corev1.Secret{}
			secret.StringData = map[string]string{
				"google-credentials-path": credential,
			}
			secret.Name = secretName
			secret.Namespace = hazelcast.Namespace
			Eventually(func() error {
				err := k8sClient.Create(ctx, &secret)
				if errors.IsAlreadyExists(err) {
					return nil
				}
				return err
			}, Minute, interval).Should(Succeed())
			assertExists(types.NamespacedName{Namespace: secret.Namespace, Name: secret.Name}, &secret)

			By("triggering the backup")
			hotBackup := hazelcastconfig.HotBackupBucket(hbLookupKey, hazelcast.Name, labels, bucketURI, secretName)
			Expect(k8sClient.Create(context.Background(), hotBackup)).Should(Succeed())

			Eventually(func() hazelcastcomv1alpha1.HotBackupState {
				err := k8sClient.Get(ctx, types.NamespacedName{Namespace: hotBackup.Namespace, Name: hotBackup.Name}, hotBackup)
				Expect(err).ToNot(HaveOccurred())
				return hotBackup.Status.State
			}, 20*Second, interval).Should(Equal(hazelcastcomv1alpha1.HotBackupFailure))
			Expect(hotBackup.Status.Message).Should(ContainSubstring("Upload failed"))
		})

		It("triggers multiple times using CronHotBackup", Tag(Fast|EE|AnyCloud), func() {
			setLabelAndCRName("br-5")
			By("creating cron hot backup")
			hbSpec := &hazelcastcomv1alpha1.HotBackupSpec{}
			chb := hazelcastconfig.CronHotBackup(hzLookupKey, "*/5 * * * * *", hbSpec, labels)
			Expect(k8sClient.Create(context.Background(), chb)).Should(Succeed())

			By("waiting cron hot backup two create two backups")
			Eventually(func() int {
				hbl := &hazelcastcomv1alpha1.HotBackupList{}
				err := k8sClient.List(context.Background(), hbl, client.InNamespace(chb.Namespace), client.MatchingLabels(labels))
				if err != nil {
					return 0
				}
				return len(hbl.Items)
			}, 11*Second, 1*Second).Should(Equal(2))

			By("deleting the cron hot backup")
			DeleteAllOf(&hazelcastcomv1alpha1.CronHotBackup{}, &hazelcastcomv1alpha1.CronHotBackupList{}, hzNamespace, labels)

			By("seeing hot backup CRs are also deleted")
			hbl := &hazelcastcomv1alpha1.HotBackupList{}
			Expect(k8sClient.List(context.Background(), hbl, client.InNamespace(chb.Namespace), client.MatchingLabels(labels))).Should(Succeed())
			Expect(len(hbl.Items)).To(Equal(0))
		})

		It("should backup, restore and backup data again successfully", Tag(Slow|EE|AnyCloud), func() {
			setLabelAndCRName("br-6")
			var mapSizeInMb = 1072
			var additionalEntries = 111
			var pvcSizeInMb = mapSizeInMb * 2 // Taking backup duplicates the used storage
			var expectedMapSize = int(float64(mapSizeInMb) * 128)
			ctx := context.Background()
			clusterSize := int32(3)

			By("creating Hazelcast cluster")
			hazelcast := hazelcastconfig.HazelcastPersistencePVC(hzLookupKey, clusterSize, labels)
			hazelcast.Spec.ExposeExternally = &hazelcastcomv1alpha1.ExposeExternallyConfiguration{
				Type:                 hazelcastcomv1alpha1.ExposeExternallyTypeSmart,
				DiscoveryServiceType: corev1.ServiceTypeLoadBalancer,
				MemberAccess:         hazelcastcomv1alpha1.MemberAccessLoadBalancer,
			}
			hazelcast.Spec.Resources = &corev1.ResourceRequirements{
				Limits: map[corev1.ResourceName]resource.Quantity{
					corev1.ResourceMemory: resource.MustParse(strconv.Itoa(pvcSizeInMb) + "Mi")},
			}
			hazelcast.Spec.Persistence.Pvc.RequestStorage = &[]resource.Quantity{resource.MustParse(strconv.Itoa(pvcSizeInMb) + "Mi")}[0]
			CreateHazelcastCR(hazelcast)

			By("creating the map config and putting entries")
			dm := hazelcastconfig.PersistedMap(mapLookupKey, hazelcast.Name, labels)
			Expect(k8sClient.Create(context.Background(), dm)).Should(Succeed())
			assertMapStatus(dm, hazelcastcomv1alpha1.MapSuccess)
			FillMapBySizeInMb(ctx, dm.MapName(), mapSizeInMb, mapSizeInMb, hazelcast)

			By("creating first HotBackup CR")
			hotBackup := hazelcastconfig.HotBackup(hbLookupKey, hazelcast.Name, labels)
			Expect(k8sClient.Create(context.Background(), hotBackup)).Should(Succeed())
			assertHotBackupSuccess(hotBackup, 10*Minute)

			By("deleting Hazelcast cluster")
			RemoveHazelcastCR(hazelcast)

			By("creating new Hazelcast cluster from the first backup")
			hazelcast = hazelcastconfig.HazelcastPersistencePVC(hzLookupKey, clusterSize, labels)
			hazelcast.Spec.Persistence.Restore = hazelcastcomv1alpha1.RestoreConfiguration{
				HotBackupResourceName: hotBackup.Name,
			}
			hazelcast.Spec.ExposeExternally = &hazelcastcomv1alpha1.ExposeExternallyConfiguration{
				Type:                 hazelcastcomv1alpha1.ExposeExternallyTypeSmart,
				DiscoveryServiceType: corev1.ServiceTypeLoadBalancer,
				MemberAccess:         hazelcastcomv1alpha1.MemberAccessLoadBalancer,
			}
			hazelcast.Spec.Resources = &corev1.ResourceRequirements{
				Limits: map[corev1.ResourceName]resource.Quantity{
					corev1.ResourceMemory: resource.MustParse(strconv.Itoa(pvcSizeInMb) + "Mi")},
			}
			hazelcast.Spec.Persistence.Pvc.RequestStorage = &[]resource.Quantity{resource.MustParse(strconv.Itoa(pvcSizeInMb) + "Mi")}[0]
			CreateHazelcastCR(hazelcast)
			evaluateReadyMembers(hzLookupKey)

			By("putting entries after first restore")
			err := FillMapByEntryCount(ctx, hzLookupKey, false, dm.MapName(), additionalEntries)
			Expect(err).To(BeNil())

			By("creating second HotBackup CR")
			hotBackup2 := hazelcastconfig.HotBackup(hbLookupKey2, hazelcast.Name, labels)
			Expect(k8sClient.Create(context.Background(), hotBackup2)).Should(Succeed())
			assertHotBackupSuccess(hotBackup2, 10*Minute)

			By("checking the cluster state and map size")
			assertHazelcastRestoreStatus(hazelcast, hazelcastcomv1alpha1.RestoreSucceeded)
			assertClusterStatePortForward(context.Background(), hazelcast, localPort, codecTypes.ClusterStateActive)
			WaitForMapSize(context.Background(), hzLookupKey, dm.MapName(), expectedMapSize+additionalEntries, 10*Minute)
		})

	})

	Context("Restoring and verifying data", func() {
		It("should restore from LocalBackup using PVC and HotBackupResourceName", Tag(Fast|EE|AnyCloud), func() {
			setLabelAndCRName("br-7")
			clusterSize := int32(3)

			hazelcast := hazelcastconfig.HazelcastPersistencePVC(hzLookupKey, clusterSize, labels)
			hotBackup := hazelcastconfig.HotBackup(hbLookupKey, hazelcast.Name, labels)
			backupRestore(hazelcast, hotBackup, false)
		})

		It("should restore 3 GB from an external backup using a GCP bucket", Tag(Slow|EE|AnyCloud), func() {
			setLabelAndCRName("br-8")
			ctx := context.Background()
			var mapSizeInMb = 3072
			var pvcSizeInMb = mapSizeInMb * 2 // Taking backup duplicates the used storage
			var bucketURI = "gs://operator-e2e-external-backup"
			var secretName = "br-secret-gcp"
			expectedMapSize := int(float64(mapSizeInMb) * 128)
			clusterSize := int32(3)

			By("creating cluster with external backup enabled")
			hazelcast := hazelcastconfig.HazelcastPersistencePVC(hzLookupKey, clusterSize, labels)
			hazelcast.Spec.ExposeExternally = &hazelcastcomv1alpha1.ExposeExternallyConfiguration{
				Type:                 hazelcastcomv1alpha1.ExposeExternallyTypeSmart,
				DiscoveryServiceType: corev1.ServiceTypeLoadBalancer,
				MemberAccess:         hazelcastcomv1alpha1.MemberAccessLoadBalancer,
			}
			hazelcast.Spec.Resources = &corev1.ResourceRequirements{
				Limits: map[corev1.ResourceName]resource.Quantity{
					corev1.ResourceMemory: resource.MustParse(strconv.Itoa(pvcSizeInMb) + "Mi")},
			}
			hazelcast.Spec.Persistence.Pvc.RequestStorage = &[]resource.Quantity{resource.MustParse(strconv.Itoa(pvcSizeInMb) + "Mi")}[0]

			CreateHazelcastCR(hazelcast)
			evaluateReadyMembers(hzLookupKey)

			By("creating the map config")
			dm := hazelcastconfig.PersistedMap(mapLookupKey, hazelcast.Name, labels)
			Expect(k8sClient.Create(context.Background(), dm)).Should(Succeed())
			assertMapStatus(dm, hazelcastcomv1alpha1.MapSuccess)

			By("filling the Map")
			FillMapBySizeInMb(ctx, dm.MapName(), mapSizeInMb, mapSizeInMb, hazelcast)
			By("triggering the backup")
			hotBackup := hazelcastconfig.HotBackupBucket(hbLookupKey, hazelcast.Name, labels, bucketURI, secretName)
			Expect(k8sClient.Create(context.Background(), hotBackup)).Should(Succeed())
			assertHotBackupSuccess(hotBackup, 20*Minute)

			By("putting entries after backup")
			err := FillMapByEntryCount(ctx, hzLookupKey, false, dm.MapName(), 111)
			Expect(err).To(BeNil())
			By("deleting Hazelcast cluster")
			RemoveHazelcastCR(hazelcast)
			deletePVCs(hzLookupKey)

			By("creating cluster from external backup")
			hazelcast = hazelcastconfig.HazelcastPersistencePVC(hzLookupKey, clusterSize, labels)
			hazelcast.Spec.Persistence.Restore = hazelcastcomv1alpha1.RestoreConfiguration{
				HotBackupResourceName: hotBackup.Name}
			hazelcast.Spec.ExposeExternally = &hazelcastcomv1alpha1.ExposeExternallyConfiguration{
				Type:                 hazelcastcomv1alpha1.ExposeExternallyTypeSmart,
				DiscoveryServiceType: corev1.ServiceTypeLoadBalancer,
				MemberAccess:         hazelcastcomv1alpha1.MemberAccessLoadBalancer,
			}
			hazelcast.Spec.Resources = &corev1.ResourceRequirements{
				Limits: map[corev1.ResourceName]resource.Quantity{
					corev1.ResourceMemory: resource.MustParse(strconv.Itoa(pvcSizeInMb) + "Mi")},
			}
			hazelcast.Spec.Persistence.Pvc.RequestStorage = &[]resource.Quantity{resource.MustParse(strconv.Itoa(pvcSizeInMb) + "Mi")}[0]
			CreateHazelcastCR(hazelcast)
			evaluateReadyMembers(hzLookupKey)

			By("checking the cluster state and map size")
			assertHazelcastRestoreStatus(hazelcast, hazelcastcomv1alpha1.RestoreSucceeded)
			assertClusterStatePortForward(context.Background(), hazelcast, localPort, codecTypes.ClusterStateActive)
			WaitForMapSize(context.Background(), hzLookupKey, dm.MapName(), expectedMapSize, 30*Minute)
		})

		It("should restore multiple times from HotBackupResourceName", Tag(Slow|EE|AnyCloud), func() {
			setLabelAndCRName("br-8")
			clusterSize := int32(3)

			By("creating cluster with external backup enabled")
			hazelcast := hazelcastconfig.HazelcastPersistencePVC(hzLookupKey, clusterSize, labels)

			CreateHazelcastCR(hazelcast)
			evaluateReadyMembers(hzLookupKey)

			By("creating the map config")
			m := hazelcastconfig.PersistedMap(mapLookupKey, hazelcast.Name, labels)
			Expect(k8sClient.Create(context.Background(), m)).Should(Succeed())
			assertMapStatus(m, hazelcastcomv1alpha1.MapSuccess)
			fillTheMapDataPortForward(context.Background(), hazelcast, localPort, m.MapName(), 10)

			By("triggering first backup as local")
			hotBackup := hazelcastconfig.HotBackupBucket(hbLookupKey, hazelcast.Name, labels, "", "")
			Expect(k8sClient.Create(context.Background(), hotBackup)).Should(Succeed())
			hotBackup = assertHotBackupSuccess(hotBackup, 1*Minute)
			fillTheMapDataPortForward(context.Background(), hazelcast, localPort, m.MapName(), 10)

			By("triggering second backup as external")
			hbLookupKey2 := types.NamespacedName{Name: hbLookupKey.Name + "2", Namespace: hbLookupKey.Namespace}
			hotBackup2 := hazelcastconfig.HotBackupBucket(hbLookupKey2, hazelcast.Name, labels, "gs://operator-e2e-external-backup", "br-secret-gcp")
			Expect(k8sClient.Create(context.Background(), hotBackup2)).Should(Succeed())
			hotBackup2 = assertHotBackupSuccess(hotBackup2, 1*Minute)
			fillTheMapDataPortForward(context.Background(), hazelcast, localPort, m.MapName(), 10)

			RemoveHazelcastCR(hazelcast)

			By("creating cluster from from first backup")
			hazelcast = hazelcastconfig.HazelcastPersistencePVC(hzLookupKey, clusterSize, labels)
			hazelcast.Spec.Persistence.Restore = hazelcastcomv1alpha1.RestoreConfiguration{
				HotBackupResourceName: hotBackup.Name,
			}
			CreateHazelcastCR(hazelcast)
			evaluateReadyMembers(hzLookupKey)

			By("checking the cluster state and map size")
			assertHazelcastRestoreStatus(hazelcast, hazelcastcomv1alpha1.RestoreSucceeded)
			assertClusterStatePortForward(context.Background(), hazelcast, localPort, codecTypes.ClusterStateActive)
			waitForMapSizePortForward(context.Background(), hazelcast, localPort, m.MapName(), 10, 1*Minute)

			RemoveHazelcastCR(hazelcast)

			By("creating cluster from from second backup")
			hazelcast = hazelcastconfig.HazelcastPersistencePVC(hzLookupKey, clusterSize, labels)
			hazelcast.Spec.Persistence.Restore = hazelcastcomv1alpha1.RestoreConfiguration{
				HotBackupResourceName: hotBackup2.Name,
			}
			CreateHazelcastCR(hazelcast)
			evaluateReadyMembers(hzLookupKey)

			By("checking the cluster state and map size")
			assertHazelcastRestoreStatus(hazelcast, hazelcastcomv1alpha1.RestoreSucceeded)
			assertClusterStatePortForward(context.Background(), hazelcast, localPort, codecTypes.ClusterStateActive)
			waitForMapSizePortForward(context.Background(), hazelcast, localPort, m.MapName(), 20, 1*Minute)
		})

		It("should check cache entry persistence after HotBackup", Tag(Slow|EE|AnyCloud), func() {
			setLabelAndCRName("br-9")
			clusterSize := int32(3)

			hazelcast := hazelcastconfig.HazelcastPersistencePVC(hzLookupKey, clusterSize, labels)
			CreateHazelcastCR(hazelcast)
			evaluateReadyMembers(hzLookupKey)

			By("creating the cache config")
			cache := hazelcastconfig.DefaultCache(chLookupKey, hazelcast.Name, labels)
			cache.Spec.PersistenceEnabled = true
			Expect(k8sClient.Create(context.Background(), cache)).Should(Succeed())
			assertDataStructureStatus(chLookupKey, hazelcastcomv1alpha1.DataStructureSuccess, cache)

			By("filling the cache with entries")
			entryCount := 10
			fillCachePortForward(hazelcast, cache.GetDSName(), localPort, entryCount)
			validateCacheEntriesPortForward(hazelcast, localPort, cache.GetDSName(), entryCount)

			By("creating HotBackup CR")
			hotBackup := hazelcastconfig.HotBackup(hbLookupKey, hazelcast.Name, labels)
			Expect(k8sClient.Create(context.Background(), hotBackup)).Should(Succeed())
			assertHotBackupSuccess(hotBackup, 1*Minute)

			By("filling the cache with entries after backup")
			fillCachePortForward(hazelcast, cache.GetDSName(), localPort, entryCount)

			RemoveHazelcastCR(hazelcast)

			By("creating new Hazelcast cluster from existing backup")
			hazelcast = hazelcastconfig.HazelcastPersistencePVC(hzLookupKey, clusterSize, labels)
			hazelcast.Spec.Persistence.Restore = hazelcastcomv1alpha1.RestoreConfiguration{
				HotBackupResourceName: hotBackup.Name,
			}

			Expect(k8sClient.Create(context.Background(), hazelcast)).Should(Succeed())
			evaluateReadyMembers(hzLookupKey)
			assertHazelcastRestoreStatus(hazelcast, hazelcastcomv1alpha1.RestoreSucceeded)

			By("checking the cache entries")
			validateCacheEntriesPortForward(hazelcast, localPort, cache.GetDSName(), entryCount)
		})

<<<<<<< HEAD
		DescribeTable("when restoring from ExternalBackup", func(bucketURI, secretName string, useBucketConfig bool) {
=======
		DescribeTable("when restoring from ExternalBackup with bucket secret", func(bucketURI, secretName string, useBucketConfig bool) {
			if !ee {
				Skip("This test will only run in EE configuration")
			}
>>>>>>> e7767c12
			setLabelAndCRName("br-10")
			By("creating cluster with backup enabled")
			clusterSize := int32(3)

			hazelcast := hazelcastconfig.HazelcastPersistencePVC(hzLookupKey, clusterSize, labels)
			hotBackup := hazelcastconfig.HotBackupBucket(hbLookupKey, hazelcast.Name, labels, bucketURI, secretName)
			backupRestore(hazelcast, hotBackup, useBucketConfig)
		},
			Entry("using AWS S3 bucket HotBackupResourceName", Tag(Slow|EE|AnyCloud), "s3://operator-e2e-external-backup", "br-secret-s3", false),
			Entry("using GCP bucket HotBackupResourceName", Tag(Slow|EE|AnyCloud), "gs://operator-e2e-external-backup", "br-secret-gcp", false),
			Entry("using Azure bucket HotBackupResourceName", Tag(Slow|EE|AnyCloud), "azblob://operator-e2e-external-backup", "br-secret-az", false),
			Entry("using GCP bucket restore from BucketConfig", Tag(Slow|EE|AnyCloud), "gs://operator-e2e-external-backup", "br-secret-gcp", true),
		)

		DescribeTable("when restoring from ExternalBackup with service account", func(serviceAccount, bucketURI string) {
			if !ee {
				Skip("This test will only run in EE configuration")
			}
			setLabelAndCRName("br-11")
			By("creating cluster with backup enabled")
			clusterSize := int32(3)

			hazelcast := hazelcastconfig.HazelcastPersistencePVC(hzLookupKey, clusterSize, labels)
			hotBackup := hazelcastconfig.HotBackupBucket(hbLookupKey, hazelcast.Name, labels, bucketURI, "")
			hazelcast.Spec.ServiceAccountName = serviceAccount
			backupRestore(hazelcast, hotBackup, false)
		},
			Entry("using GCP Workload Identity", Tag(Slow|EE|GCP), "cn-workload-identity-test", "gs://operator-e2e-external-backup"),
		)
	})

	Context("Startup actions configuration", func() {
		DescribeTable("should start the cluster successfully triggering",
			func(action hazelcastcomv1alpha1.PersistenceStartupAction, dataPolicy hazelcastcomv1alpha1.DataRecoveryPolicyType) {
<<<<<<< HEAD
				setLabelAndCRName("br-11")
=======
				if !ee {
					Skip("This test will only run in EE configuration")
				}
				setLabelAndCRName("br-12")
>>>>>>> e7767c12
				clusterSize := int32(3)

				hazelcast := hazelcastconfig.HazelcastPersistencePVC(hzLookupKey, clusterSize, labels)
				CreateHazelcastCR(hazelcast)
				evaluateReadyMembers(hzLookupKey)

				By("creating HotBackup CR")
				t := Now()
				hotBackup := hazelcastconfig.HotBackup(hbLookupKey, hazelcast.Name, labels)
				Expect(k8sClient.Create(context.Background(), hotBackup)).Should(Succeed())
				assertHotBackupSuccess(hotBackup, 1*Minute)

				seq := GetBackupSequence(t, hzLookupKey)
				RemoveHazelcastCR(hazelcast)

				By("creating new Hazelcast cluster from existing backup with 2 members")
				baseDir := "/data/hot-restart/hot-backup/backup-" + seq

				hazelcast = hazelcastconfig.HazelcastPersistencePVC(hzLookupKey, clusterSize, labels)
				hazelcast.Spec.Persistence.BaseDir = baseDir
				hazelcast.Spec.ClusterSize = &[]int32{2}[0]
				hazelcast.Spec.Persistence.DataRecoveryTimeout = 60
				hazelcast.Spec.Persistence.ClusterDataRecoveryPolicy = dataPolicy
				hazelcast.Spec.Persistence.StartupAction = action
				CreateHazelcastCR(hazelcast)
				evaluateReadyMembers(hzLookupKey)
				assertClusterStatePortForward(context.Background(), hazelcast, localPort, codecTypes.ClusterStateActive)
			},
			Entry("ForceStart action and FullRecovery policy", Tag(Slow|EE|AnyCloud), hazelcastcomv1alpha1.ForceStart, hazelcastcomv1alpha1.FullRecovery),
			Entry("PartialStart action and MostRecent policy", Tag(Slow|EE|AnyCloud), hazelcastcomv1alpha1.PartialStart, hazelcastcomv1alpha1.MostRecent),
		)
	})

})<|MERGE_RESOLUTION|>--- conflicted
+++ resolved
@@ -524,14 +524,7 @@
 			validateCacheEntriesPortForward(hazelcast, localPort, cache.GetDSName(), entryCount)
 		})
 
-<<<<<<< HEAD
-		DescribeTable("when restoring from ExternalBackup", func(bucketURI, secretName string, useBucketConfig bool) {
-=======
 		DescribeTable("when restoring from ExternalBackup with bucket secret", func(bucketURI, secretName string, useBucketConfig bool) {
-			if !ee {
-				Skip("This test will only run in EE configuration")
-			}
->>>>>>> e7767c12
 			setLabelAndCRName("br-10")
 			By("creating cluster with backup enabled")
 			clusterSize := int32(3)
@@ -566,14 +559,7 @@
 	Context("Startup actions configuration", func() {
 		DescribeTable("should start the cluster successfully triggering",
 			func(action hazelcastcomv1alpha1.PersistenceStartupAction, dataPolicy hazelcastcomv1alpha1.DataRecoveryPolicyType) {
-<<<<<<< HEAD
-				setLabelAndCRName("br-11")
-=======
-				if !ee {
-					Skip("This test will only run in EE configuration")
-				}
 				setLabelAndCRName("br-12")
->>>>>>> e7767c12
 				clusterSize := int32(3)
 
 				hazelcast := hazelcastconfig.HazelcastPersistencePVC(hzLookupKey, clusterSize, labels)
