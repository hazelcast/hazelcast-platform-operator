--- conflicted
+++ resolved
@@ -727,18 +727,6 @@
 	return nil
 }
 
-<<<<<<< HEAD
-func getCacheConfigFromMemberConfig(memberConfigXML string, cacheName string) *codecTypes.CacheConfigInput {
-	var caches codecTypes.CacheConfigs
-	err := xml.Unmarshal([]byte(memberConfigXML), &caches)
-	Expect(err).To(BeNil())
-	for _, c := range caches.Caches {
-		if c.Name == cacheName {
-			return &c
-		}
-	}
-	return nil
-=======
 func DnsLookup(ctx context.Context, host string) (string, error) {
 	r := &net.Resolver{
 		PreferGo: true,
@@ -757,5 +745,16 @@
 		return "", fmt.Errorf("host '%s' cannot be resolved", host)
 	}
 	return IPs[0], nil
->>>>>>> dc152c65
+}
+
+func getCacheConfigFromMemberConfig(memberConfigXML string, cacheName string) *codecTypes.CacheConfigInput {
+	var caches codecTypes.CacheConfigs
+	err := xml.Unmarshal([]byte(memberConfigXML), &caches)
+	Expect(err).To(BeNil())
+	for _, c := range caches.Caches {
+		if c.Name == cacheName {
+			return &c
+		}
+	}
+	return nil
 }