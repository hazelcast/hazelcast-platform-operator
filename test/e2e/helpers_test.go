--- conflicted
+++ resolved
@@ -776,8 +776,6 @@
 	return nil
 }
 
-<<<<<<< HEAD
-=======
 func DnsLookup(ctx context.Context, host string) (string, error) {
 	r := &net.Resolver{
 		PreferGo: true,
@@ -798,7 +796,6 @@
 	return IPs[0], nil
 }
 
->>>>>>> fde26382
 func getCacheConfigFromMemberConfig(memberConfigXML string, cacheName string) *codecTypes.CacheConfigInput {
 	var caches codecTypes.CacheConfigs
 	err := xml.Unmarshal([]byte(memberConfigXML), &caches)
