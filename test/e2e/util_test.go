package e2e

import (
	"context"
	"fmt"
	"os"
	"reflect"
	"strings"
	. "time"

	. "github.com/onsi/ginkgo/v2"
	. "github.com/onsi/gomega"
	appsv1 "k8s.io/api/apps/v1"
	corev1 "k8s.io/api/core/v1"
	"k8s.io/apimachinery/pkg/api/errors"
	metav1 "k8s.io/apimachinery/pkg/apis/meta/v1"
	"k8s.io/apimachinery/pkg/types"
	"sigs.k8s.io/controller-runtime/pkg/client"

	hazelcastv1alpha1 "github.com/hazelcast/hazelcast-platform-operator/api/v1alpha1"
	n "github.com/hazelcast/hazelcast-platform-operator/internal/naming"
)

func useExistingCluster() bool {
	return strings.ToLower(os.Getenv("USE_EXISTING_CLUSTER")) == "true"
}

func runningLocally() bool {
	return strings.ToLower(os.Getenv("RUN_MANAGER_LOCALLY")) == "true"
}

func GetControllerManagerName() string {
	return os.Getenv("DEPLOYMENT_NAME")
}

func GetSuiteName() string {
	edition := "OS"
	if ee {
		edition = "EE"
	}
	hazelcastVersion := os.Getenv("HZ_VERSION")
	if hazelcastVersion == "" {
		hazelcastVersion = n.HazelcastVersion
	}
	managementCenterVersion := os.Getenv("MC_VERSION")
	if managementCenterVersion == "" {
		managementCenterVersion = n.MCVersion
	}
	return fmt.Sprintf("Operator Suite %s (HZ:%s; MC:%s)", edition, hazelcastVersion, managementCenterVersion)
}

func getDeploymentReadyReplicas(ctx context.Context, name types.NamespacedName, deploy *appsv1.Deployment) (int32, error) {
	err := k8sClient.Get(ctx, name, deploy)
	if err != nil {
		if errors.IsNotFound(err) {
			return 0, nil
		}
		return 0, err
	}
	return deploy.Status.ReadyReplicas, nil
}

func assertDoesNotExist(name types.NamespacedName, obj client.Object) {
	Eventually(func() bool {
		err := k8sClient.Get(context.Background(), name, obj)
		if err == nil {
			return false
		}
		return errors.IsNotFound(err)
	}, 8*Minute, interval).Should(BeTrue())
}

func assertExists(name types.NamespacedName, obj client.Object) {
	Eventually(func() bool {
		err := k8sClient.Get(context.Background(), name, obj)
		return err == nil
	}, 20*Second, interval).Should(BeTrue())
}

func deletePVCs(lk types.NamespacedName) {
	pvcL := &corev1.PersistentVolumeClaimList{}
	Eventually(func() bool {
		err := k8sClient.List(context.Background(), pvcL, client.InNamespace(lk.Namespace))
		if err != nil {
			return false
		}
		for _, pvc := range pvcL.Items {
			if strings.Contains(pvc.Name, lk.Name) {
				err = k8sClient.Delete(context.Background(), &pvc, client.PropagationPolicy(metav1.DeletePropagationForeground))
				if err != nil {
					return false
				}
			}
		}
		return true
	}, 1*Minute, interval).Should(BeTrue())
}

func deletePods(lk types.NamespacedName) {
	By("deleting pods", func() {
		// Because pods get recreated by the StatefulSet controller, we are not using the eventually block here
		podL := &corev1.PodList{}
		err := k8sClient.List(context.Background(), podL, client.InNamespace(lk.Namespace))
		Expect(err).To(BeNil())
		for _, pod := range podL.Items {
			if strings.Contains(pod.Name, lk.Name) {
				err = k8sClient.Delete(context.Background(), &pod)
				Expect(err).To(BeNil())
			}
		}
	})
}

func DeleteAllOf(obj client.Object, objList client.ObjectList, ns string, labels map[string]string) {
	Expect(k8sClient.DeleteAllOf(
		context.Background(),
		obj,
		client.InNamespace(ns),
		client.MatchingLabels(labels),
		client.PropagationPolicy(metav1.DeletePropagationForeground),
	)).Should(Succeed())

	// do not wait if objList is nil
	if objList == nil {
		return
	}

	objListVal := reflect.ValueOf(objList)

	Eventually(func() int {
		err := k8sClient.List(context.Background(), objList,
			client.InNamespace(ns),
			client.MatchingLabels(labels))
		if err != nil {
			return -1
		}
		if objListVal.Kind() == reflect.Ptr || objListVal.Kind() == reflect.Interface {
			objListVal = objListVal.Elem()
		}
		items := objListVal.FieldByName("Items")
		return items.Len()
<<<<<<< HEAD
	}, 10*Minute, interval).Should(Equal(int(0)))
}

func checkJetJobStatus(nn types.NamespacedName, phase hazelcastv1alpha1.JetJobStatusPhase) {
	jjCheck := &hazelcastv1alpha1.JetJob{}
	Eventually(func() hazelcastv1alpha1.JetJobStatusPhase {
		err := k8sClient.Get(context.Background(), nn, jjCheck)
		if err != nil {
			return ""
		}
		return jjCheck.Status.Phase
	}, 5*Minute, interval).Should(Equal(phase))
}

func checkJetJobSnapshotStatus(nn types.NamespacedName, state hazelcastv1alpha1.JetJobSnapshotState) *hazelcastv1alpha1.JetJobSnapshot {
	jjsCheck := &hazelcastv1alpha1.JetJobSnapshot{}
	Eventually(func() hazelcastv1alpha1.JetJobSnapshotState {
		err := k8sClient.Get(context.Background(), nn, jjsCheck)
		if err != nil {
			return ""
		}
		return jjsCheck.Status.State
	}, 5*Minute, interval).Should(Equal(state))
	return jjsCheck
=======
	}, 10*Minute, interval).Should(Equal(0))
>>>>>>> f1f544c2
}<|MERGE_RESOLUTION|>--- conflicted
+++ resolved
@@ -139,8 +139,7 @@
 		}
 		items := objListVal.FieldByName("Items")
 		return items.Len()
-<<<<<<< HEAD
-	}, 10*Minute, interval).Should(Equal(int(0)))
+	}, 10*Minute, interval).Should(Equal(0))
 }
 
 func checkJetJobStatus(nn types.NamespacedName, phase hazelcastv1alpha1.JetJobStatusPhase) {
@@ -164,7 +163,4 @@
 		return jjsCheck.Status.State
 	}, 5*Minute, interval).Should(Equal(state))
 	return jjsCheck
-=======
-	}, 10*Minute, interval).Should(Equal(0))
->>>>>>> f1f544c2
 }