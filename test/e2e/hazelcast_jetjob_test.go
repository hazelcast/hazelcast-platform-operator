--- conflicted
+++ resolved
@@ -127,23 +127,17 @@
 
 		By("creating JetJob CR")
 		jj := hazelcastconfig.JetJob(fastRunJar, hzLookupKey.Name, jjLookupKey, labels)
-<<<<<<< HEAD
-		jj.Spec.BucketConfiguration = &hazelcastv1alpha1.BucketConfiguration{
-			SecretName: "br-secret-gcp",
-			BucketURI:  "gs://operator-user-code/jetJobs",
-=======
 		if secretName != "" {
 			jj.Spec.JetRemoteFileConfiguration.BucketConfiguration = &hazelcastv1alpha1.BucketConfiguration{
-				Secret:    secretName,
-				BucketURI: url,
+				SecretName: secretName,
+				BucketURI:  url,
 			}
 		} else {
 			jj.Spec.JetRemoteFileConfiguration.RemoteURL = url
 		}
 		jj.Spec.JetRemoteFileConfiguration.BucketConfiguration = &hazelcastv1alpha1.BucketConfiguration{
-			Secret:    "br-secret-gcp",
-			BucketURI: "gs://operator-user-code/jetJobs",
->>>>>>> efdddef7
+			SecretName: "br-secret-gcp",
+			BucketURI:  "gs://operator-user-code/jetJobs",
 		}
 
 		t := Now()
