--- conflicted
+++ resolved
@@ -186,13 +186,9 @@
 		CreateHazelcastCR(hazelcast)
 		evaluateReadyMembers(hzLookupKey)
 
-<<<<<<< HEAD
 		checkJetJobStatus(jjLookupKey, hazelcastv1alpha1.JetJobRunning)
 
-		By("Checking the JetJob jar is running in new Hazelcast cluster")
-=======
 		By("Checking the JetJob jar is running in the new Hazelcast cluster")
->>>>>>> f1f544c2
 		test.EventuallyInLogsUnordered(logReader, 15*Second, logInterval).
 			Should(ContainElements(
 				MatchRegexp(fmt.Sprintf(".*\\[%s\\/\\w+#\\d+\\]\\s+SimpleEvent\\(timestamp=.*,\\s+sequence=\\d+\\).*", jj.Name))))
