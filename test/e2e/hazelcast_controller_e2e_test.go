--- conflicted
+++ resolved
@@ -3,8 +3,12 @@
 import (
 	"bufio"
 	"context"
+	"fmt"
+	"regexp"
+	"strconv"
 	"time"
 
+	hzClient "github.com/hazelcast/hazelcast-go-client"
 	. "github.com/onsi/ginkgo/v2"
 	. "github.com/onsi/gomega"
 	appsv1 "k8s.io/api/apps/v1"
@@ -15,6 +19,8 @@
 
 	hazelcastcomv1alpha1 "github.com/hazelcast/hazelcast-platform-operator/api/v1alpha1"
 	n "github.com/hazelcast/hazelcast-platform-operator/controllers/naming"
+	"github.com/hazelcast/hazelcast-platform-operator/controllers/platform"
+	"github.com/hazelcast/hazelcast-platform-operator/test"
 	hazelcastconfig "github.com/hazelcast/hazelcast-platform-operator/test/e2e/config/hazelcast"
 )
 
@@ -59,6 +65,21 @@
 		assertDoesNotExist(lookupKey, &hazelcastcomv1alpha1.Hazelcast{})
 	})
 
+	create := func(hazelcast *hazelcastcomv1alpha1.Hazelcast) {
+		By("Creating Hazelcast CR", func() {
+			Expect(k8sClient.Create(context.Background(), hazelcast)).Should(Succeed())
+		})
+
+		By("Checking Hazelcast CR running", func() {
+			hz := &hazelcastcomv1alpha1.Hazelcast{}
+			Eventually(func() bool {
+				err := k8sClient.Get(context.Background(), lookupKey, hz)
+				Expect(err).ToNot(HaveOccurred())
+				return isHazelcastRunning(hz)
+			}, timeout, interval).Should(BeTrue())
+		})
+	}
+
 	createWithoutCheck := func(hazelcast *hazelcastcomv1alpha1.Hazelcast) {
 		By("Creating Hazelcast CR", func() {
 			Expect(k8sClient.Create(context.Background(), hazelcast)).Should(Succeed())
@@ -68,12 +89,47 @@
 	Describe("Default Hazelcast CR", func() {
 		It("should create Hazelcast cluster", func() {
 			hazelcast := hazelcastconfig.Default(hzNamespace, ee)
-			CreateHazelcastCR(hazelcast, lookupKey)
+			create(hazelcast)
 		})
 	})
 
 	Describe("Hazelcast CR with expose externally feature", func() {
-		ctx := context.Background()
+		assertUseHazelcast := func(unisocket bool) {
+			ctx := context.Background()
+
+			By("checking Hazelcast discovery service external IP")
+			s := &corev1.Service{}
+			Eventually(func() bool {
+				err := k8sClient.Get(context.Background(), lookupKey, s)
+				Expect(err).ToNot(HaveOccurred())
+				return len(s.Status.LoadBalancer.Ingress) > 0
+			}, timeout, interval).Should(BeTrue())
+
+			addr := s.Status.LoadBalancer.Ingress[0].IP
+			if addr == "" {
+				addr = s.Status.LoadBalancer.Ingress[0].Hostname
+			}
+			Expect(addr).Should(Not(BeEmpty()))
+
+			By("connecting Hazelcast client")
+			config := hzClient.Config{}
+			config.Cluster.Network.SetAddresses(fmt.Sprintf("%s:5701", addr))
+			config.Cluster.Unisocket = unisocket
+			config.Cluster.Discovery.UsePublicIP = true
+			client, err := hzClient.StartNewClientWithConfig(ctx, config)
+			Expect(err).ToNot(HaveOccurred())
+
+			By("using Hazelcast client")
+			m, err := client.GetMap(ctx, "map")
+			Expect(err).ToNot(HaveOccurred())
+			for i := 0; i < 100; i++ {
+				_, err = m.Put(ctx, strconv.Itoa(i), strconv.Itoa(i))
+				Expect(err).ToNot(HaveOccurred())
+			}
+			err = client.Shutdown(ctx)
+			Expect(err).ToNot(HaveOccurred())
+		}
+
 		assertExternalAddressesNotEmpty := func() {
 			By("status external addresses should not be empty")
 			Eventually(func() string {
@@ -86,31 +142,32 @@
 
 		It("should create Hazelcast cluster and allow connecting with Hazelcast unisocket client", func() {
 			assertUseHazelcastUnisocket := func() {
-				FillTheMapData(ctx, true, "map", 100)
-			}
+				assertUseHazelcast(true)
+			}
+
 			hazelcast := hazelcastconfig.ExposeExternallyUnisocket(hzNamespace, ee)
-			CreateHazelcastCR(hazelcast, lookupKey)
+			create(hazelcast)
 			assertUseHazelcastUnisocket()
 			assertExternalAddressesNotEmpty()
 		})
 
 		It("should create Hazelcast cluster exposed with NodePort services and allow connecting with Hazelcast smart client", func() {
 			assertUseHazelcastSmart := func() {
-				FillTheMapData(ctx, false, "map", 100)
+				assertUseHazelcast(false)
 			}
 
 			hazelcast := hazelcastconfig.ExposeExternallySmartNodePort(hzNamespace, ee)
-			CreateHazelcastCR(hazelcast, lookupKey)
+			create(hazelcast)
 			assertUseHazelcastSmart()
 			assertExternalAddressesNotEmpty()
 		})
 
 		It("should create Hazelcast cluster exposed with LoadBalancer services and allow connecting with Hazelcast smart client", func() {
 			assertUseHazelcastSmart := func() {
-				FillTheMapData(ctx, false, "map", 100)
+				assertUseHazelcast(false)
 			}
 			hazelcast := hazelcastconfig.ExposeExternallySmartLoadBalancer(hzNamespace, ee)
-			CreateHazelcastCR(hazelcast, lookupKey)
+			create(hazelcast)
 			assertUseHazelcastSmart()
 		})
 	})
@@ -118,7 +175,8 @@
 	Describe("Hazelcast cluster name", func() {
 		It("should create a Hazelcust cluster with Cluster name: development", func() {
 			hazelcast := hazelcastconfig.ClusterName(hzNamespace, ee)
-			CreateHazelcastCR(hazelcast, lookupKey)
+			create(hazelcast)
+
 			assertMemberLogs(hazelcast, "Cluster name: "+hazelcast.Spec.ClusterName)
 		})
 	})
@@ -127,8 +185,10 @@
 
 		It("should update HZ ready members status", func() {
 			h := hazelcastconfig.Default(hzNamespace, ee)
-			CreateHazelcastCR(h, lookupKey)
+			create(h)
+
 			evaluateReadyMembers(lookupKey, 3)
+
 			assertMemberLogs(h, "Members {size:3, ver:3}")
 
 			By("removing pods so that cluster gets recreated", func() {
@@ -144,7 +204,8 @@
 
 		It("should update HZ detailed member status", func() {
 			h := hazelcastconfig.Default(hzNamespace, ee)
-			CreateHazelcastCR(h, lookupKey)
+			create(h)
+
 			evaluateReadyMembers(lookupKey, 3)
 
 			hz := &hazelcastcomv1alpha1.Hazelcast{}
@@ -188,10 +249,31 @@
 				Skip("This test will only run in EE configuration")
 			}
 			hazelcast := hazelcastconfig.PersistenceEnabled(hzNamespace, "/data/hot-restart")
-			CreateHazelcastCR(hazelcast, lookupKey)
+			create(hazelcast)
+
 			assertMemberLogs(hazelcast, "Local Hot Restart procedure completed with success.")
 			assertMemberLogs(hazelcast, "Hot Restart procedure completed")
-			assertPersistenceVolumeExist(hazelcast)
+
+			pods := &corev1.PodList{}
+			podLabels := client.MatchingLabels{
+				n.ApplicationNameLabel:         n.Hazelcast,
+				n.ApplicationInstanceNameLabel: hazelcast.Name,
+				n.ApplicationManagedByLabel:    n.OperatorName,
+			}
+			if err := k8sClient.List(context.Background(), pods, client.InNamespace(hazelcast.Namespace), podLabels); err != nil {
+				Fail("Could not find Pods for Hazelcast " + hazelcast.Name)
+			}
+
+			for _, pod := range pods.Items {
+				Expect(pod.Spec.Volumes).Should(ContainElement(corev1.Volume{
+					Name: n.PersistenceVolumeName,
+					VolumeSource: corev1.VolumeSource{
+						PersistentVolumeClaim: &corev1.PersistentVolumeClaimVolumeSource{
+							ClaimName: n.PersistenceVolumeName + "-" + pod.Name,
+						},
+					},
+				}))
+			}
 		})
 
 		It("should successfully trigger HotBackup", func() {
@@ -199,7 +281,8 @@
 				Skip("This test will only run in EE configuration")
 			}
 			hazelcast := hazelcastconfig.PersistenceEnabled(hzNamespace, "/data/hot-restart")
-			CreateHazelcastCR(hazelcast, lookupKey)
+			create(hazelcast)
+
 			evaluateReadyMembers(lookupKey, 3)
 
 			By("Creating HotBackup CR")
@@ -208,13 +291,23 @@
 			Expect(k8sClient.Create(context.Background(), hotBackup)).Should(Succeed())
 
 			By("Check the HotBackup creation sequence")
-			logs := InitLogs(t)
+			logs := test.GetPodLogs(context.Background(), types.NamespacedName{
+				Name:      hzName + "-0",
+				Namespace: hzNamespace,
+			}, &corev1.PodLogOptions{
+				Follow:    true,
+				SinceTime: &v1.Time{Time: t},
+			})
 			defer logs.Close()
 			scanner := bufio.NewScanner(logs)
-			ReadLogs(scanner, ContainSubstring("ClusterStateChange{type=class com.hazelcast.cluster.ClusterState, newState=PASSIVE}"))
-			ReadLogs(scanner, ContainSubstring("Starting new hot backup with sequence"))
-			ReadLogs(scanner, ContainSubstring("Backup of hot restart store \\S+ finished"))
-			ReadLogs(scanner, ContainSubstring("ClusterStateChange{type=class com.hazelcast.cluster.ClusterState, newState=ACTIVE}"))
+			test.EventuallyInLogs(scanner, timeout, logInterval).
+				Should(ContainSubstring("ClusterStateChange{type=class com.hazelcast.cluster.ClusterState, newState=PASSIVE}"))
+			test.EventuallyInLogs(scanner, timeout, logInterval).
+				Should(ContainSubstring("Starting new hot backup with sequence"))
+			test.EventuallyInLogs(scanner, timeout, logInterval).
+				Should(MatchRegexp("Backup of hot restart store \\S+ finished"))
+			test.EventuallyInLogs(scanner, timeout, logInterval).
+				Should(ContainSubstring("ClusterStateChange{type=class com.hazelcast.cluster.ClusterState, newState=ACTIVE}"))
 			Expect(logs.Close()).Should(Succeed())
 
 			hb := &hazelcastcomv1alpha1.HotBackup{}
@@ -231,15 +324,57 @@
 				Skip("This test will only run in EE configuration")
 			}
 			hazelcast := hazelcastconfig.PersistenceEnabled(hzNamespace, "/data/hot-restart", false)
-			CreateHazelcastCR(hazelcast, lookupKey)
+			create(hazelcast)
+
 			evaluateReadyMembers(lookupKey, 3)
 
 			By("Creating HotBackup CR")
+			t := time.Now()
 			hotBackup := hazelcastconfig.HotBackup(hazelcast.Name, hzNamespace)
 			Expect(k8sClient.Create(context.Background(), hotBackup)).Should(Succeed())
 
-			seq := GetBackupSequence()
-			RemoveHazelcastCR(hazelcast)
+			By("Finding Backup sequence")
+			logs := test.GetPodLogs(context.Background(), types.NamespacedName{
+				Name:      hzName + "-0",
+				Namespace: hzNamespace,
+			}, &corev1.PodLogOptions{
+				Follow:    true,
+				SinceTime: &v1.Time{Time: t},
+			})
+			defer logs.Close()
+			scanner := bufio.NewScanner(logs)
+			test.EventuallyInLogs(scanner, timeout, logInterval).
+				Should(ContainSubstring("Starting new hot backup with sequence"))
+			line := scanner.Text()
+			Expect(logs.Close()).Should(Succeed())
+
+			compRegEx := regexp.MustCompile(`Starting new hot backup with sequence (?P<seq>\d+)`)
+			match := compRegEx.FindStringSubmatch(line)
+			var seq string
+			for i, name := range compRegEx.SubexpNames() {
+				if name == "seq" && i > 0 && i <= len(match) {
+					seq = match[i]
+				}
+			}
+			if seq == "" {
+				Fail("Backup sequence not found")
+			}
+			Expect(k8sClient.Delete(context.Background(), hazelcast, client.PropagationPolicy(v1.DeletePropagationForeground))).Should(Succeed())
+
+			assertDoesNotExist(types.NamespacedName{
+				Name:      hzName + "-0",
+				Namespace: hzNamespace,
+			}, &corev1.Pod{})
+
+			By("Waiting for Hazelcast CR to be removed", func() {
+				Eventually(func() error {
+					h := &hazelcastcomv1alpha1.Hazelcast{}
+					return k8sClient.Get(context.Background(), types.NamespacedName{
+						Name:      hzName,
+						Namespace: hzNamespace,
+					}, h)
+				}, timeout, interval).ShouldNot(Succeed())
+			})
 
 			By("Creating new Hazelcast cluster from existing backup with 2 members")
 			baseDir := "/data/hot-restart/hot-backup/backup-" + seq
@@ -247,7 +382,8 @@
 			hazelcast.Spec.ClusterSize = &[]int32{2}[0]
 			hazelcast.Spec.Persistence.DataRecoveryTimeout = 60
 			hazelcast.Spec.Persistence.AutoForceStart = true
-			CreateHazelcastCR(hazelcast, lookupKey)
+			create(hazelcast)
+
 			evaluateReadyMembers(lookupKey, 2)
 		})
 
@@ -257,7 +393,8 @@
 			}
 			baseDir := "/data/hot-restart"
 			hazelcast := addNodeSelectorForName(hazelcastconfig.PersistenceEnabled(hzNamespace, baseDir, params...), getFirstWorkerNodeName())
-			CreateHazelcastCR(hazelcast, lookupKey)
+			create(hazelcast)
+
 			evaluateReadyMembers(lookupKey, 3)
 
 			By("Creating HotBackup CR")
@@ -265,23 +402,74 @@
 			hotBackup := hazelcastconfig.HotBackup(hazelcast.Name, hzNamespace)
 			Expect(k8sClient.Create(context.Background(), hotBackup)).Should(Succeed())
 
-			seq := GetBackupSequence()
-			RemoveHazelcastCR(hazelcast)
+			By("Finding Backup sequence")
+			logs := test.GetPodLogs(context.Background(), types.NamespacedName{
+				Name:      hzName + "-0",
+				Namespace: hzNamespace,
+			}, &corev1.PodLogOptions{
+				Follow:    true,
+				SinceTime: &v1.Time{Time: t},
+			})
+			defer logs.Close()
+			scanner := bufio.NewScanner(logs)
+			test.EventuallyInLogs(scanner, timeout, logInterval).
+				Should(ContainSubstring("Starting new hot backup with sequence"))
+			line := scanner.Text()
+			Expect(logs.Close()).Should(Succeed())
+
+			compRegEx := regexp.MustCompile(`Starting new hot backup with sequence (?P<seq>\d+)`)
+			match := compRegEx.FindStringSubmatch(line)
+			var seq string
+			for i, name := range compRegEx.SubexpNames() {
+				if name == "seq" && i > 0 && i <= len(match) {
+					seq = match[i]
+				}
+			}
+			if seq == "" {
+				Fail("Backup sequence not found")
+			}
+			Expect(k8sClient.Delete(context.Background(), hazelcast, client.PropagationPolicy(v1.DeletePropagationForeground))).Should(Succeed())
+
+			assertDoesNotExist(types.NamespacedName{
+				Name:      hzName + "-0",
+				Namespace: hzNamespace,
+			}, &corev1.Pod{})
+
+			By("Waiting for Hazelcast CR to be removed", func() {
+				Eventually(func() error {
+					h := &hazelcastcomv1alpha1.Hazelcast{}
+					return k8sClient.Get(context.Background(), types.NamespacedName{
+						Name:      hzName,
+						Namespace: hzNamespace,
+					}, h)
+				}, timeout, interval).ShouldNot(Succeed())
+			})
 
 			By("Creating new Hazelcast cluster from existing backup")
 			baseDir += "/hot-backup/backup-" + seq
 			hazelcast = addNodeSelectorForName(hazelcastconfig.PersistenceEnabled(hzNamespace, baseDir, params...), getFirstWorkerNodeName())
+
 			Expect(k8sClient.Create(context.Background(), hazelcast)).Should(Succeed())
 			evaluateReadyMembers(lookupKey, 3)
 
-			logs := InitLogs(t)
+			logs = test.GetPodLogs(context.Background(), types.NamespacedName{
+				Name:      hzName + "-0",
+				Namespace: hzNamespace,
+			}, &corev1.PodLogOptions{Follow: true})
 			defer logs.Close()
-			scanner := bufio.NewScanner(logs)
-			ReadLogs(scanner, ContainSubstring("Starting hot-restart service. Base directory: "+baseDir))
-			ReadLogs(scanner, ContainSubstring("Starting the Hot Restart procedure."))
-			ReadLogs(scanner, ContainSubstring("Local Hot Restart procedure completed with success."))
-			ReadLogs(scanner, ContainSubstring("Completed hot restart with final cluster state: ACTIVE"))
-			ReadLogs(scanner, MatchRegexp("Hot Restart procedure completed in \\d+ seconds"))
+
+			scanner = bufio.NewScanner(logs)
+			test.EventuallyInLogs(scanner, timeout, logInterval).
+				Should(ContainSubstring("Starting hot-restart service. Base directory: " + baseDir))
+			test.EventuallyInLogs(scanner, timeout, logInterval).
+				Should(ContainSubstring("Starting the Hot Restart procedure."))
+			test.EventuallyInLogs(scanner, timeout, logInterval).
+				Should(ContainSubstring("Local Hot Restart procedure completed with success."))
+			test.EventuallyInLogs(scanner, timeout, logInterval).
+				Should(ContainSubstring("Completed hot restart with final cluster state: ACTIVE"))
+			test.EventuallyInLogs(scanner, timeout, logInterval).
+				Should(MatchRegexp("Hot Restart procedure completed in \\d+ seconds"))
+
 			Expect(logs.Close()).Should(Succeed())
 		},
 			Entry("with PVC configuration"),
@@ -289,9 +477,6 @@
 			Entry("with HostPath configuration multiple nodes", "/tmp/hazelcast/multiNode"),
 		)
 	})
-<<<<<<< HEAD
-})
-=======
 })
 
 func emptyHazelcast() *hazelcastcomv1alpha1.Hazelcast {
@@ -366,5 +551,4 @@
 		hz.Spec.Scheduling.NodeSelector = map[string]string{"kubernetes.io/hostname": n}
 	}
 	return hz
-}
->>>>>>> db015027
+}