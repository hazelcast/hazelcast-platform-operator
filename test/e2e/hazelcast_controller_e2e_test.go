package e2e

import (
	"bufio"
	"context"
	"fmt"
	"time"

	hzTypes "github.com/hazelcast/hazelcast-go-client/types"
	. "github.com/onsi/ginkgo/v2"
	. "github.com/onsi/gomega"
	appsv1 "k8s.io/api/apps/v1"
	corev1 "k8s.io/api/core/v1"
	v1 "k8s.io/apimachinery/pkg/apis/meta/v1"
	"k8s.io/apimachinery/pkg/types"
	"k8s.io/utils/pointer"
	"sigs.k8s.io/controller-runtime/pkg/client"

	hazelcastcomv1alpha1 "github.com/hazelcast/hazelcast-platform-operator/api/v1alpha1"
	n "github.com/hazelcast/hazelcast-platform-operator/controllers/naming"
	codecTypes "github.com/hazelcast/hazelcast-platform-operator/controllers/protocol/types"
	"github.com/hazelcast/hazelcast-platform-operator/test"
	hazelcastconfig "github.com/hazelcast/hazelcast-platform-operator/test/e2e/config/hazelcast"
)

const (
	hzName      = "hazelcast"
	logInterval = 10 * time.Millisecond
)

var _ = Describe("Hazelcast", func() {

	var lookupKey = types.NamespacedName{
		Name:      hzName,
		Namespace: hzNamespace,
	}

	var controllerManagerName = types.NamespacedName{
		Name:      controllerManagerName(),
		Namespace: hzNamespace,
	}

	BeforeEach(func() {
		if !useExistingCluster() {
			Skip("End to end tests require k8s cluster. Set USE_EXISTING_CLUSTER=true")
		}
		if runningLocally() {
			return
		}
		By("Checking hazelcast-platform-controller-manager running", func() {
			controllerDep := &appsv1.Deployment{}
			Eventually(func() (int32, error) {
				return getDeploymentReadyReplicas(context.Background(), controllerManagerName, controllerDep)
			}, timeout, interval).Should(Equal(int32(1)))
		})
	})

	AfterEach(func() {
		Expect(k8sClient.Delete(context.Background(), emptyHazelcast(), client.PropagationPolicy(v1.DeletePropagationForeground))).Should(Succeed())
		Expect(k8sClient.DeleteAllOf(
			context.Background(), &hazelcastcomv1alpha1.HotBackup{}, client.InNamespace(hzNamespace))).Should(Succeed())
		Expect(k8sClient.DeleteAllOf(
			context.Background(), &hazelcastcomv1alpha1.Map{}, client.InNamespace(hzNamespace))).Should(Succeed())
		Expect(k8sClient.DeleteAllOf(
			context.Background(), &corev1.PersistentVolumeClaim{}, client.InNamespace(hzNamespace))).Should(Succeed())
		assertDoesNotExist(lookupKey, &hazelcastcomv1alpha1.Hazelcast{})
	})

	createWithoutCheck := func(hazelcast *hazelcastcomv1alpha1.Hazelcast) {
		By("Creating Hazelcast CR", func() {
			Expect(k8sClient.Create(context.Background(), hazelcast)).Should(Succeed())
		})
	}

	Describe("Default Hazelcast CR", func() {
		It("should create Hazelcast cluster", Label("fast"), func() {
			hazelcast := hazelcastconfig.Default(hzNamespace, ee)
			CreateHazelcastCR(hazelcast, lookupKey)
		})
	})

	Describe("Hazelcast CR with expose externally feature", func() {
		ctx := context.Background()
		assertExternalAddressesNotEmpty := func() {
			By("status external addresses should not be empty")
			Eventually(func() string {
				hz := &hazelcastcomv1alpha1.Hazelcast{}
				err := k8sClient.Get(context.Background(), lookupKey, hz)
				Expect(err).ToNot(HaveOccurred())
				return hz.Status.ExternalAddresses
			}, timeout, interval).Should(Not(BeEmpty()))
		}

		It("should create Hazelcast cluster and allow connecting with Hazelcast unisocket client", Label("slow"), func() {
			assertUseHazelcastUnisocket := func() {
				FillTheMapData(ctx, false, "map", 100)
			}
			hazelcast := hazelcastconfig.ExposeExternallyUnisocket(hzNamespace, ee)
			CreateHazelcastCR(hazelcast, lookupKey)
			assertUseHazelcastUnisocket()
			assertExternalAddressesNotEmpty()
		})

		It("should create Hazelcast cluster exposed with NodePort services and allow connecting with Hazelcast smart client", Label("slow"), func() {
			assertUseHazelcastSmart := func() {
				FillTheMapData(ctx, false, "map", 100)
			}
			hazelcast := hazelcastconfig.ExposeExternallySmartNodePort(hzNamespace, ee)
			CreateHazelcastCR(hazelcast, lookupKey)
			assertUseHazelcastSmart()
			assertExternalAddressesNotEmpty()
		})

		It("should create Hazelcast cluster exposed with LoadBalancer services and allow connecting with Hazelcast smart client", Label("slow"), func() {
			assertUseHazelcastSmart := func() {
				FillTheMapData(ctx, false, "map", 100)
			}
			hazelcast := hazelcastconfig.ExposeExternallySmartLoadBalancer(hzNamespace, ee)
			CreateHazelcastCR(hazelcast, lookupKey)
			assertUseHazelcastSmart()
		})
	})

	Describe("Hazelcast cluster name", func() {
		It("should create a Hazelcust cluster with Cluster name: development", Label("fast"), func() {
			hazelcast := hazelcastconfig.ClusterName(hzNamespace, ee)
			CreateHazelcastCR(hazelcast, lookupKey)
			assertMemberLogs(hazelcast, "Cluster name: "+hazelcast.Spec.ClusterName)
		})
	})

	Context("Hazelcast member status", func() {

		It("should update HZ ready members status", Label("fast"), func() {
<<<<<<< HEAD
			hazelcast := hazelcastconfig.Default(hzNamespace, ee)
			CreateHazelcastCR(hazelcast, lookupKey)
=======
			h := hazelcastconfig.Default(hzNamespace, ee)
			create(h)

>>>>>>> 77ab28fc
			evaluateReadyMembers(lookupKey, 3)
			assertMemberLogs(hazelcast, "Members {size:3, ver:3}")

			By("removing pods so that cluster gets recreated", func() {
				err := k8sClient.DeleteAllOf(context.Background(), &corev1.Pod{}, client.InNamespace(lookupKey.Namespace), client.MatchingLabels{
					n.ApplicationNameLabel:         n.Hazelcast,
					n.ApplicationInstanceNameLabel: hazelcast.Name,
					n.ApplicationManagedByLabel:    n.OperatorName,
				})
				Expect(err).ToNot(HaveOccurred())
				evaluateReadyMembers(lookupKey, 3)
			})
		})

		It("should update HZ detailed member status", Label("fast"), func() {
<<<<<<< HEAD
			hazelcast := hazelcastconfig.Default(hzNamespace, ee)
			CreateHazelcastCR(hazelcast, lookupKey)
=======
			h := hazelcastconfig.Default(hzNamespace, ee)
			create(h)
>>>>>>> 77ab28fc

			evaluateReadyMembers(lookupKey, 3)

			hz := &hazelcastcomv1alpha1.Hazelcast{}
			memberStateT := func(status hazelcastcomv1alpha1.HazelcastMemberStatus) string {
				return status.State
			}
			masterT := func(status hazelcastcomv1alpha1.HazelcastMemberStatus) bool {
				return status.Master
			}
			Eventually(func() []hazelcastcomv1alpha1.HazelcastMemberStatus {
				err := k8sClient.Get(context.Background(), lookupKey, hz)
				Expect(err).ToNot(HaveOccurred())
				return hz.Status.Members
			}, timeout, interval).Should(And(HaveLen(3),
				ContainElement(WithTransform(memberStateT, Equal("ACTIVE"))),
				ContainElement(WithTransform(masterT, Equal(true))),
			))
		})
	})

	Describe("External API errors", func() {
		assertStatusAndMessageEventually := func(phase hazelcastcomv1alpha1.Phase) {
			hz := &hazelcastcomv1alpha1.Hazelcast{}
			Eventually(func() hazelcastcomv1alpha1.Phase {
				err := k8sClient.Get(context.Background(), lookupKey, hz)
				Expect(err).ToNot(HaveOccurred())
				return hz.Status.Phase
			}, timeout, interval).Should(Equal(phase))
			Expect(hz.Status.Message).Should(Not(BeEmpty()))
		}

		It("should be reflected to Hazelcast CR status", Label("fast"), func() {
			createWithoutCheck(hazelcastconfig.Faulty(hzNamespace, ee))
			assertStatusAndMessageEventually(hazelcastcomv1alpha1.Failed)
		})
	})

	Describe("Hazelcast CR with Persistence feature enabled", func() {
		It("should enable persistence for members successfully", Label("fast"), func() {
			if !ee {
				Skip("This test will only run in EE configuration")
			}
			hazelcast := hazelcastconfig.PersistenceEnabled(hzNamespace, "/data/hot-restart")
			CreateHazelcastCR(hazelcast, lookupKey)
			assertMemberLogs(hazelcast, "Local Hot Restart procedure completed with success.")
			assertMemberLogs(hazelcast, "Hot Restart procedure completed")

			pods := &corev1.PodList{}
			podLabels := client.MatchingLabels{
				n.ApplicationNameLabel:         n.Hazelcast,
				n.ApplicationInstanceNameLabel: hazelcast.Name,
				n.ApplicationManagedByLabel:    n.OperatorName,
			}
			if err := k8sClient.List(context.Background(), pods, client.InNamespace(hazelcast.Namespace), podLabels); err != nil {
				Fail("Could not find Pods for Hazelcast " + hazelcast.Name)
			}

			for _, pod := range pods.Items {
				Expect(pod.Spec.Volumes).Should(ContainElement(corev1.Volume{
					Name: n.PersistenceVolumeName,
					VolumeSource: corev1.VolumeSource{
						PersistentVolumeClaim: &corev1.PersistentVolumeClaimVolumeSource{
							ClaimName: n.PersistenceVolumeName + "-" + pod.Name,
						},
					},
				}))
			}
		})

		It("should successfully trigger HotBackup", Label("fast"), func() {
			if !ee {
				Skip("This test will only run in EE configuration")
			}
			hazelcast := hazelcastconfig.PersistenceEnabled(hzNamespace, "/data/hot-restart")
			CreateHazelcastCR(hazelcast, lookupKey)
			evaluateReadyMembers(lookupKey, 3)

			By("Creating HotBackup CR")
			t := time.Now()
			hotBackup := hazelcastconfig.HotBackup(hazelcast.Name, hzNamespace)
			Expect(k8sClient.Create(context.Background(), hotBackup)).Should(Succeed())

			By("Check the HotBackup creation sequence")
			logs := InitLogs(t)
			defer logs.Close()
			scanner := bufio.NewScanner(logs)
			test.EventuallyInLogs(scanner, timeout, logInterval).
				Should(ContainSubstring("ClusterStateChange{type=class com.hazelcast.cluster.ClusterState, newState=PASSIVE}"))
			test.EventuallyInLogs(scanner, timeout, logInterval).
				Should(ContainSubstring("Starting new hot backup with sequence"))
			test.EventuallyInLogs(scanner, timeout, logInterval).
				Should(MatchRegexp("Backup of hot restart store \\S+ finished"))
			test.EventuallyInLogs(scanner, timeout, logInterval).
				Should(ContainSubstring("ClusterStateChange{type=class com.hazelcast.cluster.ClusterState, newState=ACTIVE}"))
			Expect(logs.Close()).Should(Succeed())

			hb := &hazelcastcomv1alpha1.HotBackup{}
			Eventually(func() hazelcastcomv1alpha1.HotBackupState {
				err := k8sClient.Get(
					context.Background(), types.NamespacedName{Name: hotBackup.Name, Namespace: hzNamespace}, hb)
				Expect(err).ToNot(HaveOccurred())
				return hb.Status.State
			}, timeout, interval).Should(Equal(hazelcastcomv1alpha1.HotBackupSuccess))
		})

		It("should trigger ForceStart when restart from HotBackup failed", Label("fast"), func() {
			if !ee {
				Skip("This test will only run in EE configuration")
			}
			hazelcast := hazelcastconfig.PersistenceEnabled(hzNamespace, "/data/hot-restart", false)
			CreateHazelcastCR(hazelcast, lookupKey)
			evaluateReadyMembers(lookupKey, 3)

			By("Creating HotBackup CR")
			t := time.Now()
			hotBackup := hazelcastconfig.HotBackup(hazelcast.Name, hzNamespace)
			Expect(k8sClient.Create(context.Background(), hotBackup)).Should(Succeed())

			seq := GetBackupSequence(t)
			RemoveHazelcastCR(hazelcast)

			By("Creating new Hazelcast cluster from existing backup with 2 members")
			baseDir := "/data/hot-restart/hot-backup/backup-" + seq
			hazelcast = hazelcastconfig.PersistenceEnabled(hzNamespace, baseDir, false)
			hazelcast.Spec.ClusterSize = &[]int32{2}[0]
			hazelcast.Spec.Persistence.DataRecoveryTimeout = 60
			hazelcast.Spec.Persistence.AutoForceStart = true
			CreateHazelcastCR(hazelcast, lookupKey)
			evaluateReadyMembers(lookupKey, 2)
		})

		DescribeTable("should successfully restart from HotBackup data", func(params ...interface{}) {
			if !ee {
				Skip("This test will only run in EE configuration")
			}
			baseDir := "/data/hot-restart"
			hazelcast := addNodeSelectorForName(hazelcastconfig.PersistenceEnabled(hzNamespace, baseDir, params...), getFirstWorkerNodeName())
			CreateHazelcastCR(hazelcast, lookupKey)
			evaluateReadyMembers(lookupKey, 3)

			By("Creating HotBackup CR")
			t := time.Now()
			hotBackup := hazelcastconfig.HotBackup(hazelcast.Name, hzNamespace)
			Expect(k8sClient.Create(context.Background(), hotBackup)).Should(Succeed())

			seq := GetBackupSequence(t)
			RemoveHazelcastCR(hazelcast)

			By("Creating new Hazelcast cluster from existing backup")
			baseDir += "/hot-backup/backup-" + seq
			hazelcast = addNodeSelectorForName(hazelcastconfig.PersistenceEnabled(hzNamespace, baseDir, params...), getFirstWorkerNodeName())

			Expect(k8sClient.Create(context.Background(), hazelcast)).Should(Succeed())
			evaluateReadyMembers(lookupKey, 3)

			logs := InitLogs(t)
			defer logs.Close()

			scanner := bufio.NewScanner(logs)
			test.EventuallyInLogs(scanner, timeout, logInterval).
				Should(ContainSubstring("Starting hot-restart service. Base directory: " + baseDir))
			test.EventuallyInLogs(scanner, timeout, logInterval).
				Should(ContainSubstring("Starting the Hot Restart procedure."))
			test.EventuallyInLogs(scanner, timeout, logInterval).
				Should(ContainSubstring("Local Hot Restart procedure completed with success."))
			test.EventuallyInLogs(scanner, timeout, logInterval).
				Should(ContainSubstring("Completed hot restart with final cluster state: ACTIVE"))
			test.EventuallyInLogs(scanner, timeout, logInterval).
				Should(MatchRegexp("Hot Restart procedure completed in \\d+ seconds"))

			Expect(logs.Close()).Should(Succeed())

			Eventually(func() *hazelcastcomv1alpha1.RestoreStatus {
				hz := &hazelcastcomv1alpha1.Hazelcast{}
				_ = k8sClient.Get(context.Background(), types.NamespacedName{
					Name:      hzName,
					Namespace: hzNamespace,
				}, hz)
				return hz.Status.Restore
			}, timeout, interval).Should(And(
				Not(BeNil()),
				WithTransform(func(h *hazelcastcomv1alpha1.RestoreStatus) hazelcastcomv1alpha1.RestoreState {
					return h.State
				}, Equal(hazelcastcomv1alpha1.RestoreSucceeded)),
			))
		},
			Entry("with PVC configuration", Label("slow")),
			Entry("with HostPath configuration single node", Label("slow"), "/tmp/hazelcast/singleNode", "dummyNodeName"),
			Entry("with HostPath configuration multiple nodes", Label("slow"), "/tmp/hazelcast/multiNode"),
		)
	})
	Describe("Hazelcast Map Config", func() {
		It("should create Map Config", Label("fast"), func() {
			hazelcast := hazelcastconfig.Default(hzNamespace, ee)
			CreateHazelcastCR(hazelcast, lookupKey)

			m := hazelcastconfig.DefaultMap(hazelcast.Name, "map-1", hzNamespace)
			Expect(k8sClient.Create(context.Background(), m)).Should(Succeed())
			assertMapStatus(m, hazelcastcomv1alpha1.MapSuccess)
		})
<<<<<<< HEAD

=======
>>>>>>> 77ab28fc
		It("should create Map Config with correct default values", Label("fast"), func() {
			localPort := "8000"
			hazelcast := hazelcastconfig.Default(hzNamespace, ee)
			CreateHazelcastCR(hazelcast, lookupKey)

			By("port-forwarding to Hazelcast master pod")
			stopChan, readyChan := portForwardPod(hazelcast.Name+"-0", hazelcast.Namespace, localPort+":5701")
			defer closeChannel(stopChan)
			err := waitForReadyChannel(readyChan, 5*time.Second)
			Expect(err).To(BeNil())

			By("creating the map config successfully")
			m := hazelcastconfig.DefaultMap(hazelcast.Name, "map-123", hzNamespace)
			Expect(k8sClient.Create(context.Background(), m)).Should(Succeed())
			m = assertMapStatus(m, hazelcastcomv1alpha1.MapSuccess)

			By("checking if the map config is created correctly")
			cl := createHazelcastClient(context.Background(), hazelcast, localPort)
			defer func() {
				err := cl.Shutdown(context.Background())
				Expect(err).To(BeNil())
			}()
			mapConfig := getMapConfig(context.Background(), cl, m.MapName())
			Expect(mapConfig.InMemoryFormat).Should(Equal(hazelcastcomv1alpha1.EncodeInMemoryFormat[codecTypes.InMemoryFormatBinary]))
			Expect(mapConfig.BackupCount).Should(Equal(n.DefaultMapBackupCount))
			Expect(mapConfig.AsyncBackupCount).Should(Equal(int32(0)))
			Expect(mapConfig.TimeToLiveSeconds).Should(Equal(*m.Spec.TimeToLiveSeconds))
			Expect(mapConfig.MaxIdleSeconds).Should(Equal(*m.Spec.MaxIdleSeconds))
			Expect(mapConfig.MaxSize).Should(Equal(*m.Spec.Eviction.MaxSize))
			Expect(mapConfig.MaxSizePolicy).Should(Equal(hazelcastcomv1alpha1.EncodeMaxSizePolicy[m.Spec.Eviction.MaxSizePolicy]))
			Expect(mapConfig.ReadBackupData).Should(Equal(false))
			Expect(mapConfig.EvictionPolicy).Should(Equal(hazelcastcomv1alpha1.EncodeEvictionPolicyType[m.Spec.Eviction.EvictionPolicy]))
			Expect(mapConfig.MergePolicy).Should(Equal("com.hazelcast.spi.merge.PutIfAbsentMergePolicy"))

		})
		It("should create Map Config with Indexes", Label("fast"), func() {
			hazelcast := hazelcastconfig.Default(hzNamespace, ee)
			CreateHazelcastCR(hazelcast, lookupKey)

			m := hazelcastconfig.DefaultMap(hazelcast.Name, "map-2", hzNamespace)
			m.Spec.Indexes = []hazelcastcomv1alpha1.IndexConfig{
				{
					Name:               "index-1",
					Type:               hazelcastcomv1alpha1.IndexTypeHash,
					Attributes:         []string{"attribute1", "attribute2"},
					BitmapIndexOptions: nil,
				},
				{
					Name:       "index-2",
					Type:       hazelcastcomv1alpha1.IndexTypeBitmap,
					Attributes: []string{"attribute1", "attribute2"},
					BitmapIndexOptions: &hazelcastcomv1alpha1.BitmapIndexOptionsConfig{
						UniqueKey:           "key",
						UniqueKeyTransition: hazelcastcomv1alpha1.UniqueKeyTransitionRAW,
					},
				},
			}
			Expect(k8sClient.Create(context.Background(), m)).Should(Succeed())
			assertMapStatus(m, hazelcastcomv1alpha1.MapSuccess)

			// TODO: When Indexes can be decoded in the getMapConfig method, we can check if indexes are created correctly.
		})
<<<<<<< HEAD

=======
>>>>>>> 77ab28fc
		It("should fail when persistence of Map CR and Hazelcast CR do not match", Label("fast"), func() {
			hazelcast := hazelcastconfig.Default(hzNamespace, ee)
			CreateHazelcastCR(hazelcast, lookupKey)

			m := hazelcastconfig.DefaultMap(hazelcast.Name, "map-3", hzNamespace)
			m.Spec.PersistenceEnabled = true

			Expect(k8sClient.Create(context.Background(), m)).Should(Succeed())
			m = assertMapStatus(m, hazelcastcomv1alpha1.MapFailed)
			Expect(m.Status.Message).To(Equal(fmt.Sprintf("Persistence is not enabled for the Hazelcast resource %s.", hazelcast.Name)))
		})
<<<<<<< HEAD

=======
>>>>>>> 77ab28fc
		It("should update the map correctly", Label("fast"), func() {
			localPort := "8000"
			hazelcast := hazelcastconfig.Default(hzNamespace, ee)
			CreateHazelcastCR(hazelcast, lookupKey)

			By("port-forwarding to Hazelcast master pod")
			stopChan, readyChan := portForwardPod(hazelcast.Name+"-0", hazelcast.Namespace, localPort+":5701")
			defer closeChannel(stopChan)
			err := waitForReadyChannel(readyChan, 5*time.Second)
			Expect(err).To(BeNil())

			By("creating the map config successfully")
			m := hazelcastconfig.DefaultMap(hazelcast.Name, "map-123", hzNamespace)
			Expect(k8sClient.Create(context.Background(), m)).Should(Succeed())
			m = assertMapStatus(m, hazelcastcomv1alpha1.MapSuccess)

			By("updating the map config")
			m.Spec.TimeToLiveSeconds = pointer.Int32Ptr(150)
			m.Spec.MaxIdleSeconds = pointer.Int32Ptr(100)
			m.Spec.Eviction = &hazelcastcomv1alpha1.EvictionConfig{
				EvictionPolicy: codecTypes.EvictionPolicyLFU,
				MaxSize:        pointer.Int32Ptr(500),
				MaxSizePolicy:  codecTypes.MaxSizePolicyFreeHeapSize,
			}
			Expect(k8sClient.Update(context.Background(), m)).Should(Succeed())
			m = assertMapStatus(m, hazelcastcomv1alpha1.MapSuccess)

			By("checking if the map config is updated correctly")
			cl := createHazelcastClient(context.Background(), hazelcast, localPort)
			defer func() {
				err := cl.Shutdown(context.Background())
				Expect(err).To(BeNil())
			}()
			mapConfig := getMapConfig(context.Background(), cl, m.MapName())
			Expect(mapConfig.TimeToLiveSeconds).Should(Equal(*m.Spec.TimeToLiveSeconds))
			Expect(mapConfig.MaxIdleSeconds).Should(Equal(*m.Spec.MaxIdleSeconds))
			Expect(mapConfig.ReadBackupData).Should(Equal(false))
			Expect(mapConfig.MaxSize).Should(Equal(*m.Spec.Eviction.MaxSize))
			Expect(mapConfig.MaxSizePolicy).Should(Equal(hazelcastcomv1alpha1.EncodeMaxSizePolicy[m.Spec.Eviction.MaxSizePolicy]))
			Expect(mapConfig.EvictionPolicy).Should(Equal(hazelcastcomv1alpha1.EncodeEvictionPolicyType[m.Spec.Eviction.EvictionPolicy]))
		})
<<<<<<< HEAD

=======
>>>>>>> 77ab28fc
		It("should fail to update", Label("fast"), func() {
			hazelcast := hazelcastconfig.Default(hzNamespace, ee)
			CreateHazelcastCR(hazelcast, lookupKey)

			By("creating the map config successfully")
			m := hazelcastconfig.DefaultMap(hazelcast.Name, "map-123", hzNamespace)
			Expect(k8sClient.Create(context.Background(), m)).Should(Succeed())
			m = assertMapStatus(m, hazelcastcomv1alpha1.MapSuccess)

			By("failing to update map config")
			m.Spec.BackupCount = pointer.Int32Ptr(3)
			Expect(k8sClient.Update(context.Background(), m)).Should(Succeed())
			assertMapStatus(m, hazelcastcomv1alpha1.MapFailed)
		})

		It("should keep the entries after a Hot Backup", Label("slow"), func() {
			if !ee {
				Skip("This test will only run in EE configuration")
			}
			localPort := "8000"
			mapName := "map123"
			baseDir := "/data/hot-restart"

			hazelcast := hazelcastconfig.PersistenceEnabled(hzNamespace, baseDir)
			CreateHazelcastCR(hazelcast, lookupKey)
			evaluateReadyMembers(lookupKey, 3)

			By("port-forwarding to Hazelcast master pod")
			stopChan, readyChan := portForwardPod(hazelcast.Name+"-0", hazelcast.Namespace, localPort+":5701")
			err := waitForReadyChannel(readyChan, 5*time.Second)
			Expect(err).To(BeNil())

			By("creating the map config successfully")
			m := hazelcastconfig.DefaultMap(hazelcast.Name, mapName, hzNamespace)
			m.Spec.PersistenceEnabled = true
			Expect(k8sClient.Create(context.Background(), m)).Should(Succeed())
			assertMapStatus(m, hazelcastcomv1alpha1.MapSuccess)

			By("Filling the map with entries")
			entryCount := 100
			cl := createHazelcastClient(context.Background(), hazelcast, localPort)
			mp, err := cl.GetMap(context.Background(), mapName)
			Expect(err).To(BeNil())

			entries := make([]hzTypes.Entry, entryCount)
			for i := 0; i < entryCount; i++ {
				entries[i] = hzTypes.NewEntry(i, "val")
			}
			err = mp.PutAll(context.Background(), entries...)
			Expect(err).To(BeNil())
			Expect(mp.Size(context.Background())).Should(Equal(entryCount))

			By("Shutting down the connection to cluster")
			err = cl.Shutdown(context.Background())
			Expect(err).To(BeNil())
			closeChannel(stopChan)

			By("Creating HotBackup CR")
			t := time.Now()
			hotBackup := hazelcastconfig.HotBackup(hazelcast.Name, hzNamespace)
			Expect(k8sClient.Create(context.Background(), hotBackup)).Should(Succeed())

			seq := GetBackupSequence(t)
			RemoveHazelcastCR(hazelcast)

			By("Creating new Hazelcast cluster from existing backup")
			baseDir += "/hot-backup/backup-" + seq
			hazelcast = hazelcastconfig.PersistenceEnabled(hzNamespace, baseDir)

			Expect(k8sClient.Create(context.Background(), hazelcast)).Should(Succeed())
			evaluateReadyMembers(lookupKey, 3)

			logs := InitLogs(t)
			defer logs.Close()

			scanner := bufio.NewScanner(logs)
			test.EventuallyInLogs(scanner, timeout, logInterval).
				Should(ContainSubstring("Starting hot-restart service. Base directory: " + baseDir))
			test.EventuallyInLogs(scanner, timeout, logInterval).
				Should(ContainSubstring("Starting the Hot Restart procedure."))
			test.EventuallyInLogs(scanner, timeout, logInterval).
				Should(ContainSubstring("Local Hot Restart procedure completed with success."))
			test.EventuallyInLogs(scanner, timeout, logInterval).
				Should(ContainSubstring("Completed hot restart with final cluster state: ACTIVE"))
			test.EventuallyInLogs(scanner, timeout, logInterval).
				Should(MatchRegexp("Hot Restart procedure completed in \\d+ seconds"))

			Expect(logs.Close()).Should(Succeed())

			By("port-forwarding to restarted Hazelcast master pod")
			stopChan, readyChan = portForwardPod(hazelcast.Name+"-0", hazelcast.Namespace, localPort+":5701")
			defer closeChannel(stopChan)
			err = waitForReadyChannel(readyChan, 5*time.Second)
			Expect(err).To(BeNil())

			By("Checking the map entries")
			cl = createHazelcastClient(context.Background(), hazelcast, localPort)
			defer func() {
				err := cl.Shutdown(context.Background())
				Expect(err).To(BeNil())
			}()
			mp, err = cl.GetMap(context.Background(), mapName)
			Expect(err).To(BeNil())
			Expect(mp.Size(context.Background())).Should(Equal(entryCount))
		})
	})
})<|MERGE_RESOLUTION|>--- conflicted
+++ resolved
@@ -132,14 +132,8 @@
 	Context("Hazelcast member status", func() {
 
 		It("should update HZ ready members status", Label("fast"), func() {
-<<<<<<< HEAD
-			hazelcast := hazelcastconfig.Default(hzNamespace, ee)
-			CreateHazelcastCR(hazelcast, lookupKey)
-=======
-			h := hazelcastconfig.Default(hzNamespace, ee)
-			create(h)
-
->>>>>>> 77ab28fc
+			hazelcast := hazelcastconfig.Default(hzNamespace, ee)
+			CreateHazelcastCR(hazelcast, lookupKey)
 			evaluateReadyMembers(lookupKey, 3)
 			assertMemberLogs(hazelcast, "Members {size:3, ver:3}")
 
@@ -155,14 +149,8 @@
 		})
 
 		It("should update HZ detailed member status", Label("fast"), func() {
-<<<<<<< HEAD
-			hazelcast := hazelcastconfig.Default(hzNamespace, ee)
-			CreateHazelcastCR(hazelcast, lookupKey)
-=======
-			h := hazelcastconfig.Default(hzNamespace, ee)
-			create(h)
->>>>>>> 77ab28fc
-
+			hazelcast := hazelcastconfig.Default(hzNamespace, ee)
+			CreateHazelcastCR(hazelcast, lookupKey)
 			evaluateReadyMembers(lookupKey, 3)
 
 			hz := &hazelcastcomv1alpha1.Hazelcast{}
@@ -363,10 +351,7 @@
 			Expect(k8sClient.Create(context.Background(), m)).Should(Succeed())
 			assertMapStatus(m, hazelcastcomv1alpha1.MapSuccess)
 		})
-<<<<<<< HEAD
-
-=======
->>>>>>> 77ab28fc
+
 		It("should create Map Config with correct default values", Label("fast"), func() {
 			localPort := "8000"
 			hazelcast := hazelcastconfig.Default(hzNamespace, ee)
@@ -429,10 +414,7 @@
 
 			// TODO: When Indexes can be decoded in the getMapConfig method, we can check if indexes are created correctly.
 		})
-<<<<<<< HEAD
-
-=======
->>>>>>> 77ab28fc
+
 		It("should fail when persistence of Map CR and Hazelcast CR do not match", Label("fast"), func() {
 			hazelcast := hazelcastconfig.Default(hzNamespace, ee)
 			CreateHazelcastCR(hazelcast, lookupKey)
@@ -444,10 +426,7 @@
 			m = assertMapStatus(m, hazelcastcomv1alpha1.MapFailed)
 			Expect(m.Status.Message).To(Equal(fmt.Sprintf("Persistence is not enabled for the Hazelcast resource %s.", hazelcast.Name)))
 		})
-<<<<<<< HEAD
-
-=======
->>>>>>> 77ab28fc
+
 		It("should update the map correctly", Label("fast"), func() {
 			localPort := "8000"
 			hazelcast := hazelcastconfig.Default(hzNamespace, ee)
@@ -489,10 +468,7 @@
 			Expect(mapConfig.MaxSizePolicy).Should(Equal(hazelcastcomv1alpha1.EncodeMaxSizePolicy[m.Spec.Eviction.MaxSizePolicy]))
 			Expect(mapConfig.EvictionPolicy).Should(Equal(hazelcastcomv1alpha1.EncodeEvictionPolicyType[m.Spec.Eviction.EvictionPolicy]))
 		})
-<<<<<<< HEAD
-
-=======
->>>>>>> 77ab28fc
+
 		It("should fail to update", Label("fast"), func() {
 			hazelcast := hazelcastconfig.Default(hzNamespace, ee)
 			CreateHazelcastCR(hazelcast, lookupKey)
