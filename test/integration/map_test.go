--- conflicted
+++ resolved
@@ -66,11 +66,7 @@
 			Expect(ms.PersistenceEnabled).To(Equal(n.DefaultMapPersistenceEnabled))
 			Expect(ms.HazelcastResourceName).To(Equal("hazelcast"))
 			Expect(ms.EntryListeners).To(BeNil())
-<<<<<<< HEAD
 			Expect(ms.EventJournal).To(BeNil())
-			Delete(lookupKey(m), m)
-=======
->>>>>>> f1f544c2
 		})
 
 		When("applying empty spec", func() {
