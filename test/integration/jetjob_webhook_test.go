--- conflicted
+++ resolved
@@ -42,9 +42,11 @@
 				State:                 hazelcastv1alpha1.RunningJobState,
 				JarName:               "myjob.jar",
 				MainClass:             "com.example.MyClass",
-				BucketConfiguration: &hazelcastv1alpha1.BucketConfiguration{
-					Secret:    "my-secret",
-					BucketURI: "gs://my-bucket",
+				JetRemoteFileConfiguration: hazelcastv1alpha1.JetRemoteFileConfiguration{
+					BucketConfiguration: &hazelcastv1alpha1.BucketConfiguration{
+						Secret:    "my-secret",
+						BucketURI: "gs://my-bucket",
+					},
 				},
 			}
 			js, _ := json.Marshal(spec)
@@ -56,23 +58,7 @@
 						n.LastSuccessfulSpecAnnotation: string(js),
 					},
 				},
-<<<<<<< HEAD
-				Spec: hazelcastv1alpha1.JetJobSpec{
-					Name:                  "jetjobname",
-					HazelcastResourceName: "hazelcast",
-					State:                 hazelcastv1alpha1.RunningJobState,
-					JarName:               "myjob.jar",
-					MainClass:             "com.example.MyClass",
-					JetRemoteFileConfiguration: hazelcastv1alpha1.JetRemoteFileConfiguration{
-						BucketConfiguration: &hazelcastv1alpha1.BucketConfiguration{
-							Secret:    "my-secret",
-							BucketURI: "gs://my-bucket",
-						},
-					},
-				},
-=======
 				Spec: spec,
->>>>>>> 90794ee2
 			}
 
 			Expect(k8sClient.Create(context.Background(), jj)).Should(Succeed())
@@ -81,11 +67,7 @@
 			jj.Spec.HazelcastResourceName = "my-hazelcast"
 			jj.Spec.JarName = "another.jar"
 			jj.Spec.MainClass = "com.example.AnotherClass"
-<<<<<<< HEAD
 			jj.Spec.JetRemoteFileConfiguration.BucketConfiguration = nil
-=======
-			jj.Spec.BucketConfiguration = nil
->>>>>>> 90794ee2
 			err := k8sClient.Update(context.Background(), jj)
 			Expect(err).Should(And(
 				MatchError(ContainSubstring("spec.name")),
@@ -97,8 +79,6 @@
 			))
 		})
 		It("should not allow adding bucket configuration", Label("fast"), func() {
-<<<<<<< HEAD
-=======
 			spec := hazelcastv1alpha1.JetJobSpec{
 				Name:                  "jetjobname",
 				HazelcastResourceName: "hazelcast",
@@ -107,36 +87,20 @@
 				MainClass:             "com.example.MyClass",
 			}
 			js, _ := json.Marshal(spec)
->>>>>>> 90794ee2
 			jj := &hazelcastv1alpha1.JetJob{
 				ObjectMeta: metav1.ObjectMeta{
 					Name:      "jetjob-3",
 					Namespace: "default",
-<<<<<<< HEAD
-				},
-				Spec: hazelcastv1alpha1.JetJobSpec{
-					Name:                  "jetjobname",
-					HazelcastResourceName: "hazelcast",
-					State:                 hazelcastv1alpha1.RunningJobState,
-					JarName:               "myjob.jar",
-					MainClass:             "com.example.MyClass",
-				},
-=======
 					Annotations: map[string]string{
 						n.LastSuccessfulSpecAnnotation: string(js),
 					},
 				},
 				Spec: spec,
->>>>>>> 90794ee2
 			}
 
 			Expect(k8sClient.Create(context.Background(), jj)).Should(Succeed())
 
-<<<<<<< HEAD
 			jj.Spec.JetRemoteFileConfiguration.BucketConfiguration = &hazelcastv1alpha1.BucketConfiguration{
-=======
-			jj.Spec.BucketConfiguration = &hazelcastv1alpha1.BucketConfiguration{
->>>>>>> 90794ee2
 				Secret:    "my-secret",
 				BucketURI: "gs://my-bucket",
 			}
