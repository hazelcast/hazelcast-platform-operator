package integration

import (
	"context"
	"encoding/json"

	. "github.com/onsi/ginkgo/v2"
	. "github.com/onsi/gomega"
	metav1 "k8s.io/apimachinery/pkg/apis/meta/v1"

	hazelcastv1alpha1 "github.com/hazelcast/hazelcast-platform-operator/api/v1alpha1"
	n "github.com/hazelcast/hazelcast-platform-operator/internal/naming"
)

var _ = Describe("Hazelcast webhook", func() {

	Context("JetJob create validation", func() {
		It("should not create JetJob with State not Running", Label("fast"), func() {
			jj := &hazelcastv1alpha1.JetJob{
				ObjectMeta: metav1.ObjectMeta{
					Name:      "jetjob-1",
					Namespace: "default",
				},
				Spec: hazelcastv1alpha1.JetJobSpec{
					Name:                  "jetjobname",
					HazelcastResourceName: "hazelcast",
					State:                 hazelcastv1alpha1.SuspendedJobState,
					JarName:               "myjob.jar",
				},
			}

			Expect(k8sClient.Create(context.Background(), jj)).
				Should(MatchError(ContainSubstring("Invalid value: \"Suspended\": should be set to Running on creation")))
		})
	})

	Context("JetJob update validation", func() {
		It("should not update immutable fields", Label("fast"), func() {
			spec := hazelcastv1alpha1.JetJobSpec{
				Name:                  "jetjobname",
				HazelcastResourceName: "hazelcast",
				State:                 hazelcastv1alpha1.RunningJobState,
				JarName:               "myjob.jar",
				MainClass:             "com.example.MyClass",
<<<<<<< HEAD
				BucketConfiguration: &hazelcastv1alpha1.BucketConfiguration{
					SecretName: "my-secret",
					BucketURI:  "gs://my-bucket",
=======
				JetRemoteFileConfiguration: hazelcastv1alpha1.JetRemoteFileConfiguration{
					BucketConfiguration: &hazelcastv1alpha1.BucketConfiguration{
						Secret:    "my-secret",
						BucketURI: "gs://my-bucket",
					},
>>>>>>> efdddef7
				},
			}
			js, _ := json.Marshal(spec)
			jj := &hazelcastv1alpha1.JetJob{
				ObjectMeta: metav1.ObjectMeta{
					Name:      "jetjob-2",
					Namespace: "default",
					Annotations: map[string]string{
						n.LastSuccessfulSpecAnnotation: string(js),
					},
				},
				Spec: spec,
			}

			Expect(k8sClient.Create(context.Background(), jj)).Should(Succeed())

			jj.Spec.Name = "newname"
			jj.Spec.HazelcastResourceName = "my-hazelcast"
			jj.Spec.JarName = "another.jar"
			jj.Spec.MainClass = "com.example.AnotherClass"
			jj.Spec.JetRemoteFileConfiguration.BucketConfiguration = nil
			err := k8sClient.Update(context.Background(), jj)
			Expect(err).Should(And(
				MatchError(ContainSubstring("spec.name")),
				MatchError(ContainSubstring("spec.hazelcastResourceName")),
				MatchError(ContainSubstring("spec.jarName")),
				MatchError(ContainSubstring("spec.mainClass")),
				MatchError(ContainSubstring("spec.bucketConfiguration")),
				MatchError(ContainSubstring("Forbidden: field cannot be updated")),
			))
		})
		It("should not allow adding bucket configuration", Label("fast"), func() {
			spec := hazelcastv1alpha1.JetJobSpec{
				Name:                  "jetjobname",
				HazelcastResourceName: "hazelcast",
				State:                 hazelcastv1alpha1.RunningJobState,
				JarName:               "myjob.jar",
				MainClass:             "com.example.MyClass",
			}
			js, _ := json.Marshal(spec)
			jj := &hazelcastv1alpha1.JetJob{
				ObjectMeta: metav1.ObjectMeta{
					Name:      "jetjob-3",
					Namespace: "default",
					Annotations: map[string]string{
						n.LastSuccessfulSpecAnnotation: string(js),
					},
				},
				Spec: spec,
			}

			Expect(k8sClient.Create(context.Background(), jj)).Should(Succeed())

<<<<<<< HEAD
			jj.Spec.BucketConfiguration = &hazelcastv1alpha1.BucketConfiguration{
				SecretName: "my-secret",
				BucketURI:  "gs://my-bucket",
=======
			jj.Spec.JetRemoteFileConfiguration.BucketConfiguration = &hazelcastv1alpha1.BucketConfiguration{
				Secret:    "my-secret",
				BucketURI: "gs://my-bucket",
>>>>>>> efdddef7
			}
			err := k8sClient.Update(context.Background(), jj)
			Expect(err).Should(And(
				MatchError(ContainSubstring("spec.bucketConfiguration")),
				MatchError(ContainSubstring("Forbidden: field cannot be added or removed")),
			))
		})
	})
})<|MERGE_RESOLUTION|>--- conflicted
+++ resolved
@@ -42,17 +42,11 @@
 				State:                 hazelcastv1alpha1.RunningJobState,
 				JarName:               "myjob.jar",
 				MainClass:             "com.example.MyClass",
-<<<<<<< HEAD
-				BucketConfiguration: &hazelcastv1alpha1.BucketConfiguration{
-					SecretName: "my-secret",
-					BucketURI:  "gs://my-bucket",
-=======
 				JetRemoteFileConfiguration: hazelcastv1alpha1.JetRemoteFileConfiguration{
 					BucketConfiguration: &hazelcastv1alpha1.BucketConfiguration{
-						Secret:    "my-secret",
-						BucketURI: "gs://my-bucket",
+						SecretName: "my-secret",
+						BucketURI:  "gs://my-bucket",
 					},
->>>>>>> efdddef7
 				},
 			}
 			js, _ := json.Marshal(spec)
@@ -106,15 +100,9 @@
 
 			Expect(k8sClient.Create(context.Background(), jj)).Should(Succeed())
 
-<<<<<<< HEAD
-			jj.Spec.BucketConfiguration = &hazelcastv1alpha1.BucketConfiguration{
+			jj.Spec.JetRemoteFileConfiguration.BucketConfiguration = &hazelcastv1alpha1.BucketConfiguration{
 				SecretName: "my-secret",
 				BucketURI:  "gs://my-bucket",
-=======
-			jj.Spec.JetRemoteFileConfiguration.BucketConfiguration = &hazelcastv1alpha1.BucketConfiguration{
-				Secret:    "my-secret",
-				BucketURI: "gs://my-bucket",
->>>>>>> efdddef7
 			}
 			err := k8sClient.Update(context.Background(), jj)
 			Expect(err).Should(And(
