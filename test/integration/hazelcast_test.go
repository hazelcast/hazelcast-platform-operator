package integration

import (
	"context"
	"encoding/json"
	"fmt"
	"path"
	"strconv"
	"strings"

	"github.com/aws/smithy-go/ptr"
<<<<<<< HEAD
=======

>>>>>>> 07f70a16
	. "github.com/onsi/ginkgo/v2"
	. "github.com/onsi/gomega"
	"gopkg.in/yaml.v3"
	v1 "k8s.io/api/apps/v1"
	corev1 "k8s.io/api/core/v1"
	rbacv1 "k8s.io/api/rbac/v1"
	"k8s.io/apimachinery/pkg/api/errors"
	"k8s.io/apimachinery/pkg/api/resource"
	metav1 "k8s.io/apimachinery/pkg/apis/meta/v1"
	"k8s.io/apimachinery/pkg/types"
	"k8s.io/utils/pointer"
	"sigs.k8s.io/controller-runtime/pkg/client"

	hazelcastv1alpha1 "github.com/hazelcast/hazelcast-platform-operator/api/v1alpha1"
	"github.com/hazelcast/hazelcast-platform-operator/internal/config"
	n "github.com/hazelcast/hazelcast-platform-operator/internal/naming"
	"github.com/hazelcast/hazelcast-platform-operator/test"
)

var _ = Describe("Hazelcast CR", func() {
	const namespace = "default"

	labelFilter := func(hz *hazelcastv1alpha1.Hazelcast) client.MatchingLabels {
		return map[string]string{
			n.ApplicationNameLabel:         n.Hazelcast,
			n.ApplicationManagedByLabel:    n.OperatorName,
			n.ApplicationInstanceNameLabel: hz.Name,
		}
	}

	clusterScopedLookupKey := func(hz *hazelcastv1alpha1.Hazelcast) types.NamespacedName {
		return types.NamespacedName{
			Name:      (&hazelcastv1alpha1.Hazelcast{ObjectMeta: metav1.ObjectMeta{Name: hz.Name, Namespace: namespace}}).ClusterScopedName(),
			Namespace: "",
		}
	}

	Create := func(hz *hazelcastv1alpha1.Hazelcast) {
		By("creating the Hazelcast CR with specs successfully")
		Expect(k8sClient.Create(context.Background(), hz)).Should(Succeed())
	}

	FetchServices := func(hz *hazelcastv1alpha1.Hazelcast, waitForN int) *corev1.ServiceList {
		serviceList := &corev1.ServiceList{}
		Eventually(func() bool {
			err := k8sClient.List(context.Background(), serviceList, client.InNamespace(hz.Namespace), labelFilter(hz))
			if err != nil || len(serviceList.Items) != waitForN {
				return false
			}
			return true
		}, timeout, interval).Should(BeTrue())
		return serviceList
	}

	type UpdateFn func(*hazelcastv1alpha1.Hazelcast) *hazelcastv1alpha1.Hazelcast

	SetClusterSize := func(size int32) UpdateFn {
		return func(hz *hazelcastv1alpha1.Hazelcast) *hazelcastv1alpha1.Hazelcast {
			hz.Spec.ClusterSize = &size
			return hz
		}
	}

	EnableUnisocket := func(hz *hazelcastv1alpha1.Hazelcast) *hazelcastv1alpha1.Hazelcast {
		hz.Spec.ExposeExternally.Type = hazelcastv1alpha1.ExposeExternallyTypeUnisocket
		hz.Spec.ExposeExternally.MemberAccess = ""
		return hz
	}

	DisableMemberAccess := func(hz *hazelcastv1alpha1.Hazelcast) *hazelcastv1alpha1.Hazelcast {
		hz.Spec.ExposeExternally.MemberAccess = ""
		return hz
	}

	EnableSmart := func(hz *hazelcastv1alpha1.Hazelcast) *hazelcastv1alpha1.Hazelcast {
		hz.Spec.ExposeExternally.Type = hazelcastv1alpha1.ExposeExternallyTypeSmart
		return hz
	}

	SetDiscoveryViaLoadBalancer := func(hz *hazelcastv1alpha1.Hazelcast) *hazelcastv1alpha1.Hazelcast {
		hz.Spec.ExposeExternally.DiscoveryServiceType = corev1.ServiceTypeLoadBalancer
		return hz
	}

	DisableExposeExternally := func(hz *hazelcastv1alpha1.Hazelcast) *hazelcastv1alpha1.Hazelcast {
		hz.Spec.ExposeExternally = nil
		return hz
	}

	RemoveSpec := func(hz *hazelcastv1alpha1.Hazelcast) *hazelcastv1alpha1.Hazelcast {
		hz.Spec = hazelcastv1alpha1.HazelcastSpec{}
		return hz
	}

	Update := func(hz *hazelcastv1alpha1.Hazelcast, fns ...UpdateFn) {
		By("updating the CR with specs successfully")
		if len(fns) == 0 {
			Expect(k8sClient.Update(context.Background(), hz)).Should(Succeed())
		} else {
			for {
				cr := &hazelcastv1alpha1.Hazelcast{}
				Expect(k8sClient.Get(
					context.Background(),
					types.NamespacedName{Name: hz.Name, Namespace: hz.Namespace},
					cr),
				).Should(Succeed())
				for _, fn := range fns {
					cr = fn(cr)
				}
				err := k8sClient.Update(context.Background(), cr)
				if err == nil {
					break
				} else if errors.IsConflict(err) {
					continue
				} else {
					Fail(err.Error())
				}
			}
		}
	}

	EnsureSpecEquals := func(hz *hazelcastv1alpha1.Hazelcast, other *test.HazelcastSpecValues) *hazelcastv1alpha1.Hazelcast {
		By("ensuring spec is defaulted")
		Eventually(func() *hazelcastv1alpha1.HazelcastSpec {
			hz = fetchHz(hz)
			return &hz.Spec
		}, timeout, interval).Should(test.EqualSpecs(other, ee))
		return hz
	}

	BeforeEach(func() {
		if ee {
			By(fmt.Sprintf("creating license key secret '%s'", n.LicenseDataKey))
			licenseKeySecret := CreateLicenseKeySecret(n.LicenseKeySecret, namespace)
			assertExists(lookupKey(licenseKeySecret), licenseKeySecret)
		}
	})

	Context("with default configuration", func() {
		It("should handle CR and sub resources correctly", Label("fast"), func() {
			hz := &hazelcastv1alpha1.Hazelcast{
				ObjectMeta: randomObjectMeta(namespace),
				Spec:       test.HazelcastSpec(defaultHazelcastSpecValues(), ee),
			}

			Create(hz)
			fetchedCR := ensureHzStatusIsPending(hz)
			test.CheckHazelcastCR(fetchedCR, defaultHazelcastSpecValues(), ee)

			By("ensuring the finalizer added successfully")
			Expect(fetchedCR.Finalizers).To(ContainElement(n.Finalizer))

			By("creating the sub resources successfully")
			expectedOwnerReference := metav1.OwnerReference{
				Kind:               "Hazelcast",
				APIVersion:         "hazelcast.com/v1alpha1",
				UID:                fetchedCR.UID,
				Name:               fetchedCR.Name,
				Controller:         pointer.Bool(true),
				BlockOwnerDeletion: pointer.Bool(true),
			}

			fetchedClusterRole := &rbacv1.ClusterRole{}
			assertExists(clusterScopedLookupKey(hz), fetchedClusterRole)

			fetchedServiceAccount := &corev1.ServiceAccount{}
			assertExists(lookupKey(hz), fetchedServiceAccount)
			Expect(fetchedServiceAccount.ObjectMeta.OwnerReferences).To(ContainElement(expectedOwnerReference))

			fetchedClusterRoleBinding := &rbacv1.ClusterRoleBinding{}
			assertExists(clusterScopedLookupKey(hz), fetchedClusterRoleBinding)

			fetchedService := &corev1.Service{}
			assertExists(lookupKey(hz), fetchedService)
			Expect(fetchedService.ObjectMeta.OwnerReferences).To(ContainElement(expectedOwnerReference))

			fetchedSts := &v1.StatefulSet{}
			assertExists(lookupKey(hz), fetchedSts)
			Expect(fetchedSts.ObjectMeta.OwnerReferences).To(ContainElement(expectedOwnerReference))
			Expect(fetchedSts.Spec.Template.Spec.Containers[0].Image).Should(Equal(fetchedCR.DockerImage()))
			Expect(fetchedSts.Spec.Template.Spec.Containers[0].ImagePullPolicy).Should(Equal(fetchedCR.Spec.ImagePullPolicy))

			Delete(lookupKey(hz), hz)

			By("expecting to ClusterRole and ClusterRoleBinding removed via finalizer")
			assertDoesNotExist(clusterScopedLookupKey(hz), &rbacv1.ClusterRole{})
			assertDoesNotExist(clusterScopedLookupKey(hz), &rbacv1.ClusterRoleBinding{})
		})

		When("applying empty spec", func() {
			emptyHzSpecValues := &test.HazelcastSpecValues{
				ClusterSize:     n.DefaultClusterSize,
				Repository:      n.HazelcastRepo,
				Version:         n.HazelcastVersion,
				ImagePullPolicy: n.HazelcastImagePullPolicy,
			}

			It("should create CR with default values", Label("fast"), func() {
				hz := &hazelcastv1alpha1.Hazelcast{
					ObjectMeta: randomObjectMeta(namespace),
				}
				Create(hz)
				fetchedCR := ensureHzStatusIsPending(hz)
				EnsureSpecEquals(fetchedCR, emptyHzSpecValues)
				Delete(lookupKey(hz), hz)
			})

			It("should update the CR with the default values", Label("fast"), func() {
				hz := &hazelcastv1alpha1.Hazelcast{
					ObjectMeta: randomObjectMeta(namespace),
					Spec: hazelcastv1alpha1.HazelcastSpec{
						ClusterSize:          &[]int32{5}[0],
						Repository:           "myorg/hazelcast",
						Version:              "1.0",
						LicenseKeySecretName: "license-key-secret",
						ImagePullPolicy:      corev1.PullAlways,
					},
				}

				licenseSecret := CreateLicenseKeySecret(hz.Spec.GetLicenseKeySecretName(), hz.Namespace)
				assertExists(lookupKey(licenseSecret), licenseSecret)

				Create(hz)
				fetchedCR := ensureHzStatusIsPending(hz)
				Update(fetchedCR, RemoveSpec)
				fetchedCR = ensureHzStatusIsPending(fetchedCR)
				EnsureSpecEquals(fetchedCR, emptyHzSpecValues)
				Delete(lookupKey(hz), hz)
			})
		})

		It(fmt.Sprintf("should fail to set cluster size to more than %d", n.ClusterSizeLimit), Label("fast"), func() {
			spec := test.HazelcastSpec(defaultHazelcastSpecValues(), ee)
			requestedClusterSize := int32(n.ClusterSizeLimit + 1)
			spec.ClusterSize = &requestedClusterSize

			hz := &hazelcastv1alpha1.Hazelcast{
				ObjectMeta: randomObjectMeta(namespace),
				Spec:       spec,
			}

			Expect(k8sClient.Create(context.Background(), hz)).
				Should(MatchError(ContainSubstring("Invalid value: 301: may not be greater than 300")))
		})

		It("should fail if CR name is invalid", Label("fast"), func() {
			hz := &hazelcastv1alpha1.Hazelcast{
				ObjectMeta: metav1.ObjectMeta{
					Name:      "1hz",
					Namespace: namespace,
				},
				Spec: test.HazelcastSpec(defaultHazelcastSpecValues(), ee),
			}

			Expect(k8sClient.Create(context.Background(), hz)).Should(HaveOccurred())
		})
	})

	Context("with ExposeExternally configuration", func() {
		It("should create Hazelcast cluster exposed for unisocket client", Label("fast"), func() {
			spec := test.HazelcastSpec(defaultHazelcastSpecValues(), ee)
			spec.ExposeExternally = &hazelcastv1alpha1.ExposeExternallyConfiguration{
				Type:                 hazelcastv1alpha1.ExposeExternallyTypeUnisocket,
				DiscoveryServiceType: corev1.ServiceTypeNodePort,
			}
			hz := &hazelcastv1alpha1.Hazelcast{
				ObjectMeta: randomObjectMeta(namespace),
				Spec:       spec,
			}

			Create(hz)
			fetchedCR := ensureHzStatusIsPending(hz)
			Expect(fetchedCR.Spec.ExposeExternally.Type).Should(Equal(hazelcastv1alpha1.ExposeExternallyTypeUnisocket))
			Expect(fetchedCR.Spec.ExposeExternally.DiscoveryServiceType).Should(Equal(corev1.ServiceTypeNodePort))

			By("checking created services")
			serviceList := FetchServices(hz, 1)

			service := serviceList.Items[0]
			Expect(service.Name).Should(Equal(hz.Name))
			Expect(service.Spec.Type).Should(Equal(corev1.ServiceTypeNodePort))

			Delete(lookupKey(hz), hz)
		})

		It("should create Hazelcast cluster exposed for smart client", Label("fast"), func() {
			spec := test.HazelcastSpec(defaultHazelcastSpecValues(), ee)
			spec.ExposeExternally = &hazelcastv1alpha1.ExposeExternallyConfiguration{
				Type:                 hazelcastv1alpha1.ExposeExternallyTypeSmart,
				DiscoveryServiceType: corev1.ServiceTypeNodePort,
				MemberAccess:         hazelcastv1alpha1.MemberAccessNodePortExternalIP,
			}
			hz := &hazelcastv1alpha1.Hazelcast{
				ObjectMeta: randomObjectMeta(namespace),
				Spec:       spec,
			}

			Create(hz)
			fetchedCR := ensureHzStatusIsPending(hz)
			Expect(fetchedCR.Spec.ExposeExternally.Type).Should(Equal(hazelcastv1alpha1.ExposeExternallyTypeSmart))
			Expect(fetchedCR.Spec.ExposeExternally.DiscoveryServiceType).Should(Equal(corev1.ServiceTypeNodePort))
			Expect(fetchedCR.Spec.ExposeExternally.MemberAccess).Should(Equal(hazelcastv1alpha1.MemberAccessNodePortExternalIP))

			By("checking created services")
			serviceList := FetchServices(hz, 4)

			for _, s := range serviceList.Items {
				if s.Name == hz.Name {
					// discovery service
					Expect(s.Spec.Type).Should(Equal(corev1.ServiceTypeNodePort))
				} else {
					// member access service
					Expect(s.Name).Should(ContainSubstring(hz.Name))
					Expect(s.Spec.Type).Should(Equal(corev1.ServiceTypeNodePort))
				}
			}

			Delete(lookupKey(hz), hz)
		})

		It("should scale Hazelcast cluster exposed for smart client", Label("fast"), func() {
			By("creating the cluster of size 3")
			spec := test.HazelcastSpec(defaultHazelcastSpecValues(), ee)
			spec.ClusterSize = &[]int32{3}[0]
			spec.ExposeExternally = &hazelcastv1alpha1.ExposeExternallyConfiguration{
				Type:                 hazelcastv1alpha1.ExposeExternallyTypeSmart,
				DiscoveryServiceType: corev1.ServiceTypeNodePort,
				MemberAccess:         hazelcastv1alpha1.MemberAccessNodePortExternalIP,
			}
			hz := &hazelcastv1alpha1.Hazelcast{
				ObjectMeta: randomObjectMeta(namespace),
				Spec:       spec,
			}

			Create(hz)
			fetchedCR := ensureHzStatusIsPending(hz)
			FetchServices(fetchedCR, 4)

			By("scaling the cluster to 6 members")
			fetchedCR = ensureHzStatusIsPending(hz)
			Update(fetchedCR, SetClusterSize(6))
			fetchedCR = fetchHz(fetchedCR)
			ensureHzStatusIsPending(fetchedCR)
			FetchServices(fetchedCR, 7)

			By("scaling the cluster to 1 member")
			fetchedCR = ensureHzStatusIsPending(hz)
			Update(fetchedCR, SetClusterSize(1))
			fetchedCR = fetchHz(fetchedCR)
			ensureHzStatusIsPending(fetchedCR)
			FetchServices(fetchedCR, 2)

			By("deleting the cluster")
			Delete(lookupKey(hz), hz)
		})

		It("should allow updating expose externally configuration", Label("fast"), func() {
			By("creating the cluster with smart client")
			spec := test.HazelcastSpec(defaultHazelcastSpecValues(), ee)
			spec.ClusterSize = &[]int32{3}[0]
			spec.ExposeExternally = &hazelcastv1alpha1.ExposeExternallyConfiguration{
				Type:                 hazelcastv1alpha1.ExposeExternallyTypeSmart,
				DiscoveryServiceType: corev1.ServiceTypeNodePort,
				MemberAccess:         hazelcastv1alpha1.MemberAccessNodePortExternalIP,
			}
			hz := &hazelcastv1alpha1.Hazelcast{
				ObjectMeta: randomObjectMeta(namespace),
				Spec:       spec,
			}

			Create(hz)
			fetchedCR := ensureHzStatusIsPending(hz)
			FetchServices(fetchedCR, 4)

			By("updating type to unisocket")
			fetchedCR = ensureHzStatusIsPending(fetchedCR)
			Update(fetchedCR, EnableUnisocket, DisableMemberAccess)

			fetchedCR = fetchHz(fetchedCR)
			ensureHzStatusIsPending(fetchedCR)
			FetchServices(fetchedCR, 1)

			By("updating discovery service to LoadBalancer")
			fetchedCR = ensureHzStatusIsPending(fetchedCR)
			Update(fetchedCR, SetDiscoveryViaLoadBalancer)

			fetchedCR = fetchHz(fetchedCR)
			ensureHzStatusIsPending(fetchedCR)

			Eventually(func() corev1.ServiceType {
				serviceList := FetchServices(fetchedCR, 1)
				return serviceList.Items[0].Spec.Type
			}).Should(Equal(corev1.ServiceTypeLoadBalancer))

			By("updating type to smart")
			fetchedCR = ensureHzStatusIsPending(fetchedCR)
			Update(fetchedCR, EnableSmart)

			fetchedCR = fetchHz(fetchedCR)
			ensureHzStatusIsPending(fetchedCR)
			FetchServices(fetchedCR, 4)

			By("deleting expose externally configuration")
			Update(fetchedCR, DisableExposeExternally)
			fetchedCR = fetchHz(fetchedCR)
			ensureHzStatusIsPending(fetchedCR)
			serviceList := FetchServices(fetchedCR, 1)
			Expect(serviceList.Items[0].Spec.Type).Should(Equal(corev1.ServiceTypeClusterIP))
			Delete(lookupKey(hz), hz)
		})

		It("should fail to set MemberAccess for unisocket", Label("fast"), func() {
			spec := test.HazelcastSpec(defaultHazelcastSpecValues(), ee)
			spec.ExposeExternally = &hazelcastv1alpha1.ExposeExternallyConfiguration{
				Type:         hazelcastv1alpha1.ExposeExternallyTypeUnisocket,
				MemberAccess: hazelcastv1alpha1.MemberAccessNodePortExternalIP,
			}

			hz := &hazelcastv1alpha1.Hazelcast{
				ObjectMeta: randomObjectMeta(namespace),
				Spec:       spec,
			}
			Expect(k8sClient.Create(context.Background(), hz)).
				Should(MatchError(ContainSubstring("Forbidden: can't be set when exposeExternally.type is set to \"Unisocket\"")))
		})
	})

	Context("with Properties value", func() {
		It("should pass the values to ConfigMap", Label("fast"), func() {
			spec := test.HazelcastSpec(defaultHazelcastSpecValues(), ee)
			sampleProperties := map[string]string{
				"hazelcast.slow.operation.detector.threshold.millis":           "4000",
				"hazelcast.slow.operation.detector.stacktrace.logging.enabled": "true",
				"hazelcast.query.optimizer.type":                               "NONE",
			}
			spec.Properties = sampleProperties
			hz := &hazelcastv1alpha1.Hazelcast{
				ObjectMeta: randomObjectMeta(namespace),
				Spec:       spec,
			}

			Create(hz)
			_ = ensureHzStatusIsPending(hz)

			Eventually(func() map[string]string {
				cfg := getSecret(hz)
				a := &config.HazelcastWrapper{}

				if err := yaml.Unmarshal(cfg.Data["hazelcast.yaml"], a); err != nil {
					return nil
				}

				return a.Hazelcast.Properties
			}, timeout, interval).Should(Equal(sampleProperties))

			Delete(lookupKey(hz), hz)
		})
	})

	Context("with Scheduling configuration", func() {
		When("NodeSelector is given", func() {
			It("should pass the values to StatefulSet spec", Label("fast"), func() {
				spec := test.HazelcastSpec(defaultHazelcastSpecValues(), ee)
				spec.Scheduling = hazelcastv1alpha1.SchedulingConfiguration{
					NodeSelector: map[string]string{
						"node.selector": "1",
					},
				}
				hz := &hazelcastv1alpha1.Hazelcast{
					ObjectMeta: randomObjectMeta(namespace),
					Spec:       spec,
				}
				Create(hz)

				Eventually(func() map[string]string {
					ss := getStatefulSet(hz)
					return ss.Spec.Template.Spec.NodeSelector
				}, timeout, interval).Should(HaveKeyWithValue("node.selector", "1"))

				Delete(lookupKey(hz), hz)
			})
		})

		When("Affinity is given", func() {
			It("should pass the values to StatefulSet spec", Label("fast"), func() {
				spec := test.HazelcastSpec(defaultHazelcastSpecValues(), ee)
				spec.Scheduling = hazelcastv1alpha1.SchedulingConfiguration{
					Affinity: &corev1.Affinity{
						NodeAffinity: &corev1.NodeAffinity{
							RequiredDuringSchedulingIgnoredDuringExecution: &corev1.NodeSelector{
								NodeSelectorTerms: []corev1.NodeSelectorTerm{
									{
										MatchExpressions: []corev1.NodeSelectorRequirement{
											{Key: "node.gpu", Operator: corev1.NodeSelectorOpExists},
										},
									},
								},
							},
						},
						PodAffinity: &corev1.PodAffinity{
							PreferredDuringSchedulingIgnoredDuringExecution: []corev1.WeightedPodAffinityTerm{
								{
									Weight: 10,
									PodAffinityTerm: corev1.PodAffinityTerm{
										TopologyKey: "node.zone",
									},
								},
							},
						},
						PodAntiAffinity: &corev1.PodAntiAffinity{
							PreferredDuringSchedulingIgnoredDuringExecution: []corev1.WeightedPodAffinityTerm{
								{
									Weight: 10,
									PodAffinityTerm: corev1.PodAffinityTerm{
										TopologyKey: "node.zone",
									},
								},
							},
						},
					},
				}
				hz := &hazelcastv1alpha1.Hazelcast{
					ObjectMeta: randomObjectMeta(namespace),
					Spec:       spec,
				}
				Create(hz)

				Eventually(func() *corev1.Affinity {
					ss := getStatefulSet(hz)
					return ss.Spec.Template.Spec.Affinity
				}, timeout, interval).Should(Equal(spec.Scheduling.Affinity))

				Delete(lookupKey(hz), hz)
			})
		})

		When("Toleration is given", func() {
			It("should pass the values to StatefulSet spec", Label("fast"), func() {
				spec := test.HazelcastSpec(defaultHazelcastSpecValues(), ee)
				spec.Scheduling = hazelcastv1alpha1.SchedulingConfiguration{
					Tolerations: []corev1.Toleration{
						{
							Key:      "node.zone",
							Operator: corev1.TolerationOpExists,
						},
					},
				}
				hz := &hazelcastv1alpha1.Hazelcast{
					ObjectMeta: randomObjectMeta(namespace),
					Spec:       spec,
				}
				Create(hz)

				Eventually(func() []corev1.Toleration {
					ss := getStatefulSet(hz)
					return ss.Spec.Template.Spec.Tolerations
				}, timeout, interval).Should(Equal(spec.Scheduling.Tolerations))

				Delete(lookupKey(hz), hz)
			})
		})
	})

	Context("with Image configuration", func() {
		When("ImagePullSecrets are defined", func() {
			It("should pass the values to StatefulSet spec", Label("fast"), func() {
				pullSecrets := []corev1.LocalObjectReference{
					{Name: "secret1"},
					{Name: "secret2"},
				}
				hz := &hazelcastv1alpha1.Hazelcast{
					ObjectMeta: randomObjectMeta(namespace),
					Spec: hazelcastv1alpha1.HazelcastSpec{
						ImagePullSecrets: pullSecrets,
					},
				}
				Create(hz)
				ensureHzStatusIsPending(hz)
				fetchedSts := &v1.StatefulSet{}
				assertExists(lookupKey(hz), fetchedSts)
				Expect(fetchedSts.Spec.Template.Spec.ImagePullSecrets).Should(Equal(pullSecrets))
				Delete(lookupKey(hz), hz)
			})
		})
	})

	Context("with JetEngine configuration", func() {
		When("Jet is not configured", func() {
			It("should be enabled by default", Label("fast"), func() {
				spec := test.HazelcastSpec(defaultHazelcastSpecValues(), ee)
				hz := &hazelcastv1alpha1.Hazelcast{
					ObjectMeta: randomObjectMeta(namespace),
					Spec:       spec,
				}

				Create(hz)
				_ = ensureHzStatusIsPending(hz)

				Eventually(func() bool {
					cfg := getSecret(hz)
					a := &config.HazelcastWrapper{}

					if err := yaml.Unmarshal(cfg.Data["hazelcast.yaml"], a); err != nil {
						return false
					}

					return *a.Hazelcast.Jet.Enabled
				}, timeout, interval).Should(BeTrue())

				Delete(lookupKey(hz), hz)
			})
		})
	})

	Context("with HighAvailability configuration", func() {
		When("HighAvailabilityMode is configured as NODE", func() {
			It("should create topologySpreadConstraints", Label("fast"), func() {
				s := test.HazelcastSpec(defaultHazelcastSpecValues(), ee)
				s.HighAvailabilityMode = "NODE"

				hz := &hazelcastv1alpha1.Hazelcast{
					ObjectMeta: randomObjectMeta(namespace),
					Spec:       s,
				}

				Create(hz)
				fetchedCR := ensureHzStatusIsPending(hz)
				test.CheckHazelcastCR(fetchedCR, defaultHazelcastSpecValues(), ee)

				Eventually(func() []corev1.TopologySpreadConstraint {
					ss := getStatefulSet(hz)
					return ss.Spec.Template.Spec.TopologySpreadConstraints
				}, timeout, interval).Should(
					ConsistOf(WithTransform(func(tsc corev1.TopologySpreadConstraint) corev1.TopologySpreadConstraint {
						return tsc
					}, Equal(
						corev1.TopologySpreadConstraint{
							MaxSkew:           1,
							TopologyKey:       "kubernetes.io/hostname",
							WhenUnsatisfiable: corev1.ScheduleAnyway,
							LabelSelector:     &metav1.LabelSelector{MatchLabels: labelFilter(hz)},
						},
					))),
				)
				Delete(lookupKey(hz), hz)
			})
		})

		When("HighAvailabilityMode is configured as ZONE", func() {
			It("should create topologySpreadConstraints", Label("fast"), func() {
				s := test.HazelcastSpec(defaultHazelcastSpecValues(), ee)
				s.HighAvailabilityMode = "ZONE"

				hz := &hazelcastv1alpha1.Hazelcast{
					ObjectMeta: randomObjectMeta(namespace),
					Spec:       s,
				}

				Create(hz)
				fetchedCR := ensureHzStatusIsPending(hz)
				test.CheckHazelcastCR(fetchedCR, defaultHazelcastSpecValues(), ee)

				Eventually(func() []corev1.TopologySpreadConstraint {
					ss := getStatefulSet(hz)
					return ss.Spec.Template.Spec.TopologySpreadConstraints
				}, timeout, interval).Should(
					ConsistOf(WithTransform(func(tsc corev1.TopologySpreadConstraint) corev1.TopologySpreadConstraint {
						return tsc
					}, Equal(
						corev1.TopologySpreadConstraint{
							MaxSkew:           1,
							TopologyKey:       "topology.kubernetes.io/zone",
							WhenUnsatisfiable: corev1.ScheduleAnyway,
							LabelSelector:     &metav1.LabelSelector{MatchLabels: labelFilter(hz)},
						},
					))),
				)
				Delete(lookupKey(hz), hz)
			})
		})

		When("HighAvailabilityMode is configured with the scheduling", func() {
			It("should create both of them", Label("fast"), func() {
				s := test.HazelcastSpec(defaultHazelcastSpecValues(), ee)
				s.HighAvailabilityMode = "ZONE"
				s.Scheduling = hazelcastv1alpha1.SchedulingConfiguration{
					Affinity: &corev1.Affinity{
						PodAffinity: &corev1.PodAffinity{
							PreferredDuringSchedulingIgnoredDuringExecution: []corev1.WeightedPodAffinityTerm{
								{
									Weight: 10,
									PodAffinityTerm: corev1.PodAffinityTerm{
										TopologyKey: "node.zone",
									},
								},
							},
						},
					},
				}

				hz := &hazelcastv1alpha1.Hazelcast{
					ObjectMeta: randomObjectMeta(namespace),
					Spec:       s,
				}

				Create(hz)
				fetchedCR := ensureHzStatusIsPending(hz)
				test.CheckHazelcastCR(fetchedCR, defaultHazelcastSpecValues(), ee)

				Eventually(func() []corev1.TopologySpreadConstraint {
					ss := getStatefulSet(hz)
					return ss.Spec.Template.Spec.TopologySpreadConstraints
				}, timeout, interval).Should(
					ConsistOf(WithTransform(func(tsc corev1.TopologySpreadConstraint) corev1.TopologySpreadConstraint {
						return tsc
					}, Equal(
						corev1.TopologySpreadConstraint{
							MaxSkew:           1,
							TopologyKey:       "topology.kubernetes.io/zone",
							WhenUnsatisfiable: corev1.ScheduleAnyway,
							LabelSelector:     &metav1.LabelSelector{MatchLabels: labelFilter(hz)},
						},
					))),
				)

				ss := getStatefulSet(hz)
				Expect(len(ss.Spec.Template.Spec.Affinity.PodAffinity.PreferredDuringSchedulingIgnoredDuringExecution)).To(Equal(1))

				Delete(lookupKey(hz), hz)
			})
		})

		It("should fail to update", Label("fast"), func() {
			zoneHASpec := test.HazelcastSpec(defaultHazelcastSpecValues(), ee)
			zoneHASpec.HighAvailabilityMode = "ZONE"

			hs, _ := json.Marshal(&zoneHASpec)

			hz := &hazelcastv1alpha1.Hazelcast{
				ObjectMeta: randomObjectMeta(namespace, n.LastSuccessfulSpecAnnotation, string(hs)),
				Spec:       zoneHASpec,
			}

			Expect(k8sClient.Create(context.Background(), hz)).Should(Succeed())
			test.CheckHazelcastCR(hz, defaultHazelcastSpecValues(), ee)

			var err error
			for {
				Expect(k8sClient.Get(
					context.Background(), types.NamespacedName{Namespace: hz.Namespace, Name: hz.Name}, hz)).Should(Succeed())
				hz.Spec.HighAvailabilityMode = hazelcastv1alpha1.HighAvailabilityNodeMode
				err = k8sClient.Update(context.Background(), hz)
				if errors.IsConflict(err) {
					continue
				}
				break
			}
			Expect(err).Should(MatchError(ContainSubstring("spec.highAvailabilityMode: Forbidden: field cannot be updated")))

			deleteIfExists(lookupKey(hz), hz)
			assertDoesNotExist(lookupKey(hz), hz)
		})
	})

	Context("with Persistence configuration", func() {
		It("should create volumeClaimTemplates", Label("fast"), func() {
			s := test.HazelcastSpec(defaultHazelcastSpecValues(), ee)
			s.Persistence = &hazelcastv1alpha1.HazelcastPersistenceConfiguration{
				BaseDir:                   "/data/hot-restart/",
				ClusterDataRecoveryPolicy: hazelcastv1alpha1.FullRecovery,
				Pvc: hazelcastv1alpha1.PersistencePvcConfiguration{
					AccessModes:      []corev1.PersistentVolumeAccessMode{corev1.ReadWriteOnce},
					RequestStorage:   &[]resource.Quantity{resource.MustParse("8Gi")}[0],
					StorageClassName: &[]string{"standard"}[0],
				},
			}
			hz := &hazelcastv1alpha1.Hazelcast{
				ObjectMeta: randomObjectMeta(namespace),
				Spec:       s,
			}

			Create(hz)
			fetchedCR := ensureHzStatusIsPending(hz)
			test.CheckHazelcastCR(fetchedCR, defaultHazelcastSpecValues(), ee)

			By("checking the Persistence CR configuration", func() {
				Expect(fetchedCR.Spec.Persistence.BaseDir).Should(Equal("/data/hot-restart/"))
				Expect(fetchedCR.Spec.Persistence.ClusterDataRecoveryPolicy).
					Should(Equal(hazelcastv1alpha1.FullRecovery))
				Expect(fetchedCR.Spec.Persistence.Pvc.AccessModes).Should(ConsistOf(corev1.ReadWriteOnce))
				Expect(*fetchedCR.Spec.Persistence.Pvc.RequestStorage).Should(Equal(resource.MustParse("8Gi")))
				Expect(*fetchedCR.Spec.Persistence.Pvc.StorageClassName).Should(Equal("standard"))
			})

			Eventually(func() []corev1.PersistentVolumeClaim {
				ss := getStatefulSet(hz)
				return ss.Spec.VolumeClaimTemplates
			}, timeout, interval).Should(
				ConsistOf(WithTransform(func(pvc corev1.PersistentVolumeClaim) corev1.PersistentVolumeClaimSpec {
					return pvc.Spec
				}, Equal(
					corev1.PersistentVolumeClaimSpec{
						AccessModes: fetchedCR.Spec.Persistence.Pvc.AccessModes,
						Resources: corev1.ResourceRequirements{
							Requests: corev1.ResourceList{
								corev1.ResourceStorage: *fetchedCR.Spec.Persistence.Pvc.RequestStorage,
							},
						},
						StorageClassName: fetchedCR.Spec.Persistence.Pvc.StorageClassName,
						VolumeMode:       &[]corev1.PersistentVolumeMode{corev1.PersistentVolumeFilesystem}[0],
					},
				))),
			)
			Delete(lookupKey(hz), hz)
		})

		It("should add RBAC PolicyRule for watch StatefulSets", Label("fast"), func() {
			s := test.HazelcastSpec(defaultHazelcastSpecValues(), ee)
			s.Persistence = &hazelcastv1alpha1.HazelcastPersistenceConfiguration{
				BaseDir:                   "/data/hot-restart/",
				ClusterDataRecoveryPolicy: hazelcastv1alpha1.FullRecovery,
				Pvc: hazelcastv1alpha1.PersistencePvcConfiguration{
					AccessModes:      []corev1.PersistentVolumeAccessMode{corev1.ReadWriteOnce},
					RequestStorage:   &[]resource.Quantity{resource.MustParse("8Gi")}[0],
					StorageClassName: &[]string{"standard"}[0],
				},
			}
			hz := &hazelcastv1alpha1.Hazelcast{
				ObjectMeta: randomObjectMeta(namespace),
				Spec:       s,
			}

			Create(hz)
			ensureHzStatusIsPending(hz)

			By("checking Role", func() {
				rbac := &rbacv1.Role{}
				Expect(k8sClient.Get(
					context.Background(), client.ObjectKey{Name: hz.Name, Namespace: hz.Namespace}, rbac)).
					Should(Succeed())

				Expect(rbac.Rules).Should(ContainElement(rbacv1.PolicyRule{
					APIGroups: []string{"apps"},
					Resources: []string{"statefulsets"},
					Verbs:     []string{"watch", "list"},
				}))
			})
		})

		It("should not create PartialStart with FullRecovery", Label("fast"), func() {
			spec := test.HazelcastSpec(defaultHazelcastSpecValues(), ee)
			spec.Persistence = &hazelcastv1alpha1.HazelcastPersistenceConfiguration{
				BaseDir:                   "/baseDir/",
				ClusterDataRecoveryPolicy: hazelcastv1alpha1.FullRecovery,
				StartupAction:             hazelcastv1alpha1.PartialStart,
				Pvc: hazelcastv1alpha1.PersistencePvcConfiguration{
					AccessModes: []corev1.PersistentVolumeAccessMode{corev1.ReadWriteOnce},
				},
			}

			hz := &hazelcastv1alpha1.Hazelcast{
				ObjectMeta: randomObjectMeta(namespace),
				Spec:       spec,
			}

			Expect(k8sClient.Create(context.Background(), hz)).
				Should(MatchError(ContainSubstring("PartialStart can be used only with Partial clusterDataRecoveryPolicy")))
		})

		It("should not create if pvc is specified", Label("fast"), func() {
			spec := test.HazelcastSpec(defaultHazelcastSpecValues(), ee)
			spec.Persistence = &hazelcastv1alpha1.HazelcastPersistenceConfiguration{
				BaseDir: "/baseDir/",
			}

			hz := &hazelcastv1alpha1.Hazelcast{
				ObjectMeta: randomObjectMeta(namespace),
				Spec:       spec,
			}

			Expect(k8sClient.Create(context.Background(), hz)).
				Should(MatchError(ContainSubstring("spec.persistence.pvc: Required value: must be set when persistence is enabled")))
		})
	})

	Context("with JVM configuration", func() {
		When("Memory is configured", func() {
			It("should set memory with percentages", Label("fast"), func() {
				spec := test.HazelcastSpec(defaultHazelcastSpecValues(), ee)
				p := pointer.String("10")
				spec.JVM = &hazelcastv1alpha1.JVMConfiguration{
					Memory: &hazelcastv1alpha1.JVMMemoryConfiguration{
						InitialRAMPercentage: p,
						MinRAMPercentage:     p,
						MaxRAMPercentage:     p,
					},
				}
				hz := &hazelcastv1alpha1.Hazelcast{
					ObjectMeta: randomObjectMeta(namespace),
					Spec:       spec,
				}

				Create(hz)
				fetchedCR := ensureHzStatusIsPending(hz)

				Expect(*fetchedCR.Spec.JVM.Memory.InitialRAMPercentage).Should(Equal(*p))
				Expect(*fetchedCR.Spec.JVM.Memory.MinRAMPercentage).Should(Equal(*p))
				Expect(*fetchedCR.Spec.JVM.Memory.MaxRAMPercentage).Should(Equal(*p))

				Delete(lookupKey(hz), hz)
			})
			It("should set GC params", Label("fast"), func() {
				spec := test.HazelcastSpec(defaultHazelcastSpecValues(), ee)
				s := hazelcastv1alpha1.GCTypeSerial
				spec.JVM = &hazelcastv1alpha1.JVMConfiguration{
					GC: &hazelcastv1alpha1.JVMGCConfiguration{
						Logging:   pointer.Bool(true),
						Collector: &s,
					},
				}
				hz := &hazelcastv1alpha1.Hazelcast{
					ObjectMeta: randomObjectMeta(namespace),
					Spec:       spec,
				}

				Create(hz)
				fetchedCR := ensureHzStatusIsPending(hz)

				Expect(*fetchedCR.Spec.JVM.GC.Logging).Should(Equal(true))
				Expect(*fetchedCR.Spec.JVM.GC.Collector).Should(Equal(s))

				Delete(lookupKey(hz), hz)
			})
		})

		When("incorrect configuration", func() {
			expectedErrStr := `%s is already set up in JVM config"`

			It(fmt.Sprintf("should return error if %s configured twice", hazelcastv1alpha1.InitialRamPerArg), Label("fast"), func() {
				spec := test.HazelcastSpec(defaultHazelcastSpecValues(), ee)
				spec.JVM = &hazelcastv1alpha1.JVMConfiguration{
					Memory: &hazelcastv1alpha1.JVMMemoryConfiguration{
						InitialRAMPercentage: pointer.String("10"),
					},
					Args: []string{fmt.Sprintf("%s=10", hazelcastv1alpha1.InitialRamPerArg)},
				}

				hz := &hazelcastv1alpha1.Hazelcast{
					ObjectMeta: randomObjectMeta(namespace),
					Spec:       spec,
				}

				Expect(k8sClient.Create(context.Background(), hz)).
					Should(MatchError(ContainSubstring(fmt.Sprintf(expectedErrStr, hazelcastv1alpha1.InitialRamPerArg))))
			})

			It(fmt.Sprintf("should return error if %s configured twice", hazelcastv1alpha1.MinRamPerArg), Label("fast"), func() {
				spec := test.HazelcastSpec(defaultHazelcastSpecValues(), ee)
				spec.JVM = &hazelcastv1alpha1.JVMConfiguration{
					Memory: &hazelcastv1alpha1.JVMMemoryConfiguration{
						MinRAMPercentage: pointer.String("10"),
					},
					Args: []string{fmt.Sprintf("%s=10", hazelcastv1alpha1.MinRamPerArg)},
				}

				hz := &hazelcastv1alpha1.Hazelcast{
					ObjectMeta: randomObjectMeta(namespace),
					Spec:       spec,
				}

				Expect(k8sClient.Create(context.Background(), hz)).
					Should(MatchError(ContainSubstring(fmt.Sprintf(expectedErrStr, hazelcastv1alpha1.MinRamPerArg))))
			})

			It(fmt.Sprintf("should return error if %s configured twice", hazelcastv1alpha1.MaxRamPerArg), Label("fast"), func() {
				spec := test.HazelcastSpec(defaultHazelcastSpecValues(), ee)
				spec.JVM = &hazelcastv1alpha1.JVMConfiguration{
					Memory: &hazelcastv1alpha1.JVMMemoryConfiguration{
						MaxRAMPercentage: pointer.String("10"),
					},
					Args: []string{fmt.Sprintf("%s=10", hazelcastv1alpha1.MaxRamPerArg)},
				}

				hz := &hazelcastv1alpha1.Hazelcast{
					ObjectMeta: randomObjectMeta(namespace),
					Spec:       spec,
				}

				Expect(k8sClient.Create(context.Background(), hz)).
					Should(MatchError(ContainSubstring(fmt.Sprintf(expectedErrStr, hazelcastv1alpha1.MaxRamPerArg))))
			})

			It(fmt.Sprintf("should return error if %s configured twice", hazelcastv1alpha1.GCLoggingArg), Label("fast"), func() {
				spec := test.HazelcastSpec(defaultHazelcastSpecValues(), ee)
				spec.JVM = &hazelcastv1alpha1.JVMConfiguration{
					GC: &hazelcastv1alpha1.JVMGCConfiguration{
						Logging: pointer.Bool(true),
					},
					Args: []string{fmt.Sprintf(hazelcastv1alpha1.GCLoggingArg)},
				}

				hz := &hazelcastv1alpha1.Hazelcast{
					ObjectMeta: randomObjectMeta(namespace),
					Spec:       spec,
				}

				Expect(k8sClient.Create(context.Background(), hz)).
					Should(MatchError(ContainSubstring(fmt.Sprintf(expectedErrStr, hazelcastv1alpha1.GCLoggingArg))))
			})

			It(fmt.Sprintf("should return error if %s configured twice", hazelcastv1alpha1.SerialGCArg), Label("fast"), func() {
				spec := test.HazelcastSpec(defaultHazelcastSpecValues(), ee)
				c := hazelcastv1alpha1.GCTypeSerial
				spec.JVM = &hazelcastv1alpha1.JVMConfiguration{
					Memory: nil,
					GC: &hazelcastv1alpha1.JVMGCConfiguration{
						Collector: &c,
					},
					Args: []string{fmt.Sprintf(hazelcastv1alpha1.SerialGCArg)},
				}

				hz := &hazelcastv1alpha1.Hazelcast{
					ObjectMeta: randomObjectMeta(namespace),
					Spec:       spec,
				}

				Expect(k8sClient.Create(context.Background(), hz)).
					Should(MatchError(ContainSubstring(fmt.Sprintf(expectedErrStr, hazelcastv1alpha1.SerialGCArg))))
			})

			It(fmt.Sprintf("should return error if %s configured twice", hazelcastv1alpha1.ParallelGCArg), Label("fast"), func() {
				spec := test.HazelcastSpec(defaultHazelcastSpecValues(), ee)
				c := hazelcastv1alpha1.GCTypeParallel
				spec.JVM = &hazelcastv1alpha1.JVMConfiguration{
					GC:   &hazelcastv1alpha1.JVMGCConfiguration{},
					Args: []string{fmt.Sprintf(hazelcastv1alpha1.ParallelGCArg)},
				}
				spec.JVM.GC.Collector = &c

				hz := &hazelcastv1alpha1.Hazelcast{
					ObjectMeta: randomObjectMeta(namespace),
					Spec:       spec,
				}

				Expect(k8sClient.Create(context.Background(), hz)).
					Should(MatchError(ContainSubstring(fmt.Sprintf(expectedErrStr, hazelcastv1alpha1.ParallelGCArg))))
			})

			It(fmt.Sprintf("should return error if %s configured twice", hazelcastv1alpha1.G1GCArg), Label("fast"), func() {
				spec := test.HazelcastSpec(defaultHazelcastSpecValues(), ee)
				c := hazelcastv1alpha1.GCTypeG1
				spec.JVM = &hazelcastv1alpha1.JVMConfiguration{
					GC:   &hazelcastv1alpha1.JVMGCConfiguration{},
					Args: []string{fmt.Sprintf(hazelcastv1alpha1.G1GCArg)},
				}
				spec.JVM.GC.Collector = &c

				hz := &hazelcastv1alpha1.Hazelcast{
					ObjectMeta: randomObjectMeta(namespace),
					Spec:       spec,
				}

				Expect(k8sClient.Create(context.Background(), hz)).
					Should(MatchError(ContainSubstring(fmt.Sprintf(expectedErrStr, hazelcastv1alpha1.G1GCArg))))
			})
		})

	})

	Context("with Resources parameters", func() {
		When("resources are given", func() {
			It("should be set to Container spec", Label("fast"), func() {
				spec := test.HazelcastSpec(defaultHazelcastSpecValues(), ee)
				spec.Resources = corev1.ResourceRequirements{
					Limits: map[corev1.ResourceName]resource.Quantity{
						corev1.ResourceCPU:    resource.MustParse("500m"),
						corev1.ResourceMemory: resource.MustParse("10Gi"),
					},
					Requests: map[corev1.ResourceName]resource.Quantity{
						corev1.ResourceCPU:    resource.MustParse("250m"),
						corev1.ResourceMemory: resource.MustParse("5Gi"),
					},
				}
				hz := &hazelcastv1alpha1.Hazelcast{
					ObjectMeta: randomObjectMeta(namespace),
					Spec:       spec,
				}
				Create(hz)

				Eventually(func() map[corev1.ResourceName]resource.Quantity {
					ss := getStatefulSet(hz)
					return ss.Spec.Template.Spec.Containers[0].Resources.Limits
				}, timeout, interval).Should(And(
					HaveKeyWithValue(corev1.ResourceCPU, resource.MustParse("500m")),
					HaveKeyWithValue(corev1.ResourceMemory, resource.MustParse("10Gi"))),
				)

				Eventually(func() map[corev1.ResourceName]resource.Quantity {
					ss := getStatefulSet(hz)
					return ss.Spec.Template.Spec.Containers[0].Resources.Requests
				}, timeout, interval).Should(And(
					HaveKeyWithValue(corev1.ResourceCPU, resource.MustParse("250m")),
					HaveKeyWithValue(corev1.ResourceMemory, resource.MustParse("5Gi"))),
				)

				Delete(lookupKey(hz), hz)
			})
		})
	})

	Context("with SidecarAgent configuration", func() {
		When("Sidecar Agent is configured with Persistence", func() {
			It("should be deployed as a sidecar container", Label("fast"), func() {
				spec := test.HazelcastSpec(defaultHazelcastSpecValues(), ee)
				spec.Persistence = &hazelcastv1alpha1.HazelcastPersistenceConfiguration{
					BaseDir:                   "/data/hot-restart/",
					ClusterDataRecoveryPolicy: hazelcastv1alpha1.FullRecovery,
					Pvc: hazelcastv1alpha1.PersistencePvcConfiguration{
						AccessModes:      []corev1.PersistentVolumeAccessMode{corev1.ReadWriteOnce},
						RequestStorage:   &[]resource.Quantity{resource.MustParse("8Gi")}[0],
						StorageClassName: &[]string{"standard"}[0],
					},
				}

				hz := &hazelcastv1alpha1.Hazelcast{
					ObjectMeta: randomObjectMeta(namespace),
					Spec:       spec,
				}

				Create(hz)
				fetchedCR := ensureHzStatusIsPending(hz)
				test.CheckHazelcastCR(fetchedCR, defaultHazelcastSpecValues(), ee)

				Eventually(func() int {
					ss := getStatefulSet(hz)
					return len(ss.Spec.Template.Spec.Containers)
				}, timeout, interval).Should(Equal(2))

				Delete(lookupKey(hz), hz)
			})
		})
	})

	Context("StatefulSet", func() {
		firstSpec := hazelcastv1alpha1.HazelcastSpec{
			ClusterSize:          pointer.Int32(2),
			Repository:           "hazelcast/hazelcast-enterprise",
			Version:              "5.2",
			ImagePullPolicy:      corev1.PullAlways,
			ImagePullSecrets:     nil,
			ExposeExternally:     nil,
			LicenseKeySecretName: "key-secret",
		}

		secondSpec := hazelcastv1alpha1.HazelcastSpec{
			ClusterSize:     pointer.Int32(3),
			Repository:      "hazelcast/hazelcast",
			Version:         "5.3",
			ImagePullPolicy: corev1.PullIfNotPresent,
			ImagePullSecrets: []corev1.LocalObjectReference{
				{Name: "secret1"},
				{Name: "secret2"},
			},
			ExposeExternally: &hazelcastv1alpha1.ExposeExternallyConfiguration{
				Type: hazelcastv1alpha1.ExposeExternallyTypeSmart,
			},
			LicenseKeySecretName: "",
			Scheduling: hazelcastv1alpha1.SchedulingConfiguration{
				Affinity: &corev1.Affinity{
					NodeAffinity: &corev1.NodeAffinity{
						RequiredDuringSchedulingIgnoredDuringExecution: &corev1.NodeSelector{
							NodeSelectorTerms: []corev1.NodeSelectorTerm{
								{
									MatchExpressions: []corev1.NodeSelectorRequirement{
										{Key: "node.gpu", Operator: corev1.NodeSelectorOpExists},
									},
								},
							},
						},
					},
				},
			},
			Resources: corev1.ResourceRequirements{
				Requests: map[corev1.ResourceName]resource.Quantity{
					corev1.ResourceCPU:    resource.MustParse("250m"),
					corev1.ResourceMemory: resource.MustParse("5Gi"),
				},
			},
		}

		When("updating", func() {
			It("should forward changes to StatefulSet", Label("fast"), func() {
				hz := &hazelcastv1alpha1.Hazelcast{
					ObjectMeta: randomObjectMeta(namespace),
					Spec:       firstSpec,
				}

				licenseSecret := CreateLicenseKeySecret(hz.Spec.GetLicenseKeySecretName(), hz.Namespace)
				assertExists(lookupKey(licenseSecret), licenseSecret)

				Create(hz)
				hz = ensureHzStatusIsPending(hz)
				hz.Spec = secondSpec
				Update(hz)
				ss := getStatefulSet(hz)

				By("Checking if StatefulSet ClusterSize is updated")
				Eventually(func() int32 {
					ss = getStatefulSet(hz)
					return *ss.Spec.Replicas
				}, timeout, interval).Should(Equal(*secondSpec.ClusterSize))

				By("Checking if StatefulSet Image is updated")
				Expect(ss.Spec.Template.Spec.Containers[0].Image).To(Equal(fmt.Sprintf("%s:%s", secondSpec.Repository, secondSpec.Version)))

				By("Checking if StatefulSet ImagePullPolicy is updated")
				Expect(ss.Spec.Template.Spec.Containers[0].ImagePullPolicy).To(Equal(secondSpec.ImagePullPolicy))

				By("Checking if StatefulSet ImagePullSecrets is updated")
				Expect(ss.Spec.Template.Spec.ImagePullSecrets).To(Equal(secondSpec.ImagePullSecrets))

				By("Checking if StatefulSet ExposeExternally is updated")
				an, ok := ss.Annotations[n.ServicePerPodCountAnnotation]
				Expect(ok).To(BeTrue())
				Expect(an).To(Equal(strconv.Itoa(int(*hz.Spec.ClusterSize))))

				an, ok = ss.Spec.Template.Annotations[n.ExposeExternallyAnnotation]
				Expect(ok).To(BeTrue())
				Expect(an).To(Equal(string(hz.Spec.ExposeExternally.MemberAccessType())))

				By("Checking if StatefulSet LicenseKeySecretName is updated")
				el := ss.Spec.Template.Spec.Containers[0].Env
				for _, env := range el {
					if env.Name == "HZ_LICENSEKEY" {
						Expect(env.ValueFrom.SecretKeyRef.Key).To(Equal(secondSpec.GetLicenseKeySecretName()))
					}
				}

				By("Checking if StatefulSet Scheduling is updated")
				Expect(*ss.Spec.Template.Spec.Affinity).To(Equal(*secondSpec.Scheduling.Affinity))
				Expect(ss.Spec.Template.Spec.NodeSelector).To(Equal(secondSpec.Scheduling.NodeSelector))
				Expect(ss.Spec.Template.Spec.Tolerations).To(Equal(secondSpec.Scheduling.Tolerations))
				Expect(ss.Spec.Template.Spec.TopologySpreadConstraints).To(Equal(secondSpec.Scheduling.TopologySpreadConstraints))

				By("Checking if StatefulSet Resources is updated")
				Expect(ss.Spec.Template.Spec.Containers[0].Resources).To(Equal(secondSpec.Resources))

				Delete(lookupKey(hz), hz)
			})
		})
	})

	Context("with UserCodeDeployment configuration", func() {
		When("two Configmaps are given in userCode field", func() {
			It("should put correct fields in StatefulSet", Label("fast"), func() {
				cms := []string{
					"cm1",
					"cm2",
				}
				ts := "trigger-sequence"
				hz := &hazelcastv1alpha1.Hazelcast{
					ObjectMeta: randomObjectMeta(namespace),
					Spec: hazelcastv1alpha1.HazelcastSpec{
						UserCodeDeployment: hazelcastv1alpha1.UserCodeDeploymentConfig{
							RemoteFileConfiguration: hazelcastv1alpha1.RemoteFileConfiguration{
								ConfigMaps: cms,
							},
							TriggerSequence: ts,
						},
					},
				}

				Create(hz)
				hz = ensureHzStatusIsPending(hz)
				ss := getStatefulSet(hz)

				By("checking if StatefulSet has the ConfigMap Volumes")
				var expectedVols []corev1.Volume
				for _, cm := range cms {
					expectedVols = append(expectedVols, corev1.Volume{
						Name: n.UserCodeConfigMapNamePrefix + cm + ts,
						VolumeSource: corev1.VolumeSource{
							ConfigMap: &corev1.ConfigMapVolumeSource{
								LocalObjectReference: corev1.LocalObjectReference{
									Name: cm,
								},
								DefaultMode: pointer.Int32(420),
							},
						},
					})
				}
				Expect(ss.Spec.Template.Spec.Volumes).To(ContainElements(expectedVols))

				By("Checking if StatefulSet has the ConfigMap Volumes Mounts")
				var expectedVolMounts []corev1.VolumeMount
				for _, cm := range cms {
					expectedVolMounts = append(expectedVolMounts, corev1.VolumeMount{
						Name:      n.UserCodeConfigMapNamePrefix + cm + ts,
						MountPath: path.Join(n.UserCodeConfigMapPath, cm),
					})
				}
				Expect(ss.Spec.Template.Spec.Containers[0].VolumeMounts).To(ContainElements(expectedVolMounts))

				By("Checking if Hazelcast Container has the correct CLASSPATH")
				var b []string

				for _, cm := range cms {
					b = append(b, path.Join(n.UserCodeConfigMapPath, cm, "*"))
				}
				expectedClassPath := strings.Join(b, ":")
				classPath := ""
				for _, env := range ss.Spec.Template.Spec.Containers[0].Env {
					if env.Name == "CLASSPATH" {
						classPath = env.Value
					}
				}
				Expect(classPath).To(ContainSubstring(expectedClassPath))
				Delete(lookupKey(hz), hz)
			})
		})
	})

	Context("LicenseKey", func() {
		When("is given with OS repo", func() {
			It("should mutate EE repo", Label("fast"), func() {
				hz := &hazelcastv1alpha1.Hazelcast{
					ObjectMeta: randomObjectMeta(namespace),
					Spec: hazelcastv1alpha1.HazelcastSpec{
						LicenseKeySecretName: "secret-name",
						Repository:           n.HazelcastRepo,
					},
				}

				licenseSecret := CreateLicenseKeySecret(hz.Spec.GetLicenseKeySecretName(), hz.Namespace)
				assertExists(lookupKey(licenseSecret), licenseSecret)

				Create(hz)

				hz = ensureHzStatusIsPending(hz)
				Expect(hz.Spec.Repository).Should(Equal(n.HazelcastEERepo))
			})
		})
		When("is not given with EE repo", func() {
			It("should fail", Label("fast"), func() {
				if !ee {
					Skip("This test will only run in EE configuration")
				}
				spec := test.HazelcastSpec(defaultHazelcastSpecValues(), ee)
				spec.LicenseKeySecretName = ""

				hz := &hazelcastv1alpha1.Hazelcast{
					ObjectMeta: randomObjectMeta(namespace),
					Spec:       spec,
				}
				Expect(k8sClient.Create(context.Background(), hz)).
					Should(MatchError(ContainSubstring("spec.licenseKeySecretName: Required value: must be set when Hazelcast Enterprise is deployed")))
			})
		})
	})

	Context("with AdvancedNetwork configuration", func() {
		When("full configuration", func() {
			It("should create Advanced Network configuration", Label("fast"), func() {
				spec := test.HazelcastSpec(defaultHazelcastSpecValues(), ee)
				spec.AdvancedNetwork = hazelcastv1alpha1.AdvancedNetwork{
					MemberServerSocketEndpointConfig: hazelcastv1alpha1.MemberServerSocketEndpointConfig{Interfaces: []string{"10.10.1.*"}},
					WAN: []hazelcastv1alpha1.WANConfig{
						{
							Port:        5710,
							PortCount:   5,
							ServiceType: corev1.ServiceTypeClusterIP,
							Name:        "tokyo",
						},
						{
							Port:      5720,
							PortCount: 5,
							Name:      "istanbul",
						},
					},
				}

				hz := &hazelcastv1alpha1.Hazelcast{
					ObjectMeta: randomObjectMeta(namespace),
					Spec:       spec,
				}

				p := config.AdvancedNetwork{
					Enabled: true,
					Join: config.Join{
						Kubernetes: config.Kubernetes{
							Enabled:                      pointer.Bool(true),
							ServiceName:                  hz.Name,
							UseNodeNameAsExternalAddress: nil,
							ServicePerPodLabelName:       "hazelcast.com/service-per-pod",
							ServicePerPodLabelValue:      "true",
							ServicePort:                  5702,
						},
					},
					MemberServerSocketEndpointConfig: config.MemberServerSocketEndpointConfig{
						Port: config.PortAndPortCount{
							Port:      5702,
							PortCount: 1,
						},
						Interfaces: config.EnabledAndInterfaces{
							Enabled:    true,
							Interfaces: []string{"10.10.1.*"},
						},
					},
					ClientServerSocketEndpointConfig: config.ClientServerSocketEndpointConfig{
						Port: config.PortAndPortCount{
							Port:      5701,
							PortCount: 1,
						},
					},
					RestServerSocketEndpointConfig: config.RestServerSocketEndpointConfig{
						Port: config.PortAndPortCount{
							Port:      8081,
							PortCount: 1,
						},
						EndpointGroups: config.EndpointGroups{
							HealthCheck:  config.EndpointGroup{Enabled: pointer.Bool(true)},
							ClusterWrite: config.EndpointGroup{Enabled: pointer.Bool(true)},
							Persistence:  config.EndpointGroup{Enabled: pointer.Bool(true)},
						},
					},
					WanServerSocketEndpointConfig: map[string]config.WanPort{
						"tokyo": {
							PortAndPortCount: config.PortAndPortCount{
								Port:      5710,
								PortCount: 5,
							},
						},
						"istanbul": {
							PortAndPortCount: config.PortAndPortCount{
								Port:      5720,
								PortCount: 5,
							},
						},
					},
				}

				Create(hz)
				ensureHzStatusIsPending(hz)

				Eventually(func() config.AdvancedNetwork {
					cfg := getSecret(hz)
					a := &config.HazelcastWrapper{}

					if err := yaml.Unmarshal(cfg.Data["hazelcast.yaml"], a); err != nil {
						return config.AdvancedNetwork{}
					}

					return a.Hazelcast.AdvancedNetwork
				}, timeout, interval).Should(Equal(p))

				By("checking created services")
				serviceList := &corev1.ServiceList{}
				err := k8sClient.List(context.Background(), serviceList, client.InNamespace(hz.Namespace), labelFilter(hz))
				Expect(err).Should(BeNil())

				for _, s := range serviceList.Items {
					if strings.Contains(s.Name, "tokyo") {
						Expect(true).Should(Equal(s.Spec.Type == corev1.ServiceTypeClusterIP))
					}

					if strings.Contains(s.Name, "istanbul") {
						Expect(true).Should(Equal(s.Spec.Type == corev1.ServiceTypeLoadBalancer))
					}
				}

				Delete(lookupKey(hz), hz)
			})
		})

		When("default configuration", func() {
			It("should create default Advanced Network configuration", Label("fast"), func() {
				spec := test.HazelcastSpec(defaultHazelcastSpecValues(), ee)
				hz := &hazelcastv1alpha1.Hazelcast{
					ObjectMeta: randomObjectMeta(namespace),
					Spec:       spec,
				}

				p := config.AdvancedNetwork{
					Enabled: true,
					Join: config.Join{
						Kubernetes: config.Kubernetes{
							Enabled:                      pointer.Bool(true),
							ServiceName:                  hz.Name,
							UseNodeNameAsExternalAddress: nil,
							ServicePerPodLabelName:       "hazelcast.com/service-per-pod",
							ServicePerPodLabelValue:      "true",
							ServicePort:                  5702,
						},
					},
					MemberServerSocketEndpointConfig: config.MemberServerSocketEndpointConfig{
						Port: config.PortAndPortCount{
							Port:      5702,
							PortCount: 1,
						},
					},
					ClientServerSocketEndpointConfig: config.ClientServerSocketEndpointConfig{
						Port: config.PortAndPortCount{
							Port:      5701,
							PortCount: 1,
						},
					},
					RestServerSocketEndpointConfig: config.RestServerSocketEndpointConfig{
						Port: config.PortAndPortCount{
							Port:      8081,
							PortCount: 1,
						},
						EndpointGroups: config.EndpointGroups{
							HealthCheck:  config.EndpointGroup{Enabled: pointer.Bool(true)},
							ClusterWrite: config.EndpointGroup{Enabled: pointer.Bool(true)},
							Persistence:  config.EndpointGroup{Enabled: pointer.Bool(true)},
						},
					},
					WanServerSocketEndpointConfig: map[string]config.WanPort{
						"default": {
							PortAndPortCount: config.PortAndPortCount{
								Port:      n.WanDefaultPort,
								PortCount: 1,
							},
						},
					},
				}

				Create(hz)
				ensureHzStatusIsPending(hz)

				Eventually(func() config.AdvancedNetwork {
					cfg := getSecret(hz)
					a := &config.HazelcastWrapper{}
					if err := yaml.Unmarshal(cfg.Data["hazelcast.yaml"], a); err != nil {
						return config.AdvancedNetwork{}
					}
					return a.Hazelcast.AdvancedNetwork
				}, timeout, interval).Should(Equal(p))
				svcList := &corev1.ServiceList{}
				err := k8sClient.List(context.Background(), svcList, client.InNamespace(hz.Namespace), labelFilter(hz))
				Expect(err).Should(BeNil())

				Expect(len(svcList.Items)).Should(Equal(1)) // just the HZ Discovery Service

				Delete(lookupKey(hz), hz)
			})
		})

		It("should fail to overlap each other", Label("fast"), func() {
			spec := test.HazelcastSpec(defaultHazelcastSpecValues(), ee)
			spec.AdvancedNetwork = hazelcastv1alpha1.AdvancedNetwork{
				WAN: []hazelcastv1alpha1.WANConfig{
					{
						Port:      5001,
						PortCount: 3,
					},
					{
						Port:      5002,
						PortCount: 3,
					},
				},
			}

			hz := &hazelcastv1alpha1.Hazelcast{
				ObjectMeta: randomObjectMeta(namespace),
				Spec:       spec,
			}

			Expect(k8sClient.Create(context.Background(), hz)).Should(MatchError(
				ContainSubstring("spec.advancedNetwork.wan: Invalid value: \"5001-5003\": wan ports overlapping with 5002-5004")))
		})

		It("should fail to overlap with other sockets", Label("fast"), func() {
			spec := test.HazelcastSpec(defaultHazelcastSpecValues(), ee)
			spec.AdvancedNetwork = hazelcastv1alpha1.AdvancedNetwork{
				WAN: []hazelcastv1alpha1.WANConfig{
					{
						Port:      5702,
						PortCount: 3,
					},
				},
			}

			hz := &hazelcastv1alpha1.Hazelcast{
				ObjectMeta: randomObjectMeta(namespace),
				Spec:       spec,
			}

			Expect(k8sClient.Create(context.Background(), hz)).
				Should(MatchError(ContainSubstring("spec.advancedNetwork.wan[0]: Invalid value: \"5702-5704\": wan ports conflicting with one of 5701,5702,8081")))
		})

		It("should fail to set ServiceType to non-existing type value", Label("fast"), func() {
			spec := test.HazelcastSpec(defaultHazelcastSpecValues(), ee)
			spec.AdvancedNetwork = hazelcastv1alpha1.AdvancedNetwork{
				WAN: []hazelcastv1alpha1.WANConfig{
					{
						Port:        5702,
						PortCount:   3,
						ServiceType: corev1.ServiceTypeExternalName,
					},
				},
			}

			hz := &hazelcastv1alpha1.Hazelcast{
				ObjectMeta: randomObjectMeta(namespace),
				Spec:       spec,
			}

			Expect(k8sClient.Create(context.Background(), hz)).
				Should(MatchError(ContainSubstring("invalid serviceType value, possible values are ClusterIP and LoadBalancer")))
		})
	})

	Context("with NativeMemory configuration", func() {
		When("Native Memory property is configured", func() {
			It("should be enabled", Label("fast"), func() {
				spec := test.HazelcastSpec(defaultHazelcastSpecValues(), ee)
				spec.NativeMemory = &hazelcastv1alpha1.NativeMemoryConfiguration{
					AllocatorType: hazelcastv1alpha1.NativeMemoryPooled,
				}
				hz := &hazelcastv1alpha1.Hazelcast{
					ObjectMeta: randomObjectMeta(namespace),
					Spec:       spec,
				}

				Create(hz)
				ensureHzStatusIsPending(hz)

				Eventually(func() bool {
					cfg := getSecret(hz)

					config := &config.HazelcastWrapper{}
					if err := yaml.Unmarshal(cfg.Data["hazelcast.yaml"], config); err != nil {
						return false
					}

					return config.Hazelcast.NativeMemory.Enabled
				}, timeout, interval).Should(BeTrue())

				Delete(lookupKey(hz), hz)
			})
		})
	})

	Context("with ManagementCenter configuration", func() {
		When("Management Center property is configured", func() {
			It("should be enabled", Label("fast"), func() {
				spec := test.HazelcastSpec(defaultHazelcastSpecValues(), ee)
				spec.ManagementCenterConfig = hazelcastv1alpha1.ManagementCenterConfig{
					ScriptingEnabled:  true,
					ConsoleEnabled:    true,
					DataAccessEnabled: true,
				}
				hz := &hazelcastv1alpha1.Hazelcast{
					ObjectMeta: randomObjectMeta(namespace),
					Spec:       spec,
				}

				Create(hz)
				ensureHzStatusIsPending(hz)

				Eventually(func() bool {
					cfg := getSecret(hz)

					config := &config.HazelcastWrapper{}
					if err := yaml.Unmarshal(cfg.Data["hazelcast.yaml"], config); err != nil {
						return false
					}

					mc := config.Hazelcast.ManagementCenter
					return mc.DataAccessEnabled && mc.ScriptingEnabled && mc.ConsoleEnabled
				}, timeout, interval).Should(BeTrue())

				Delete(lookupKey(hz), hz)
			})
		})
	})

	Context("with RBAC Permission updates", func() {
		When("RBAC permissions are overridden by a client", func() {
			It("should override changes with operator ones", Label("fast"), func() {
				hz := &hazelcastv1alpha1.Hazelcast{
					ObjectMeta: randomObjectMeta(namespace),
					Spec:       test.HazelcastSpec(defaultHazelcastSpecValues(), ee),
				}

				Create(hz)
				ensureHzStatusIsPending(hz)

				rbac := &rbacv1.Role{}
				Expect(k8sClient.Get(
					context.Background(), client.ObjectKey{Name: hz.Name, Namespace: hz.Namespace}, rbac)).
					Should(Succeed())

				rules := rbac.Rules

				// Update rules with empty rules
				newRules := []rbacv1.PolicyRule{}
				rbac.Rules = newRules
				Expect(k8sClient.Update(context.Background(), rbac)).Should(Succeed())

				// Wait for operator to override the client changes
				Eventually(func() []rbacv1.PolicyRule {
					rbac := &rbacv1.Role{}
					Expect(k8sClient.Get(
						context.Background(), client.ObjectKey{Name: hz.Name, Namespace: hz.Namespace}, rbac)).
						Should(Succeed())

					return rbac.Rules
				}, timeout, interval).Should(Equal(rules))
			})
		})
	})

	Context("with TLS configuration", func() {
		When("TLS property is configured", func() {
			It("should be enabled when secret is valid", Label("fast"), func() {
				if !ee {
					Skip("This test will only run in EE configuration")
				}

				tlsSecret := CreateTLSSecret("tls-secret", namespace)
				assertExists(lookupKey(tlsSecret), tlsSecret)
				defer Delete(lookupKey(tlsSecret), tlsSecret)

				spec := test.HazelcastSpec(defaultHazelcastSpecValues(), ee)
				spec.TLS = &hazelcastv1alpha1.TLS{
					SecretName: tlsSecret.GetName(),
				}
				hz := &hazelcastv1alpha1.Hazelcast{
					ObjectMeta: randomObjectMeta(namespace),
					Spec:       spec,
				}

				Create(hz)
				ensureHzStatusIsPending(hz)

				Eventually(func() bool {
					configMap := getSecret(hz)

					config := &config.HazelcastWrapper{}
					if err := yaml.Unmarshal(configMap.Data["hazelcast.yaml"], config); err != nil {
						return false
					}

					if enabled := *config.Hazelcast.AdvancedNetwork.ClientServerSocketEndpointConfig.SSL.Enabled; !enabled {
						return enabled
					}

					if enabled := *config.Hazelcast.AdvancedNetwork.MemberServerSocketEndpointConfig.SSL.Enabled; !enabled {
						return enabled
					}

					return true
				}, timeout, interval).Should(BeTrue())

				Delete(lookupKey(hz), hz)
			})
			It("should error when secretName is empty", Label("fast"), func() {
				if !ee {
					Skip("This test will only run in EE configuration")
				}

				spec := test.HazelcastSpec(defaultHazelcastSpecValues(), ee)
				spec.TLS = &hazelcastv1alpha1.TLS{
					SecretName: "",
				}
				hz := &hazelcastv1alpha1.Hazelcast{
					ObjectMeta: randomObjectMeta(namespace),
					Spec:       spec,
				}

				Expect(k8sClient.Create(context.Background(), hz)).Should(HaveOccurred())
			})
			It("should error when secretName does not exist", Label("fast"), func() {
				if !ee {
					Skip("This test will only run in EE configuration")
				}

				spec := test.HazelcastSpec(defaultHazelcastSpecValues(), ee)
				spec.TLS = &hazelcastv1alpha1.TLS{
					SecretName: "notfound",
				}
				hz := &hazelcastv1alpha1.Hazelcast{
					ObjectMeta: randomObjectMeta(namespace),
					Spec:       spec,
				}

				Expect(k8sClient.Create(context.Background(), hz)).Should(HaveOccurred())
			})
		})
	})

	Context("Hazelcast Validation Multiple Errors", func() {
		It("should return multiple errors", Label("fast"), func() {
			spec := test.HazelcastSpec(defaultHazelcastSpecValues(), ee)
			spec.ExposeExternally = &hazelcastv1alpha1.ExposeExternallyConfiguration{
				Type:                 hazelcastv1alpha1.ExposeExternallyTypeUnisocket,
				DiscoveryServiceType: corev1.ServiceTypeLoadBalancer,
				MemberAccess:         hazelcastv1alpha1.MemberAccessLoadBalancer,
			}
			spec.ClusterSize = pointer.Int32(5000)
			spec.AdvancedNetwork = hazelcastv1alpha1.AdvancedNetwork{
				WAN: []hazelcastv1alpha1.WANConfig{
					{
						Port:      5701,
						PortCount: 20,
					},
					{
						Port:      5709,
						PortCount: 1,
					},
				},
			}

			hz := &hazelcastv1alpha1.Hazelcast{
				ObjectMeta: randomObjectMeta(namespace),
				Spec:       spec,
			}
			err := k8sClient.Create(context.Background(), hz)
			Expect(err).Should(MatchError(
				ContainSubstring("spec.exposeExternally.memberAccess:")))
			Expect(err).Should(MatchError(
				ContainSubstring("spec.clusterSize:")))
			Expect(err).Should(MatchError(
				ContainSubstring("spec.advancedNetwork.wan:")))
			Expect(err).Should(MatchError(
				ContainSubstring("spec.advancedNetwork.wan[0]:")))
		})
	})

	Context("with JetEngine configuration", func() {
		When("fully configured", func() {
			It("should create jet engine configuration", Label("fast"), func() {
				spec := test.HazelcastSpec(defaultHazelcastSpecValues(), ee)
				spec.JetEngineConfiguration = hazelcastv1alpha1.JetEngineConfiguration{
					Enabled:               ptr.Bool(true),
					ResourceUploadEnabled: false,
					Instance: &hazelcastv1alpha1.JetInstance{
						CooperativeThreadCount:         ptr.Int32(1),
						FlowControlPeriodMillis:        1,
						BackupCount:                    1,
						ScaleUpDelayMillis:             1,
						LosslessRestartEnabled:         false,
						MaxProcessorAccumulatedRecords: ptr.Int64(1),
					},
					EdgeDefaults: &hazelcastv1alpha1.JetEdgeDefaults{
						QueueSize:               ptr.Int32(1),
						PacketSizeLimit:         ptr.Int32(1),
						ReceiveWindowMultiplier: ptr.Int8(1),
					},
				}
				hz := &hazelcastv1alpha1.Hazelcast{
					ObjectMeta: randomObjectMeta(namespace),
					Spec:       spec,
				}

				expectedJetEngineConfig := config.Jet{
					Enabled:               ptr.Bool(true),
					ResourceUploadEnabled: ptr.Bool(false),
					Instance: config.JetInstance{
						CooperativeThreadCount:         ptr.Int32(1),
						FlowControlPeriodMillis:        ptr.Int32(1),
						BackupCount:                    ptr.Int32(1),
						ScaleUpDelayMillis:             ptr.Int32(1),
						LosslessRestartEnabled:         ptr.Bool(false),
						MaxProcessorAccumulatedRecords: ptr.Int64(1),
					},
					EdgeDefaults: config.EdgeDefaults{
						QueueSize:               ptr.Int32(1),
						PacketSizeLimit:         ptr.Int32(1),
						ReceiveWindowMultiplier: ptr.Int8(1),
					},
				}

				Create(hz)
				_ = ensureHzStatusIsPending(hz)

				Eventually(func() config.Jet {
					cfg := getSecret(hz)
					a := &config.HazelcastWrapper{}

					if err := yaml.Unmarshal(cfg.Data["hazelcast.yaml"], a); err != nil {
						return config.Jet{}
					}

					return a.Hazelcast.Jet
				}, timeout, interval).Should(Equal(expectedJetEngineConfig))

				Delete(lookupKey(hz), hz)
			})
		})

		It("should validate backup count", Label("fast"), func() {
			spec := test.HazelcastSpec(defaultHazelcastSpecValues(), ee)
			spec.JetEngineConfiguration = hazelcastv1alpha1.JetEngineConfiguration{
				Enabled: pointer.Bool(true),
				Instance: &hazelcastv1alpha1.JetInstance{
					BackupCount: 7,
				},
			}
			hz := &hazelcastv1alpha1.Hazelcast{
				ObjectMeta: randomObjectMeta(namespace),
				Spec:       spec,
			}

			Expect(k8sClient.Create(context.Background(), hz)).Should(MatchError(
				ContainSubstring("Invalid value: 7: spec.jet.instance.backupCount in body should be less than or equal to 6")))
		})

		It("should validate if lossless restart enabled without enabling persistence", Label("fast"), func() {
			spec := test.HazelcastSpec(defaultHazelcastSpecValues(), ee)
			spec.JetEngineConfiguration = hazelcastv1alpha1.JetEngineConfiguration{
				Enabled: pointer.Bool(true),
				Instance: &hazelcastv1alpha1.JetInstance{
					LosslessRestartEnabled: true,
				},
			}

			hz := &hazelcastv1alpha1.Hazelcast{
				ObjectMeta: randomObjectMeta(namespace),
				Spec:       spec,
			}

			Expect(k8sClient.Create(context.Background(), hz)).
				Should(MatchError(ContainSubstring("Forbidden: can be enabled only if persistence enabled")))
		})

		When("LosslessRestart is enabled", func() {
			It("should fail if persistence is not enabled", Label("fast"), func() {
				spec := test.HazelcastSpec(defaultHazelcastSpecValues(), ee)
				spec.JetEngineConfiguration = hazelcastv1alpha1.JetEngineConfiguration{
					Enabled: ptr.Bool(true),
					Instance: &hazelcastv1alpha1.JetInstance{
						LosslessRestartEnabled: true,
					},
				}
				hz := &hazelcastv1alpha1.Hazelcast{
					ObjectMeta: randomObjectMeta(namespace),
					Spec:       spec,
				}

				Expect(k8sClient.Create(context.Background(), hz)).Should(HaveOccurred())
			})

			It("should be created successfully if persistence is enabled", Label("fast"), func() {
				spec := test.HazelcastSpec(defaultHazelcastSpecValues(), ee)
				spec.Persistence = &hazelcastv1alpha1.HazelcastPersistenceConfiguration{
					BaseDir:                   "/data/hot-restart/",
					ClusterDataRecoveryPolicy: hazelcastv1alpha1.FullRecovery,
					Pvc: hazelcastv1alpha1.PersistencePvcConfiguration{
						AccessModes:    []corev1.PersistentVolumeAccessMode{corev1.ReadWriteOnce},
						RequestStorage: resource.NewQuantity(9*2^20, resource.BinarySI),
					},
				}
				spec.JetEngineConfiguration = hazelcastv1alpha1.JetEngineConfiguration{
					Enabled: ptr.Bool(true),
					Instance: &hazelcastv1alpha1.JetInstance{
						LosslessRestartEnabled: true,
					},
				}
				hz := &hazelcastv1alpha1.Hazelcast{
					ObjectMeta: randomObjectMeta(namespace),
					Spec:       spec,
				}

				Create(hz)
				hz = ensureHzStatusIsPending(hz)

				Expect(hz.Spec.JetEngineConfiguration.Instance.LosslessRestartEnabled).Should(BeTrue())
				Delete(lookupKey(hz), hz)
			})
		})

		When("ConfigMaps are given", func() {
			It("should put correct fields in StatefulSet", Label("fast"), func() {
				cms := []string{
					"cm1",
					"cm2",
				}
				hz := &hazelcastv1alpha1.Hazelcast{
					ObjectMeta: randomObjectMeta(namespace),
					Spec: hazelcastv1alpha1.HazelcastSpec{
						JetEngineConfiguration: hazelcastv1alpha1.JetEngineConfiguration{
							Enabled:               pointer.Bool(true),
							ResourceUploadEnabled: true,
							RemoteFileConfiguration: hazelcastv1alpha1.RemoteFileConfiguration{
								ConfigMaps: cms,
							},
						},
					},
				}

				Create(hz)
				hz = ensureHzStatusIsPending(hz)
				ss := getStatefulSet(hz)

				By("Checking if StatefulSet has the ConfigMap Volumes")
				var expectedVols []corev1.Volume
				for _, cm := range cms {
					expectedVols = append(expectedVols, corev1.Volume{
						Name: n.JetConfigMapNamePrefix + cm,
						VolumeSource: corev1.VolumeSource{
							ConfigMap: &corev1.ConfigMapVolumeSource{
								LocalObjectReference: corev1.LocalObjectReference{
									Name: cm,
								},
								DefaultMode: pointer.Int32(420),
							},
						},
					})
				}
				Expect(ss.Spec.Template.Spec.Volumes).To(ContainElements(expectedVols))

				By("Checking if StatefulSet has the ConfigMap Volumes Mounts")
				var expectedVolMounts []corev1.VolumeMount
				for _, cm := range cms {
					expectedVolMounts = append(expectedVolMounts, corev1.VolumeMount{
						Name:      n.JetConfigMapNamePrefix + cm,
						MountPath: path.Join(n.JetJobJarsPath, cm),
					})
				}
				Expect(ss.Spec.Template.Spec.Containers[0].VolumeMounts).To(ContainElements(expectedVolMounts))
				Delete(lookupKey(hz), hz)
			})
		})
	})
})<|MERGE_RESOLUTION|>--- conflicted
+++ resolved
@@ -9,10 +9,6 @@
 	"strings"
 
 	"github.com/aws/smithy-go/ptr"
-<<<<<<< HEAD
-=======
-
->>>>>>> 07f70a16
 	. "github.com/onsi/ginkgo/v2"
 	. "github.com/onsi/gomega"
 	"gopkg.in/yaml.v3"
