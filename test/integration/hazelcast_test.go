--- conflicted
+++ resolved
@@ -580,35 +580,6 @@
 		})
 	})
 
-<<<<<<< HEAD
-=======
-	Context("with JetEngine configuration", func() {
-		When("Jet is not configured", func() {
-			It("should be enabled by default", Label("fast"), func() {
-				spec := test.HazelcastSpec(defaultHazelcastSpecValues(), ee)
-				hz := &hazelcastv1alpha1.Hazelcast{
-					ObjectMeta: randomObjectMeta(namespace),
-					Spec:       spec,
-				}
-
-				Create(hz)
-				_ = ensureHzStatusIsPending(hz)
-
-				Eventually(func() bool {
-					cfg := getSecret(hz)
-					a := &config.HazelcastWrapper{}
-
-					if err := yaml.Unmarshal(cfg.Data["hazelcast.yaml"], a); err != nil {
-						return false
-					}
-
-					return *a.Hazelcast.Jet.Enabled
-				}, timeout, interval).Should(BeTrue())
-			})
-		})
-	})
-
->>>>>>> 71a36a9a
 	Context("with HighAvailability configuration", func() {
 		When("HighAvailabilityMode is configured as NODE", func() {
 			It("should create topologySpreadConstraints", Label("fast"), func() {
@@ -1929,8 +1900,6 @@
 
 					return *a.Hazelcast.Jet.Enabled
 				}, timeout, interval).Should(BeTrue())
-
-				Delete(lookupKey(hz), hz)
 			})
 		})
 
@@ -1951,37 +1920,11 @@
 				ContainSubstring("Invalid value: 7: spec.jet.instance.backupCount in body should be less than or equal to 6")))
 		})
 
-<<<<<<< HEAD
 		When("LosslessRestart is enabled", func() {
 			It("should fail if persistence is not enabled", Label("fast"), func() {
 				spec := test.HazelcastSpec(defaultHazelcastSpecValues(), ee)
-				spec.JetEngineConfiguration = hazelcastv1alpha1.JetEngineConfiguration{
+				spec.JetEngineConfiguration = &hazelcastv1alpha1.JetEngineConfiguration{
 					Enabled: pointer.Bool(true),
-=======
-		It("should validate if lossless restart enabled without enabling persistence", Label("fast"), func() {
-			spec := test.HazelcastSpec(defaultHazelcastSpecValues(), ee)
-			spec.JetEngineConfiguration = &hazelcastv1alpha1.JetEngineConfiguration{
-				Enabled: pointer.Bool(true),
-				Instance: &hazelcastv1alpha1.JetInstance{
-					LosslessRestartEnabled: true,
-				},
-			}
-
-			hz := &hazelcastv1alpha1.Hazelcast{
-				ObjectMeta: randomObjectMeta(namespace),
-				Spec:       spec,
-			}
-
-			Expect(k8sClient.Create(context.Background(), hz)).
-				Should(MatchError(ContainSubstring("Forbidden: can be enabled only if persistence enabled")))
-		})
-
-		When("LosslessRestart is enabled", func() {
-			It("should fail if persistence is not enabled", Label("fast"), func() {
-				spec := test.HazelcastSpec(defaultHazelcastSpecValues(), ee)
-				spec.JetEngineConfiguration = &hazelcastv1alpha1.JetEngineConfiguration{
-					Enabled: ptr.Bool(true),
->>>>>>> 71a36a9a
 					Instance: &hazelcastv1alpha1.JetInstance{
 						LosslessRestartEnabled: true,
 					},
@@ -2031,7 +1974,6 @@
 					Enabled: ptr.Bool(true),
 					RemoteFileConfiguration: hazelcastv1alpha1.RemoteFileConfiguration{
 						BucketConfiguration: &hazelcastv1alpha1.BucketConfiguration{
-							BucketURI:  "gs://my-bucket",
 							SecretName: "",
 						},
 					},
