--- conflicted
+++ resolved
@@ -724,56 +724,10 @@
 	})
 
 	Context("with Persistence configuration", func() {
-<<<<<<< HEAD
-		It("should fail to create with empty baseDir", Label("fast"), func() {
-			spec := test.HazelcastSpec(defaultHazelcastSpecValues(), ee)
-			spec.Persistence = &hazelcastv1alpha1.HazelcastPersistenceConfiguration{
-				BaseDir: "",
-				PVC: &hazelcastv1alpha1.PvcConfiguration{
-					AccessModes: []corev1.PersistentVolumeAccessMode{corev1.ReadWriteOnce},
-				},
-			}
-
-			hz := &hazelcastv1alpha1.Hazelcast{
-				ObjectMeta: randomObjectMeta(namespace),
-				Spec:       spec,
-			}
-
-			Expect(k8sClient.Create(context.Background(), hz)).ShouldNot(Succeed())
-		})
-	})
-
-	Context("with Persistence configuration", func() {
-		It("should fail to create with invalid baseDir", Label("fast"), func() {
-			spec := test.HazelcastSpec(defaultHazelcastSpecValues(), ee)
-			spec.Persistence = &hazelcastv1alpha1.HazelcastPersistenceConfiguration{
-				BaseDir: "baseDir/",
-				PVC: &hazelcastv1alpha1.PvcConfiguration{
-					AccessModes: []corev1.PersistentVolumeAccessMode{corev1.ReadWriteOnce},
-				},
-			}
-
-			hz := &hazelcastv1alpha1.Hazelcast{
-				ObjectMeta: randomObjectMeta(namespace),
-				Spec:       spec,
-			}
-
-			Expect(k8sClient.Create(context.Background(), hz)).ShouldNot(Succeed())
-		})
-	})
-
-	Context("with Persistence configuration", func() {
 		It("should create with default values", Label("fast"), func() {
 			spec := test.HazelcastSpec(defaultHazelcastSpecValues(), ee)
 			spec.Persistence = &hazelcastv1alpha1.HazelcastPersistenceConfiguration{
-				BaseDir: "/baseDir/",
 				PVC: &hazelcastv1alpha1.PvcConfiguration{
-=======
-		It("should create with default values", Label("fast"), func() {
-			spec := test.HazelcastSpec(defaultHazelcastSpecValues(), ee)
-			spec.Persistence = &hazelcastv1alpha1.HazelcastPersistenceConfiguration{
-				Pvc: &hazelcastv1alpha1.PersistencePvcConfiguration{
->>>>>>> 84e1bd28
 					AccessModes: []corev1.PersistentVolumeAccessMode{corev1.ReadWriteOnce},
 				},
 			}
@@ -896,7 +850,9 @@
 
 		It("should not create if pvc is not specified", Label("fast"), func() {
 			spec := test.HazelcastSpec(defaultHazelcastSpecValues(), ee)
-			spec.Persistence = &hazelcastv1alpha1.HazelcastPersistenceConfiguration{}
+			spec.Persistence = &hazelcastv1alpha1.HazelcastPersistenceConfiguration{
+				ClusterDataRecoveryPolicy: hazelcastv1alpha1.FullRecovery,
+			}
 
 			hz := &hazelcastv1alpha1.Hazelcast{
 				ObjectMeta: randomObjectMeta(namespace),
@@ -910,12 +866,7 @@
 		It("should not create if pvc accessModes is not specified", Label("fast"), func() {
 			spec := test.HazelcastSpec(defaultHazelcastSpecValues(), ee)
 			spec.Persistence = &hazelcastv1alpha1.HazelcastPersistenceConfiguration{
-<<<<<<< HEAD
-				BaseDir: "/baseDir/",
 				PVC: &hazelcastv1alpha1.PvcConfiguration{
-=======
-				Pvc: &hazelcastv1alpha1.PersistencePvcConfiguration{
->>>>>>> 84e1bd28
 					RequestStorage: &[]resource.Quantity{resource.MustParse("8Gi")}[0],
 				},
 			}
@@ -1719,7 +1670,12 @@
 				spec.NativeMemory = &hazelcastv1alpha1.NativeMemoryConfiguration{
 					AllocatorType: hazelcastv1alpha1.NativeMemoryStandard,
 				}
-				spec.Persistence = &hazelcastv1alpha1.HazelcastPersistenceConfiguration{}
+				spec.Persistence = &hazelcastv1alpha1.HazelcastPersistenceConfiguration{
+					ClusterDataRecoveryPolicy: hazelcastv1alpha1.FullRecovery,
+					PVC: &hazelcastv1alpha1.PvcConfiguration{
+						AccessModes: []corev1.PersistentVolumeAccessMode{corev1.ReadWriteOnce},
+					},
+				}
 				hz := &hazelcastv1alpha1.Hazelcast{
 					ObjectMeta: randomObjectMeta(namespace),
 					Spec:       spec,
