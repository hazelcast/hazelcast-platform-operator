--- conflicted
+++ resolved
@@ -9,10 +9,6 @@
 	"strings"
 
 	"github.com/aws/smithy-go/ptr"
-<<<<<<< HEAD
-=======
-	"github.com/hazelcast/hazelcast-platform-operator/internal/controller/hazelcast"
->>>>>>> b11dd8a7
 	. "github.com/onsi/ginkgo/v2"
 	. "github.com/onsi/gomega"
 	"gopkg.in/yaml.v3"
@@ -26,9 +22,10 @@
 	"k8s.io/utils/pointer"
 	"sigs.k8s.io/controller-runtime/pkg/client"
 
+	"github.com/hazelcast/hazelcast-platform-operator/internal/controller/hazelcast"
+
 	hazelcastv1alpha1 "github.com/hazelcast/hazelcast-platform-operator/api/v1alpha1"
 	"github.com/hazelcast/hazelcast-platform-operator/internal/config"
-	"github.com/hazelcast/hazelcast-platform-operator/internal/controllers/hazelcast"
 	n "github.com/hazelcast/hazelcast-platform-operator/internal/naming"
 	"github.com/hazelcast/hazelcast-platform-operator/test"
 )
@@ -2251,160 +2248,6 @@
 		})
 	})
 
-<<<<<<< HEAD
-	Context("CP subsystem", func() {
-		It("should configure CP subsystem with PVC", func() {
-			hz := &hazelcastv1alpha1.Hazelcast{
-				ObjectMeta: randomObjectMeta(namespace),
-				Spec: hazelcastv1alpha1.HazelcastSpec{
-					ClusterSize: pointer.Int32(7),
-					CPSubsystem: &hazelcastv1alpha1.CPSubsystem{
-						MemberCount: 5,
-						GroupSize:   pointer.Int32(3),
-						PVC: &hazelcastv1alpha1.PersistencePvcConfiguration{
-							AccessModes: []corev1.PersistentVolumeAccessMode{corev1.ReadWriteOnce},
-						},
-					},
-				},
-			}
-			create(hz)
-			assertHzStatusIsPending(hz)
-			fetchedSts := &v1.StatefulSet{}
-			assertExists(lookupKey(hz), fetchedSts)
-
-			Expect(fetchedSts.Spec.VolumeClaimTemplates).Should(test.ContainVolumeClaimTemplate(n.CPPersistenceVolumeName))
-			hzContainer := fetchedSts.Spec.Template.Spec.Containers[0]
-			Expect(hzContainer.VolumeMounts).Should(test.ContainVolumeMount(n.CPPersistenceVolumeName, n.CPBaseDir))
-
-			Eventually(func() config.CPSubsystem {
-				cfg := getSecret(hz)
-				a := &config.HazelcastWrapper{}
-
-				if err := yaml.Unmarshal(cfg.Data["hazelcast.yaml"], a); err != nil {
-					return config.CPSubsystem{}
-				}
-
-				return a.Hazelcast.CPSubsystem
-			}, timeout, interval).Should(Equal(config.CPSubsystem{
-				CPMemberCount:      5,
-				GroupSize:          pointer.Int32(3),
-				BaseDir:            n.CPBaseDir,
-				PersistenceEnabled: true,
-			}))
-		})
-		It("should configure CP subsystem with Persistence PVC", func() {
-			hz := &hazelcastv1alpha1.Hazelcast{
-				ObjectMeta: randomObjectMeta(namespace),
-				Spec: hazelcastv1alpha1.HazelcastSpec{
-					ClusterSize: pointer.Int32(7),
-					Persistence: &hazelcastv1alpha1.HazelcastPersistenceConfiguration{
-						Pvc: &hazelcastv1alpha1.PersistencePvcConfiguration{
-							AccessModes: []corev1.PersistentVolumeAccessMode{corev1.ReadWriteOnce},
-						},
-					},
-					CPSubsystem: &hazelcastv1alpha1.CPSubsystem{
-						MemberCount: 5,
-						GroupSize:   pointer.Int32(3),
-					},
-				},
-			}
-			create(hz)
-			assertHzStatusIsPending(hz)
-			fetchedSts := &v1.StatefulSet{}
-			assertExists(lookupKey(hz), fetchedSts)
-
-			Expect(fetchedSts.Spec.VolumeClaimTemplates).Should(test.ContainVolumeClaimTemplate(n.PersistenceVolumeName))
-			hzContainer := fetchedSts.Spec.Template.Spec.Containers[0]
-			Expect(hzContainer.VolumeMounts).Should(test.ContainVolumeMount(n.PersistenceVolumeName, n.PersistenceMountPath))
-			Expect(hzContainer.VolumeMounts).Should(Not(test.ContainVolumeMount(n.CPPersistenceVolumeName, n.CPBaseDir)))
-
-			Eventually(func() config.CPSubsystem {
-				cfg := getSecret(hz)
-				a := &config.HazelcastWrapper{}
-
-				if err := yaml.Unmarshal(cfg.Data["hazelcast.yaml"], a); err != nil {
-					return config.CPSubsystem{}
-				}
-
-				return a.Hazelcast.CPSubsystem
-			}, timeout, interval).Should(Equal(config.CPSubsystem{
-				CPMemberCount:      5,
-				GroupSize:          pointer.Int32(3),
-				BaseDir:            n.PersistenceMountPath + n.CPDirSuffix,
-				PersistenceEnabled: true,
-			}))
-		})
-	})
-
-	Context("with CP Subsystem configuration", func() {
-		It("should not allow member size greater than cluster size", func() {
-			spec := test.HazelcastSpec(defaultHazelcastSpecValues(), ee)
-			spec.ClusterSize = pointer.Int32(3)
-			spec.CPSubsystem = &hazelcastv1alpha1.CPSubsystem{
-				MemberCount: 5,
-				PVC: &hazelcastv1alpha1.PersistencePvcConfiguration{
-					AccessModes:    []corev1.PersistentVolumeAccessMode{corev1.ReadWriteOnce},
-					RequestStorage: &[]resource.Quantity{resource.MustParse("8Gi")}[0],
-				},
-			}
-			hz := &hazelcastv1alpha1.Hazelcast{
-				ObjectMeta: randomObjectMeta(namespace),
-				Spec:       spec,
-			}
-
-			Expect(k8sClient.Create(context.Background(), hz)).
-				Should(MatchError(ContainSubstring("can not be greater the clusterSize")))
-		})
-		It("should not allow member size greater than default cluster size", func() {
-			spec := test.HazelcastSpec(defaultHazelcastSpecValues(), ee)
-			spec.ClusterSize = nil
-			spec.CPSubsystem = &hazelcastv1alpha1.CPSubsystem{
-				MemberCount: 5,
-				PVC: &hazelcastv1alpha1.PersistencePvcConfiguration{
-					AccessModes:    []corev1.PersistentVolumeAccessMode{corev1.ReadWriteOnce},
-					RequestStorage: &[]resource.Quantity{resource.MustParse("8Gi")}[0],
-				},
-			}
-			hz := &hazelcastv1alpha1.Hazelcast{
-				ObjectMeta: randomObjectMeta(namespace),
-				Spec:       spec,
-			}
-
-			Expect(k8sClient.Create(context.Background(), hz)).
-				Should(MatchError(ContainSubstring("can not be greater the clusterSize")))
-		})
-		It("group size should not be greater than member size", func() {
-			spec := test.HazelcastSpec(defaultHazelcastSpecValues(), ee)
-			spec.ClusterSize = pointer.Int32(5)
-			spec.CPSubsystem = &hazelcastv1alpha1.CPSubsystem{
-				MemberCount: 5,
-				GroupSize:   pointer.Int32(7),
-				PVC: &hazelcastv1alpha1.PersistencePvcConfiguration{
-					AccessModes:    []corev1.PersistentVolumeAccessMode{corev1.ReadWriteOnce},
-					RequestStorage: &[]resource.Quantity{resource.MustParse("8Gi")}[0],
-				},
-			}
-			hz := &hazelcastv1alpha1.Hazelcast{
-				ObjectMeta: randomObjectMeta(namespace),
-				Spec:       spec,
-			}
-
-			Expect(k8sClient.Create(context.Background(), hz)).
-				Should(MatchError(ContainSubstring("can be 3, 5, or 7, but not greater that memberCount")))
-		})
-		It("should not allow no PVC configuration", func() {
-			spec := test.HazelcastSpec(defaultHazelcastSpecValues(), ee)
-			spec.CPSubsystem = &hazelcastv1alpha1.CPSubsystem{
-				MemberCount: 3,
-			}
-			hz := &hazelcastv1alpha1.Hazelcast{
-				ObjectMeta: randomObjectMeta(namespace),
-				Spec:       spec,
-			}
-
-			Expect(k8sClient.Create(context.Background(), hz)).
-				Should(MatchError(ContainSubstring("PVC should be configured")))
-=======
 	Context("with Tiered Storage configuration", func() {
 		When("LocalDevices is configured", func() {
 			spec := test.HazelcastSpec(defaultHazelcastSpecValues(), ee)
@@ -2569,7 +2412,161 @@
 					))),
 				)
 			})
->>>>>>> b11dd8a7
+		})
+	})
+
+	Context("CP subsystem", func() {
+		It("should configure CP subsystem with PVC", func() {
+			hz := &hazelcastv1alpha1.Hazelcast{
+				ObjectMeta: randomObjectMeta(namespace),
+				Spec: hazelcastv1alpha1.HazelcastSpec{
+					ClusterSize: pointer.Int32(7),
+					CPSubsystem: &hazelcastv1alpha1.CPSubsystem{
+						MemberCount: 5,
+						GroupSize:   pointer.Int32(3),
+						PVC: &hazelcastv1alpha1.PvcConfiguration{
+							AccessModes: []corev1.PersistentVolumeAccessMode{corev1.ReadWriteOnce},
+						},
+					},
+				},
+			}
+			create(hz)
+			assertHzStatusIsPending(hz)
+			fetchedSts := &v1.StatefulSet{}
+			assertExists(lookupKey(hz), fetchedSts)
+
+			Expect(fetchedSts.Spec.VolumeClaimTemplates).Should(test.ContainVolumeClaimTemplate(n.CPPersistenceVolumeName))
+			hzContainer := fetchedSts.Spec.Template.Spec.Containers[0]
+			Expect(hzContainer.VolumeMounts).Should(test.ContainVolumeMount(n.CPPersistenceVolumeName, n.CPBaseDir))
+
+			Eventually(func() config.CPSubsystem {
+				cfg := getSecret(hz)
+				a := &config.HazelcastWrapper{}
+
+				if err := yaml.Unmarshal(cfg.Data["hazelcast.yaml"], a); err != nil {
+					return config.CPSubsystem{}
+				}
+
+				return a.Hazelcast.CPSubsystem
+			}, timeout, interval).Should(Equal(config.CPSubsystem{
+				CPMemberCount:      5,
+				GroupSize:          pointer.Int32(3),
+				BaseDir:            n.CPBaseDir,
+				PersistenceEnabled: true,
+			}))
+		})
+		It("should configure CP subsystem with Persistence PVC", func() {
+			hz := &hazelcastv1alpha1.Hazelcast{
+				ObjectMeta: randomObjectMeta(namespace),
+				Spec: hazelcastv1alpha1.HazelcastSpec{
+					ClusterSize: pointer.Int32(7),
+					Persistence: &hazelcastv1alpha1.HazelcastPersistenceConfiguration{
+						PVC: &hazelcastv1alpha1.PvcConfiguration{
+							AccessModes: []corev1.PersistentVolumeAccessMode{corev1.ReadWriteOnce},
+						},
+					},
+					CPSubsystem: &hazelcastv1alpha1.CPSubsystem{
+						MemberCount: 5,
+						GroupSize:   pointer.Int32(3),
+					},
+				},
+			}
+			create(hz)
+			assertHzStatusIsPending(hz)
+			fetchedSts := &v1.StatefulSet{}
+			assertExists(lookupKey(hz), fetchedSts)
+
+			Expect(fetchedSts.Spec.VolumeClaimTemplates).Should(test.ContainVolumeClaimTemplate(n.PersistenceVolumeName))
+			hzContainer := fetchedSts.Spec.Template.Spec.Containers[0]
+			Expect(hzContainer.VolumeMounts).Should(test.ContainVolumeMount(n.PersistenceVolumeName, n.PersistenceMountPath))
+			Expect(hzContainer.VolumeMounts).Should(Not(test.ContainVolumeMount(n.CPPersistenceVolumeName, n.CPBaseDir)))
+
+			Eventually(func() config.CPSubsystem {
+				cfg := getSecret(hz)
+				a := &config.HazelcastWrapper{}
+
+				if err := yaml.Unmarshal(cfg.Data["hazelcast.yaml"], a); err != nil {
+					return config.CPSubsystem{}
+				}
+
+				return a.Hazelcast.CPSubsystem
+			}, timeout, interval).Should(Equal(config.CPSubsystem{
+				CPMemberCount:      5,
+				GroupSize:          pointer.Int32(3),
+				BaseDir:            n.PersistenceMountPath + n.CPDirSuffix,
+				PersistenceEnabled: true,
+			}))
+		})
+	})
+
+	Context("with CP Subsystem configuration", func() {
+		It("should not allow member size greater than cluster size", func() {
+			spec := test.HazelcastSpec(defaultHazelcastSpecValues(), ee)
+			spec.ClusterSize = pointer.Int32(3)
+			spec.CPSubsystem = &hazelcastv1alpha1.CPSubsystem{
+				MemberCount: 5,
+				PVC: &hazelcastv1alpha1.PvcConfiguration{
+					AccessModes:    []corev1.PersistentVolumeAccessMode{corev1.ReadWriteOnce},
+					RequestStorage: &[]resource.Quantity{resource.MustParse("8Gi")}[0],
+				},
+			}
+			hz := &hazelcastv1alpha1.Hazelcast{
+				ObjectMeta: randomObjectMeta(namespace),
+				Spec:       spec,
+			}
+
+			Expect(k8sClient.Create(context.Background(), hz)).
+				Should(MatchError(ContainSubstring("can not be greater the clusterSize")))
+		})
+		It("should not allow member size greater than default cluster size", func() {
+			spec := test.HazelcastSpec(defaultHazelcastSpecValues(), ee)
+			spec.ClusterSize = nil
+			spec.CPSubsystem = &hazelcastv1alpha1.CPSubsystem{
+				MemberCount: 5,
+				PVC: &hazelcastv1alpha1.PvcConfiguration{
+					AccessModes:    []corev1.PersistentVolumeAccessMode{corev1.ReadWriteOnce},
+					RequestStorage: &[]resource.Quantity{resource.MustParse("8Gi")}[0],
+				},
+			}
+			hz := &hazelcastv1alpha1.Hazelcast{
+				ObjectMeta: randomObjectMeta(namespace),
+				Spec:       spec,
+			}
+
+			Expect(k8sClient.Create(context.Background(), hz)).
+				Should(MatchError(ContainSubstring("can not be greater the clusterSize")))
+		})
+		It("group size should not be greater than member size", func() {
+			spec := test.HazelcastSpec(defaultHazelcastSpecValues(), ee)
+			spec.ClusterSize = pointer.Int32(5)
+			spec.CPSubsystem = &hazelcastv1alpha1.CPSubsystem{
+				MemberCount: 5,
+				GroupSize:   pointer.Int32(7),
+				PVC: &hazelcastv1alpha1.PvcConfiguration{
+					AccessModes:    []corev1.PersistentVolumeAccessMode{corev1.ReadWriteOnce},
+					RequestStorage: &[]resource.Quantity{resource.MustParse("8Gi")}[0],
+				},
+			}
+			hz := &hazelcastv1alpha1.Hazelcast{
+				ObjectMeta: randomObjectMeta(namespace),
+				Spec:       spec,
+			}
+
+			Expect(k8sClient.Create(context.Background(), hz)).
+				Should(MatchError(ContainSubstring("can be 3, 5, or 7, but not greater that memberCount")))
+		})
+		It("should not allow no PVC configuration", func() {
+			spec := test.HazelcastSpec(defaultHazelcastSpecValues(), ee)
+			spec.CPSubsystem = &hazelcastv1alpha1.CPSubsystem{
+				MemberCount: 3,
+			}
+			hz := &hazelcastv1alpha1.Hazelcast{
+				ObjectMeta: randomObjectMeta(namespace),
+				Spec:       spec,
+			}
+
+			Expect(k8sClient.Create(context.Background(), hz)).
+				Should(MatchError(ContainSubstring("PVC should be configured")))
 		})
 	})
 })