package integration

import (
	"context"
	"encoding/json"
	"fmt"
	"path"
	"strconv"
	"strings"

	"github.com/aws/smithy-go/ptr"
	. "github.com/onsi/ginkgo/v2"
	. "github.com/onsi/gomega"
	"gopkg.in/yaml.v3"
	v1 "k8s.io/api/apps/v1"
	corev1 "k8s.io/api/core/v1"
	rbacv1 "k8s.io/api/rbac/v1"
	"k8s.io/apimachinery/pkg/api/errors"
	"k8s.io/apimachinery/pkg/api/resource"
	metav1 "k8s.io/apimachinery/pkg/apis/meta/v1"
	"k8s.io/apimachinery/pkg/types"
	"k8s.io/utils/pointer"
	"sigs.k8s.io/controller-runtime/pkg/client"

<<<<<<< HEAD
	"github.com/hazelcast/hazelcast-platform-operator/controllers/hazelcast"
=======
	"github.com/hazelcast/hazelcast-platform-operator/internal/controller/hazelcast"
>>>>>>> 44b86ff8

	hazelcastv1alpha1 "github.com/hazelcast/hazelcast-platform-operator/api/v1alpha1"
	"github.com/hazelcast/hazelcast-platform-operator/internal/config"
	n "github.com/hazelcast/hazelcast-platform-operator/internal/naming"
	"github.com/hazelcast/hazelcast-platform-operator/test"
)

var _ = Describe("Hazelcast CR", func() {
	const namespace = "default"

	labelFilter := func(hz *hazelcastv1alpha1.Hazelcast) client.MatchingLabels {
		return map[string]string{
			n.ApplicationNameLabel:         n.Hazelcast,
			n.ApplicationManagedByLabel:    n.OperatorName,
			n.ApplicationInstanceNameLabel: hz.Name,
		}
	}

	clusterScopedLookupKey := func(hz *hazelcastv1alpha1.Hazelcast) types.NamespacedName {
		return types.NamespacedName{
			Name:      (&hazelcastv1alpha1.Hazelcast{ObjectMeta: metav1.ObjectMeta{Name: hz.Name, Namespace: namespace}}).ClusterScopedName(),
			Namespace: "",
		}
	}

	create := func(hz *hazelcastv1alpha1.Hazelcast) {
		By("creating the Hazelcast CR with specs successfully")
		Expect(k8sClient.Create(context.Background(), hz)).Should(Succeed())
	}

	fetchServices := func(hz *hazelcastv1alpha1.Hazelcast, waitForN int) *corev1.ServiceList {
		serviceList := &corev1.ServiceList{}
		Eventually(func() bool {
			err := k8sClient.List(context.Background(), serviceList, client.InNamespace(hz.Namespace), labelFilter(hz))
			if err != nil || len(serviceList.Items) != waitForN {
				return false
			}
			return true
		}, timeout, interval).Should(BeTrue())
		return serviceList
	}

	type UpdateFn func(*hazelcastv1alpha1.Hazelcast) *hazelcastv1alpha1.Hazelcast

	setClusterSize := func(size int32) UpdateFn {
		return func(hz *hazelcastv1alpha1.Hazelcast) *hazelcastv1alpha1.Hazelcast {
			hz.Spec.ClusterSize = &size
			return hz
		}
	}

	enableUnisocket := func(hz *hazelcastv1alpha1.Hazelcast) *hazelcastv1alpha1.Hazelcast {
		hz.Spec.ExposeExternally.Type = hazelcastv1alpha1.ExposeExternallyTypeUnisocket
		hz.Spec.ExposeExternally.MemberAccess = ""
		return hz
	}

	disableMemberAccess := func(hz *hazelcastv1alpha1.Hazelcast) *hazelcastv1alpha1.Hazelcast {
		hz.Spec.ExposeExternally.MemberAccess = ""
		return hz
	}

	enableSmart := func(hz *hazelcastv1alpha1.Hazelcast) *hazelcastv1alpha1.Hazelcast {
		hz.Spec.ExposeExternally.Type = hazelcastv1alpha1.ExposeExternallyTypeSmart
		return hz
	}

	setDiscoveryViaLoadBalancer := func(hz *hazelcastv1alpha1.Hazelcast) *hazelcastv1alpha1.Hazelcast {
		hz.Spec.ExposeExternally.DiscoveryServiceType = corev1.ServiceTypeLoadBalancer
		return hz
	}

	disableExposeExternally := func(hz *hazelcastv1alpha1.Hazelcast) *hazelcastv1alpha1.Hazelcast {
		hz.Spec.ExposeExternally = nil
		return hz
	}

	removeSpec := func(hz *hazelcastv1alpha1.Hazelcast) *hazelcastv1alpha1.Hazelcast {
		hz.Spec = hazelcastv1alpha1.HazelcastSpec{}
		return hz
	}

	update := func(hz *hazelcastv1alpha1.Hazelcast, fns ...UpdateFn) {
		By("updating the CR with specs successfully")
		if len(fns) == 0 {
			Expect(k8sClient.Update(context.Background(), hz)).Should(Succeed())
		} else {
			for {
				cr := &hazelcastv1alpha1.Hazelcast{}
				Expect(k8sClient.Get(
					context.Background(),
					types.NamespacedName{Name: hz.Name, Namespace: hz.Namespace},
					cr),
				).Should(Succeed())
				for _, fn := range fns {
					cr = fn(cr)
				}
				err := k8sClient.Update(context.Background(), cr)
				if err == nil {
					break
				} else if errors.IsConflict(err) {
					continue
				} else {
					Fail(err.Error())
				}
			}
		}
	}

	ensureSpecEquals := func(hz *hazelcastv1alpha1.Hazelcast, other *test.HazelcastSpecValues) *hazelcastv1alpha1.Hazelcast {
		By("ensuring spec is defaulted")
		Eventually(func() *hazelcastv1alpha1.HazelcastSpec {
			hz = fetchHz(hz)
			return &hz.Spec
		}, timeout, interval).Should(test.EqualSpecs(other, ee))
		return hz
	}

	BeforeEach(func() {
		if ee {
			By(fmt.Sprintf("creating license key secret '%s'", n.LicenseDataKey))
			licenseKeySecret := CreateLicenseKeySecret(n.LicenseKeySecret, namespace)
			assertExists(lookupKey(licenseKeySecret), licenseKeySecret)
		}
	})

	AfterEach(func() {
		DeleteAllOf(&hazelcastv1alpha1.Hazelcast{}, nil, namespace, map[string]string{})
	})

	Context("with default configuration", func() {
		It("should handle CR and sub resources correctly", func() {
			hz := &hazelcastv1alpha1.Hazelcast{
				ObjectMeta: randomObjectMeta(namespace),
				Spec:       test.HazelcastSpec(defaultHazelcastSpecValues(), ee),
			}

			create(hz)
			fetchedCR := assertHzStatusIsPending(hz)
			test.CheckHazelcastCR(fetchedCR, defaultHazelcastSpecValues(), ee)

			By("ensuring the finalizer added successfully")
			Expect(fetchedCR.Finalizers).To(ContainElement(n.Finalizer))

			By("creating the sub resources successfully")
			expectedOwnerReference := metav1.OwnerReference{
				Kind:               "Hazelcast",
				APIVersion:         "hazelcast.com/v1alpha1",
				UID:                fetchedCR.UID,
				Name:               fetchedCR.Name,
				Controller:         pointer.Bool(true),
				BlockOwnerDeletion: pointer.Bool(true),
			}

			fetchedClusterRole := &rbacv1.ClusterRole{}
			assertExists(clusterScopedLookupKey(hz), fetchedClusterRole)

			fetchedServiceAccount := &corev1.ServiceAccount{}
			assertExists(lookupKey(hz), fetchedServiceAccount)
			Expect(fetchedServiceAccount.ObjectMeta.OwnerReferences).To(ContainElement(expectedOwnerReference))

			fetchedClusterRoleBinding := &rbacv1.ClusterRoleBinding{}
			assertExists(clusterScopedLookupKey(hz), fetchedClusterRoleBinding)

			fetchedService := &corev1.Service{}
			assertExists(lookupKey(hz), fetchedService)
			Expect(fetchedService.ObjectMeta.OwnerReferences).To(ContainElement(expectedOwnerReference))

			fetchedSts := &v1.StatefulSet{}
			assertExists(lookupKey(hz), fetchedSts)
			Expect(fetchedSts.ObjectMeta.OwnerReferences).To(ContainElement(expectedOwnerReference))
			Expect(fetchedSts.Spec.Template.Spec.Containers[0].Image).Should(Equal(fetchedCR.DockerImage()))
			Expect(fetchedSts.Spec.Template.Spec.Containers[0].ImagePullPolicy).Should(Equal(fetchedCR.Spec.ImagePullPolicy))

			DeleteIfExists(lookupKey(hz), hz)

			By("expecting to ClusterRole and ClusterRoleBinding removed via finalizer")
			assertDoesNotExist(clusterScopedLookupKey(hz), &rbacv1.ClusterRole{})
			assertDoesNotExist(clusterScopedLookupKey(hz), &rbacv1.ClusterRoleBinding{})
		})

		When("applying empty spec", func() {
			emptyHzSpecValues := &test.HazelcastSpecValues{
				ClusterSize:     n.DefaultClusterSize,
				Repository:      n.HazelcastRepo,
				Version:         n.HazelcastVersion,
				ImagePullPolicy: n.HazelcastImagePullPolicy,
			}

			It("should create CR with default values", func() {
				hz := &hazelcastv1alpha1.Hazelcast{
					ObjectMeta: randomObjectMeta(namespace),
				}
				create(hz)
				fetchedCR := assertHzStatusIsPending(hz)
				ensureSpecEquals(fetchedCR, emptyHzSpecValues)
			})

			It("should update the CR with the default values", func() {
				hz := &hazelcastv1alpha1.Hazelcast{
					ObjectMeta: randomObjectMeta(namespace),
					Spec: hazelcastv1alpha1.HazelcastSpec{
						ClusterSize:          &[]int32{5}[0],
						Repository:           "myorg/hazelcast",
						Version:              "1.0",
						LicenseKeySecretName: "license-key-secret",
						ImagePullPolicy:      corev1.PullAlways,
					},
				}

				licenseSecret := CreateLicenseKeySecret(hz.Spec.GetLicenseKeySecretName(), hz.Namespace)
				assertExists(lookupKey(licenseSecret), licenseSecret)

				create(hz)
				fetchedCR := assertHzStatusIsPending(hz)
				update(fetchedCR, removeSpec)
				fetchedCR = assertHzStatusIsPending(fetchedCR)
				ensureSpecEquals(fetchedCR, emptyHzSpecValues)
			})
		})

		It(fmt.Sprintf("should fail to set cluster size to more than %d", n.ClusterSizeLimit), func() {
			spec := test.HazelcastSpec(defaultHazelcastSpecValues(), ee)
			requestedClusterSize := int32(n.ClusterSizeLimit + 1)
			spec.ClusterSize = &requestedClusterSize

			hz := &hazelcastv1alpha1.Hazelcast{
				ObjectMeta: randomObjectMeta(namespace),
				Spec:       spec,
			}

			Expect(k8sClient.Create(context.Background(), hz)).
				Should(MatchError(ContainSubstring("Invalid value: 301: may not be greater than 300")))
		})

		It("should fail if CR name is invalid", func() {
			hz := &hazelcastv1alpha1.Hazelcast{
				ObjectMeta: metav1.ObjectMeta{
					Name:      "1hz",
					Namespace: namespace,
				},
				Spec: test.HazelcastSpec(defaultHazelcastSpecValues(), ee),
			}

			Expect(k8sClient.Create(context.Background(), hz)).Should(HaveOccurred())
		})
	})

	Context("with ExposeExternally configuration", func() {
		It("should create Hazelcast cluster exposed for unisocket client", func() {
			spec := test.HazelcastSpec(defaultHazelcastSpecValues(), ee)
			spec.ExposeExternally = &hazelcastv1alpha1.ExposeExternallyConfiguration{
				Type:                 hazelcastv1alpha1.ExposeExternallyTypeUnisocket,
				DiscoveryServiceType: corev1.ServiceTypeNodePort,
			}
			hz := &hazelcastv1alpha1.Hazelcast{
				ObjectMeta: randomObjectMeta(namespace),
				Spec:       spec,
			}

			create(hz)
			fetchedCR := assertHzStatusIsPending(hz)
			Expect(fetchedCR.Spec.ExposeExternally.Type).Should(Equal(hazelcastv1alpha1.ExposeExternallyTypeUnisocket))
			Expect(fetchedCR.Spec.ExposeExternally.DiscoveryServiceType).Should(Equal(corev1.ServiceTypeNodePort))

			By("checking created services")
			serviceList := fetchServices(hz, 1)

			service := serviceList.Items[0]
			Expect(service.Name).Should(Equal(hz.Name))
			Expect(service.Spec.Type).Should(Equal(corev1.ServiceTypeNodePort))
		})

		It("should create Hazelcast cluster exposed for smart client", func() {
			spec := test.HazelcastSpec(defaultHazelcastSpecValues(), ee)
			spec.ExposeExternally = &hazelcastv1alpha1.ExposeExternallyConfiguration{
				Type:                 hazelcastv1alpha1.ExposeExternallyTypeSmart,
				DiscoveryServiceType: corev1.ServiceTypeNodePort,
				MemberAccess:         hazelcastv1alpha1.MemberAccessNodePortExternalIP,
			}
			hz := &hazelcastv1alpha1.Hazelcast{
				ObjectMeta: randomObjectMeta(namespace),
				Spec:       spec,
			}

			create(hz)
			fetchedCR := assertHzStatusIsPending(hz)
			Expect(fetchedCR.Spec.ExposeExternally.Type).Should(Equal(hazelcastv1alpha1.ExposeExternallyTypeSmart))
			Expect(fetchedCR.Spec.ExposeExternally.DiscoveryServiceType).Should(Equal(corev1.ServiceTypeNodePort))
			Expect(fetchedCR.Spec.ExposeExternally.MemberAccess).Should(Equal(hazelcastv1alpha1.MemberAccessNodePortExternalIP))

			By("checking created services")
			serviceList := fetchServices(hz, 4)

			for _, s := range serviceList.Items {
				if s.Name == hz.Name {
					// discovery service
					Expect(s.Spec.Type).Should(Equal(corev1.ServiceTypeNodePort))
				} else {
					// member access service
					Expect(s.Name).Should(ContainSubstring(hz.Name))
					Expect(s.Spec.Type).Should(Equal(corev1.ServiceTypeNodePort))
				}
			}
		})

		It("should scale Hazelcast cluster exposed for smart client", func() {
			By("creating the cluster of size 3")
			spec := test.HazelcastSpec(defaultHazelcastSpecValues(), ee)
			spec.ClusterSize = &[]int32{3}[0]
			spec.ExposeExternally = &hazelcastv1alpha1.ExposeExternallyConfiguration{
				Type:                 hazelcastv1alpha1.ExposeExternallyTypeSmart,
				DiscoveryServiceType: corev1.ServiceTypeNodePort,
				MemberAccess:         hazelcastv1alpha1.MemberAccessNodePortExternalIP,
			}
			hz := &hazelcastv1alpha1.Hazelcast{
				ObjectMeta: randomObjectMeta(namespace),
				Spec:       spec,
			}

			create(hz)
			fetchedCR := assertHzStatusIsPending(hz)
			fetchServices(fetchedCR, 4)

			By("scaling the cluster to 6 members")
			fetchedCR = assertHzStatusIsPending(hz)
			update(fetchedCR, setClusterSize(6))
			fetchedCR = fetchHz(fetchedCR)
			assertHzStatusIsPending(fetchedCR)
			fetchServices(fetchedCR, 7)

			By("scaling the cluster to 1 member")
			fetchedCR = assertHzStatusIsPending(hz)
			update(fetchedCR, setClusterSize(1))
			fetchedCR = fetchHz(fetchedCR)
			assertHzStatusIsPending(fetchedCR)
			fetchServices(fetchedCR, 2)
		})

		It("should allow updating expose externally configuration", func() {
			By("creating the cluster with smart client")
			spec := test.HazelcastSpec(defaultHazelcastSpecValues(), ee)
			spec.ClusterSize = &[]int32{3}[0]
			spec.ExposeExternally = &hazelcastv1alpha1.ExposeExternallyConfiguration{
				Type:                 hazelcastv1alpha1.ExposeExternallyTypeSmart,
				DiscoveryServiceType: corev1.ServiceTypeNodePort,
				MemberAccess:         hazelcastv1alpha1.MemberAccessNodePortExternalIP,
			}
			hz := &hazelcastv1alpha1.Hazelcast{
				ObjectMeta: randomObjectMeta(namespace),
				Spec:       spec,
			}

			create(hz)
			fetchedCR := assertHzStatusIsPending(hz)
			fetchServices(fetchedCR, 4)

			By("updating type to unisocket")
			fetchedCR = assertHzStatusIsPending(fetchedCR)
			update(fetchedCR, enableUnisocket, disableMemberAccess)

			fetchedCR = fetchHz(fetchedCR)
			assertHzStatusIsPending(fetchedCR)
			fetchServices(fetchedCR, 1)

			By("updating discovery service to LoadBalancer")
			fetchedCR = assertHzStatusIsPending(fetchedCR)
			update(fetchedCR, setDiscoveryViaLoadBalancer)

			fetchedCR = fetchHz(fetchedCR)
			assertHzStatusIsPending(fetchedCR)

			Eventually(func() corev1.ServiceType {
				serviceList := fetchServices(fetchedCR, 1)
				return serviceList.Items[0].Spec.Type
			}).Should(Equal(corev1.ServiceTypeLoadBalancer))

			By("updating type to smart")
			fetchedCR = assertHzStatusIsPending(fetchedCR)
			update(fetchedCR, enableSmart)

			fetchedCR = fetchHz(fetchedCR)
			assertHzStatusIsPending(fetchedCR)
			fetchServices(fetchedCR, 4)

			By("deleting expose externally configuration")
			update(fetchedCR, disableExposeExternally)
			fetchedCR = fetchHz(fetchedCR)
			assertHzStatusIsPending(fetchedCR)
			serviceList := fetchServices(fetchedCR, 1)
			Expect(serviceList.Items[0].Spec.Type).Should(Equal(corev1.ServiceTypeClusterIP))
		})

		It("should fail to set MemberAccess for unisocket", func() {
			spec := test.HazelcastSpec(defaultHazelcastSpecValues(), ee)
			spec.ExposeExternally = &hazelcastv1alpha1.ExposeExternallyConfiguration{
				Type:         hazelcastv1alpha1.ExposeExternallyTypeUnisocket,
				MemberAccess: hazelcastv1alpha1.MemberAccessNodePortExternalIP,
			}

			hz := &hazelcastv1alpha1.Hazelcast{
				ObjectMeta: randomObjectMeta(namespace),
				Spec:       spec,
			}
			Expect(k8sClient.Create(context.Background(), hz)).
				Should(MatchError(ContainSubstring("Forbidden: can't be set when exposeExternally.type is set to \"Unisocket\"")))
		})
	})

	Context("with Properties value", func() {
		It("should pass the values to ConfigMap", func() {
			spec := test.HazelcastSpec(defaultHazelcastSpecValues(), ee)
			sampleProperties := map[string]string{
				"hazelcast.slow.operation.detector.threshold.millis":           "4000",
				"hazelcast.slow.operation.detector.stacktrace.logging.enabled": "true",
				"hazelcast.query.optimizer.type":                               "NONE",
			}
			samplePropsWithDefaults := make(map[string]string)
			for k, v := range hazelcast.DefaultProperties {
				samplePropsWithDefaults[k] = v
			}
			for k, v := range sampleProperties {
				samplePropsWithDefaults[k] = v
			}
			spec.Properties = sampleProperties
			hz := &hazelcastv1alpha1.Hazelcast{
				ObjectMeta: randomObjectMeta(namespace),
				Spec:       spec,
			}

			create(hz)
			_ = assertHzStatusIsPending(hz)

			Eventually(func() map[string]string {
				cfg := getSecret(hz)
				a := &config.HazelcastWrapper{}

				if err := yaml.Unmarshal(cfg.Data["hazelcast.yaml"], a); err != nil {
					return nil
				}

				return a.Hazelcast.Properties
			}, timeout, interval).Should(Equal(samplePropsWithDefaults))
		})
	})

	Context("with Scheduling configuration", func() {
		When("NodeSelector is given", func() {
			It("should pass the values to StatefulSet spec", func() {
				spec := test.HazelcastSpec(defaultHazelcastSpecValues(), ee)
				spec.Scheduling = &hazelcastv1alpha1.SchedulingConfiguration{
					NodeSelector: map[string]string{
						"node.selector": "1",
					},
				}
				hz := &hazelcastv1alpha1.Hazelcast{
					ObjectMeta: randomObjectMeta(namespace),
					Spec:       spec,
				}
				create(hz)

				Eventually(func() map[string]string {
					ss := getStatefulSet(hz)
					return ss.Spec.Template.Spec.NodeSelector
				}, timeout, interval).Should(HaveKeyWithValue("node.selector", "1"))
			})
		})

		When("Affinity is given", func() {
			It("should pass the values to StatefulSet spec", func() {
				spec := test.HazelcastSpec(defaultHazelcastSpecValues(), ee)
				spec.Scheduling = &hazelcastv1alpha1.SchedulingConfiguration{
					Affinity: &corev1.Affinity{
						NodeAffinity: &corev1.NodeAffinity{
							RequiredDuringSchedulingIgnoredDuringExecution: &corev1.NodeSelector{
								NodeSelectorTerms: []corev1.NodeSelectorTerm{
									{
										MatchExpressions: []corev1.NodeSelectorRequirement{
											{Key: "node.gpu", Operator: corev1.NodeSelectorOpExists},
										},
									},
								},
							},
						},
						PodAffinity: &corev1.PodAffinity{
							PreferredDuringSchedulingIgnoredDuringExecution: []corev1.WeightedPodAffinityTerm{
								{
									Weight: 10,
									PodAffinityTerm: corev1.PodAffinityTerm{
										TopologyKey: "node.zone",
									},
								},
							},
						},
						PodAntiAffinity: &corev1.PodAntiAffinity{
							PreferredDuringSchedulingIgnoredDuringExecution: []corev1.WeightedPodAffinityTerm{
								{
									Weight: 10,
									PodAffinityTerm: corev1.PodAffinityTerm{
										TopologyKey: "node.zone",
									},
								},
							},
						},
					},
				}
				hz := &hazelcastv1alpha1.Hazelcast{
					ObjectMeta: randomObjectMeta(namespace),
					Spec:       spec,
				}
				create(hz)

				Eventually(func() *corev1.Affinity {
					ss := getStatefulSet(hz)
					return ss.Spec.Template.Spec.Affinity
				}, timeout, interval).Should(Equal(spec.Scheduling.Affinity))
			})
		})

		When("Toleration is given", func() {
			It("should pass the values to StatefulSet spec", func() {
				spec := test.HazelcastSpec(defaultHazelcastSpecValues(), ee)
				spec.Scheduling = &hazelcastv1alpha1.SchedulingConfiguration{
					Tolerations: []corev1.Toleration{
						{
							Key:      "node.zone",
							Operator: corev1.TolerationOpExists,
						},
					},
				}
				hz := &hazelcastv1alpha1.Hazelcast{
					ObjectMeta: randomObjectMeta(namespace),
					Spec:       spec,
				}
				create(hz)

				Eventually(func() []corev1.Toleration {
					ss := getStatefulSet(hz)
					return ss.Spec.Template.Spec.Tolerations
				}, timeout, interval).Should(Equal(spec.Scheduling.Tolerations))
			})
		})
	})

	Context("with Image configuration", func() {
		When("ImagePullSecrets are defined", func() {
			It("should pass the values to StatefulSet spec", func() {
				pullSecrets := []corev1.LocalObjectReference{
					{Name: "secret1"},
					{Name: "secret2"},
				}
				hz := &hazelcastv1alpha1.Hazelcast{
					ObjectMeta: randomObjectMeta(namespace),
					Spec: hazelcastv1alpha1.HazelcastSpec{
						ImagePullSecrets: pullSecrets,
					},
				}
				create(hz)
				assertHzStatusIsPending(hz)
				fetchedSts := &v1.StatefulSet{}
				assertExists(lookupKey(hz), fetchedSts)
				Expect(fetchedSts.Spec.Template.Spec.ImagePullSecrets).Should(Equal(pullSecrets))
			})
		})
	})

	Context("with HighAvailability configuration", func() {
		When("HighAvailabilityMode is configured as NODE", func() {
			It("should create topologySpreadConstraints", func() {
				s := test.HazelcastSpec(defaultHazelcastSpecValues(), ee)
				s.HighAvailabilityMode = "NODE"

				hz := &hazelcastv1alpha1.Hazelcast{
					ObjectMeta: randomObjectMeta(namespace),
					Spec:       s,
				}

				create(hz)
				fetchedCR := assertHzStatusIsPending(hz)
				test.CheckHazelcastCR(fetchedCR, defaultHazelcastSpecValues(), ee)

				Eventually(func() []corev1.TopologySpreadConstraint {
					ss := getStatefulSet(hz)
					return ss.Spec.Template.Spec.TopologySpreadConstraints
				}, timeout, interval).Should(
					ConsistOf(corev1.TopologySpreadConstraint{
						MaxSkew:           1,
						TopologyKey:       "kubernetes.io/hostname",
						WhenUnsatisfiable: corev1.ScheduleAnyway,
						LabelSelector:     &metav1.LabelSelector{MatchLabels: labelFilter(hz)},
					}),
				)
			})
		})

		When("HighAvailabilityMode is configured as ZONE", func() {
			It("should create topologySpreadConstraints", func() {
				s := test.HazelcastSpec(defaultHazelcastSpecValues(), ee)
				s.HighAvailabilityMode = "ZONE"

				hz := &hazelcastv1alpha1.Hazelcast{
					ObjectMeta: randomObjectMeta(namespace),
					Spec:       s,
				}

				create(hz)
				fetchedCR := assertHzStatusIsPending(hz)
				test.CheckHazelcastCR(fetchedCR, defaultHazelcastSpecValues(), ee)

				Eventually(func() []corev1.TopologySpreadConstraint {
					ss := getStatefulSet(hz)
					return ss.Spec.Template.Spec.TopologySpreadConstraints
				}, timeout, interval).Should(
					ConsistOf(corev1.TopologySpreadConstraint{
						MaxSkew:           1,
						TopologyKey:       "topology.kubernetes.io/zone",
						WhenUnsatisfiable: corev1.ScheduleAnyway,
						LabelSelector:     &metav1.LabelSelector{MatchLabels: labelFilter(hz)},
					}),
				)
			})
		})

		When("HighAvailabilityMode is configured with the scheduling", func() {
			It("should create both of them", func() {
				s := test.HazelcastSpec(defaultHazelcastSpecValues(), ee)
				s.HighAvailabilityMode = "ZONE"
				s.Scheduling = &hazelcastv1alpha1.SchedulingConfiguration{
					Affinity: &corev1.Affinity{
						PodAffinity: &corev1.PodAffinity{
							PreferredDuringSchedulingIgnoredDuringExecution: []corev1.WeightedPodAffinityTerm{
								{
									Weight: 10,
									PodAffinityTerm: corev1.PodAffinityTerm{
										TopologyKey: "node.zone",
									},
								},
							},
						},
					},
				}

				hz := &hazelcastv1alpha1.Hazelcast{
					ObjectMeta: randomObjectMeta(namespace),
					Spec:       s,
				}

				create(hz)
				fetchedCR := assertHzStatusIsPending(hz)
				test.CheckHazelcastCR(fetchedCR, defaultHazelcastSpecValues(), ee)

				Eventually(func() []corev1.TopologySpreadConstraint {
					ss := getStatefulSet(hz)
					return ss.Spec.Template.Spec.TopologySpreadConstraints
				}, timeout, interval).Should(
					ConsistOf(WithTransform(func(tsc corev1.TopologySpreadConstraint) corev1.TopologySpreadConstraint {
						return tsc
					}, Equal(
						corev1.TopologySpreadConstraint{
							MaxSkew:           1,
							TopologyKey:       "topology.kubernetes.io/zone",
							WhenUnsatisfiable: corev1.ScheduleAnyway,
							LabelSelector:     &metav1.LabelSelector{MatchLabels: labelFilter(hz)},
						},
					))),
				)

				ss := getStatefulSet(hz)
				Expect(len(ss.Spec.Template.Spec.Affinity.PodAffinity.PreferredDuringSchedulingIgnoredDuringExecution)).To(Equal(1))
			})
		})

		It("should fail to update", func() {
			zoneHASpec := test.HazelcastSpec(defaultHazelcastSpecValues(), ee)
			zoneHASpec.HighAvailabilityMode = "ZONE"

			hs, _ := json.Marshal(&zoneHASpec)

			hz := &hazelcastv1alpha1.Hazelcast{
				ObjectMeta: randomObjectMeta(namespace, n.LastSuccessfulSpecAnnotation, string(hs)),
				Spec:       zoneHASpec,
			}

			Expect(k8sClient.Create(context.Background(), hz)).Should(Succeed())
			test.CheckHazelcastCR(hz, defaultHazelcastSpecValues(), ee)

			var err error
			for {
				Expect(k8sClient.Get(
					context.Background(), types.NamespacedName{Namespace: hz.Namespace, Name: hz.Name}, hz)).Should(Succeed())
				hz.Spec.HighAvailabilityMode = hazelcastv1alpha1.HighAvailabilityNodeMode
				err = k8sClient.Update(context.Background(), hz)
				if errors.IsConflict(err) {
					continue
				}
				break
			}
			Expect(err).Should(MatchError(ContainSubstring("spec.highAvailabilityMode: Forbidden: field cannot be updated")))
		})
	})

	Context("with Persistence configuration", func() {
		It("should create with default values", func() {
			spec := test.HazelcastSpec(defaultHazelcastSpecValues(), ee)
			spec.Persistence = &hazelcastv1alpha1.HazelcastPersistenceConfiguration{
				PVC: &hazelcastv1alpha1.PvcConfiguration{
					AccessModes: []corev1.PersistentVolumeAccessMode{corev1.ReadWriteOnce},
				},
			}

			hz := &hazelcastv1alpha1.Hazelcast{
				ObjectMeta: randomObjectMeta(namespace),
				Spec:       spec,
			}

			create(hz)
			fetchedCR := assertHzStatusIsPending(hz)
			test.CheckHazelcastCR(fetchedCR, defaultHazelcastSpecValues(), ee)

			By("checking the Persistence CR configuration", func() {
				Expect(fetchedCR.Spec.Persistence.ClusterDataRecoveryPolicy).
					Should(Equal(hazelcastv1alpha1.FullRecovery))
				Expect(fetchedCR.Spec.Persistence.PVC.AccessModes).Should(ConsistOf(corev1.ReadWriteOnce))
				Expect(*fetchedCR.Spec.Persistence.PVC.RequestStorage).Should(Equal(resource.MustParse("8Gi")))
			})
		})

		It("should create volumeClaimTemplates", func() {
			s := test.HazelcastSpec(defaultHazelcastSpecValues(), ee)
			s.Persistence = &hazelcastv1alpha1.HazelcastPersistenceConfiguration{
				ClusterDataRecoveryPolicy: hazelcastv1alpha1.FullRecovery,
				PVC: &hazelcastv1alpha1.PvcConfiguration{
					AccessModes:      []corev1.PersistentVolumeAccessMode{corev1.ReadWriteOnce},
					RequestStorage:   &[]resource.Quantity{resource.MustParse("8Gi")}[0],
					StorageClassName: &[]string{"standard"}[0],
				},
			}
			hz := &hazelcastv1alpha1.Hazelcast{
				ObjectMeta: randomObjectMeta(namespace),
				Spec:       s,
			}

			create(hz)
			fetchedCR := assertHzStatusIsPending(hz)
			test.CheckHazelcastCR(fetchedCR, defaultHazelcastSpecValues(), ee)

			By("checking the Persistence CR configuration", func() {
				Expect(fetchedCR.Spec.Persistence.ClusterDataRecoveryPolicy).
					Should(Equal(hazelcastv1alpha1.FullRecovery))
				Expect(fetchedCR.Spec.Persistence.PVC.AccessModes).Should(ConsistOf(corev1.ReadWriteOnce))
				Expect(*fetchedCR.Spec.Persistence.PVC.RequestStorage).Should(Equal(resource.MustParse("8Gi")))
				Expect(*fetchedCR.Spec.Persistence.PVC.StorageClassName).Should(Equal("standard"))
			})

			Eventually(func() []corev1.PersistentVolumeClaim {
				ss := getStatefulSet(hz)
				return ss.Spec.VolumeClaimTemplates
			}, timeout, interval).Should(
				ConsistOf(WithTransform(func(pvc corev1.PersistentVolumeClaim) corev1.PersistentVolumeClaimSpec {
					return pvc.Spec
				}, Equal(
					corev1.PersistentVolumeClaimSpec{
						AccessModes: fetchedCR.Spec.Persistence.PVC.AccessModes,
						Resources: corev1.ResourceRequirements{
							Requests: corev1.ResourceList{
								corev1.ResourceStorage: *fetchedCR.Spec.Persistence.PVC.RequestStorage,
							},
						},
						StorageClassName: fetchedCR.Spec.Persistence.PVC.StorageClassName,
						VolumeMode:       &[]corev1.PersistentVolumeMode{corev1.PersistentVolumeFilesystem}[0],
					},
				))),
			)
		})

		It("should add RBAC PolicyRule for watch StatefulSets", func() {
			s := test.HazelcastSpec(defaultHazelcastSpecValues(), ee)
			s.Persistence = &hazelcastv1alpha1.HazelcastPersistenceConfiguration{
				ClusterDataRecoveryPolicy: hazelcastv1alpha1.FullRecovery,
				PVC: &hazelcastv1alpha1.PvcConfiguration{
					AccessModes:      []corev1.PersistentVolumeAccessMode{corev1.ReadWriteOnce},
					RequestStorage:   &[]resource.Quantity{resource.MustParse("8Gi")}[0],
					StorageClassName: &[]string{"standard"}[0],
				},
			}
			hz := &hazelcastv1alpha1.Hazelcast{
				ObjectMeta: randomObjectMeta(namespace),
				Spec:       s,
			}

			create(hz)
			assertHzStatusIsPending(hz)

			By("checking Role", func() {
				rbac := &rbacv1.Role{}
				Expect(k8sClient.Get(
					context.Background(), client.ObjectKey{Name: hz.Name, Namespace: hz.Namespace}, rbac)).
					Should(Succeed())

				Expect(rbac.Rules).Should(ContainElement(rbacv1.PolicyRule{
					APIGroups: []string{"apps"},
					Resources: []string{"statefulsets"},
					Verbs:     []string{"watch", "list"},
				}))
			})
		})

		It("should not create PartialStart with FullRecovery", func() {
			spec := test.HazelcastSpec(defaultHazelcastSpecValues(), ee)
			spec.Persistence = &hazelcastv1alpha1.HazelcastPersistenceConfiguration{
				ClusterDataRecoveryPolicy: hazelcastv1alpha1.FullRecovery,
				StartupAction:             hazelcastv1alpha1.PartialStart,
				PVC: &hazelcastv1alpha1.PvcConfiguration{
					AccessModes: []corev1.PersistentVolumeAccessMode{corev1.ReadWriteOnce},
				},
			}

			hz := &hazelcastv1alpha1.Hazelcast{
				ObjectMeta: randomObjectMeta(namespace),
				Spec:       spec,
			}

			Expect(k8sClient.Create(context.Background(), hz)).
				Should(MatchError(ContainSubstring("PartialStart can be used only with Partial clusterDataRecoveryPolicy")))
		})

		It("should not create if pvc is not specified", func() {
			spec := test.HazelcastSpec(defaultHazelcastSpecValues(), ee)
			spec.Persistence = &hazelcastv1alpha1.HazelcastPersistenceConfiguration{
				ClusterDataRecoveryPolicy: hazelcastv1alpha1.FullRecovery,
			}

			hz := &hazelcastv1alpha1.Hazelcast{
				ObjectMeta: randomObjectMeta(namespace),
				Spec:       spec,
			}

			Expect(k8sClient.Create(context.Background(), hz)).
				Should(MatchError(ContainSubstring("spec.persistence.pvc: Required value: must be set when persistence is enabled")))
		})

		It("should not create if pvc accessModes is not specified", func() {
			spec := test.HazelcastSpec(defaultHazelcastSpecValues(), ee)
			spec.Persistence = &hazelcastv1alpha1.HazelcastPersistenceConfiguration{
				PVC: &hazelcastv1alpha1.PvcConfiguration{
					RequestStorage: &[]resource.Quantity{resource.MustParse("8Gi")}[0],
				},
			}

			hz := &hazelcastv1alpha1.Hazelcast{
				ObjectMeta: randomObjectMeta(namespace),
				Spec:       spec,
			}

			Expect(k8sClient.Create(context.Background(), hz)).
				Should(MatchError(ContainSubstring("spec.persistence.pvc.accessModes: Required value: must be set when persistence is enabled")))
		})
	})

	Context("with JVM configuration", func() {
		When("Memory is configured", func() {
			It("should set memory with percentages", func() {
				spec := test.HazelcastSpec(defaultHazelcastSpecValues(), ee)
				p := pointer.String("10")
				spec.JVM = &hazelcastv1alpha1.JVMConfiguration{
					Memory: &hazelcastv1alpha1.JVMMemoryConfiguration{
						InitialRAMPercentage: p,
						MinRAMPercentage:     p,
						MaxRAMPercentage:     p,
					},
				}
				hz := &hazelcastv1alpha1.Hazelcast{
					ObjectMeta: randomObjectMeta(namespace),
					Spec:       spec,
				}

				create(hz)
				fetchedCR := assertHzStatusIsPending(hz)

				Expect(*fetchedCR.Spec.JVM.Memory.InitialRAMPercentage).Should(Equal(*p))
				Expect(*fetchedCR.Spec.JVM.Memory.MinRAMPercentage).Should(Equal(*p))
				Expect(*fetchedCR.Spec.JVM.Memory.MaxRAMPercentage).Should(Equal(*p))
			})

			It("should set GC params", func() {
				spec := test.HazelcastSpec(defaultHazelcastSpecValues(), ee)
				s := hazelcastv1alpha1.GCTypeSerial
				spec.JVM = &hazelcastv1alpha1.JVMConfiguration{
					GC: &hazelcastv1alpha1.JVMGCConfiguration{
						Logging:   pointer.Bool(true),
						Collector: &s,
					},
				}
				hz := &hazelcastv1alpha1.Hazelcast{
					ObjectMeta: randomObjectMeta(namespace),
					Spec:       spec,
				}

				create(hz)
				fetchedCR := assertHzStatusIsPending(hz)

				Expect(*fetchedCR.Spec.JVM.GC.Logging).Should(Equal(true))
				Expect(*fetchedCR.Spec.JVM.GC.Collector).Should(Equal(s))
			})
		})

		When("incorrect configuration", func() {
			expectedErrStr := `%s is already set up in JVM config"`

			It(fmt.Sprintf("should return error if %s configured twice", hazelcastv1alpha1.InitialRamPerArg), func() {
				spec := test.HazelcastSpec(defaultHazelcastSpecValues(), ee)
				spec.JVM = &hazelcastv1alpha1.JVMConfiguration{
					Memory: &hazelcastv1alpha1.JVMMemoryConfiguration{
						InitialRAMPercentage: pointer.String("10"),
					},
					Args: []string{fmt.Sprintf("%s=10", hazelcastv1alpha1.InitialRamPerArg)},
				}

				hz := &hazelcastv1alpha1.Hazelcast{
					ObjectMeta: randomObjectMeta(namespace),
					Spec:       spec,
				}

				Expect(k8sClient.Create(context.Background(), hz)).
					Should(MatchError(ContainSubstring(fmt.Sprintf(expectedErrStr, hazelcastv1alpha1.InitialRamPerArg))))
			})

			It(fmt.Sprintf("should return error if %s configured twice", hazelcastv1alpha1.MinRamPerArg), func() {
				spec := test.HazelcastSpec(defaultHazelcastSpecValues(), ee)
				spec.JVM = &hazelcastv1alpha1.JVMConfiguration{
					Memory: &hazelcastv1alpha1.JVMMemoryConfiguration{
						MinRAMPercentage: pointer.String("10"),
					},
					Args: []string{fmt.Sprintf("%s=10", hazelcastv1alpha1.MinRamPerArg)},
				}

				hz := &hazelcastv1alpha1.Hazelcast{
					ObjectMeta: randomObjectMeta(namespace),
					Spec:       spec,
				}

				Expect(k8sClient.Create(context.Background(), hz)).
					Should(MatchError(ContainSubstring(fmt.Sprintf(expectedErrStr, hazelcastv1alpha1.MinRamPerArg))))
			})

			It(fmt.Sprintf("should return error if %s configured twice", hazelcastv1alpha1.MaxRamPerArg), func() {
				spec := test.HazelcastSpec(defaultHazelcastSpecValues(), ee)
				spec.JVM = &hazelcastv1alpha1.JVMConfiguration{
					Memory: &hazelcastv1alpha1.JVMMemoryConfiguration{
						MaxRAMPercentage: pointer.String("10"),
					},
					Args: []string{fmt.Sprintf("%s=10", hazelcastv1alpha1.MaxRamPerArg)},
				}

				hz := &hazelcastv1alpha1.Hazelcast{
					ObjectMeta: randomObjectMeta(namespace),
					Spec:       spec,
				}

				Expect(k8sClient.Create(context.Background(), hz)).
					Should(MatchError(ContainSubstring(fmt.Sprintf(expectedErrStr, hazelcastv1alpha1.MaxRamPerArg))))
			})

			It(fmt.Sprintf("should return error if %s configured twice", hazelcastv1alpha1.GCLoggingArg), func() {
				spec := test.HazelcastSpec(defaultHazelcastSpecValues(), ee)
				spec.JVM = &hazelcastv1alpha1.JVMConfiguration{
					GC: &hazelcastv1alpha1.JVMGCConfiguration{
						Logging: pointer.Bool(true),
					},
					Args: []string{fmt.Sprintf(hazelcastv1alpha1.GCLoggingArg)},
				}

				hz := &hazelcastv1alpha1.Hazelcast{
					ObjectMeta: randomObjectMeta(namespace),
					Spec:       spec,
				}

				Expect(k8sClient.Create(context.Background(), hz)).
					Should(MatchError(ContainSubstring(fmt.Sprintf(expectedErrStr, hazelcastv1alpha1.GCLoggingArg))))
			})

			It(fmt.Sprintf("should return error if %s configured twice", hazelcastv1alpha1.SerialGCArg), func() {
				spec := test.HazelcastSpec(defaultHazelcastSpecValues(), ee)
				c := hazelcastv1alpha1.GCTypeSerial
				spec.JVM = &hazelcastv1alpha1.JVMConfiguration{
					Memory: nil,
					GC: &hazelcastv1alpha1.JVMGCConfiguration{
						Collector: &c,
					},
					Args: []string{fmt.Sprintf(hazelcastv1alpha1.SerialGCArg)},
				}

				hz := &hazelcastv1alpha1.Hazelcast{
					ObjectMeta: randomObjectMeta(namespace),
					Spec:       spec,
				}

				Expect(k8sClient.Create(context.Background(), hz)).
					Should(MatchError(ContainSubstring(fmt.Sprintf(expectedErrStr, hazelcastv1alpha1.SerialGCArg))))
			})

			It(fmt.Sprintf("should return error if %s configured twice", hazelcastv1alpha1.ParallelGCArg), func() {
				spec := test.HazelcastSpec(defaultHazelcastSpecValues(), ee)
				c := hazelcastv1alpha1.GCTypeParallel
				spec.JVM = &hazelcastv1alpha1.JVMConfiguration{
					GC:   &hazelcastv1alpha1.JVMGCConfiguration{},
					Args: []string{fmt.Sprintf(hazelcastv1alpha1.ParallelGCArg)},
				}
				spec.JVM.GC.Collector = &c

				hz := &hazelcastv1alpha1.Hazelcast{
					ObjectMeta: randomObjectMeta(namespace),
					Spec:       spec,
				}

				Expect(k8sClient.Create(context.Background(), hz)).
					Should(MatchError(ContainSubstring(fmt.Sprintf(expectedErrStr, hazelcastv1alpha1.ParallelGCArg))))
			})

			It(fmt.Sprintf("should return error if %s configured twice", hazelcastv1alpha1.G1GCArg), func() {
				spec := test.HazelcastSpec(defaultHazelcastSpecValues(), ee)
				c := hazelcastv1alpha1.GCTypeG1
				spec.JVM = &hazelcastv1alpha1.JVMConfiguration{
					GC:   &hazelcastv1alpha1.JVMGCConfiguration{},
					Args: []string{fmt.Sprintf(hazelcastv1alpha1.G1GCArg)},
				}
				spec.JVM.GC.Collector = &c

				hz := &hazelcastv1alpha1.Hazelcast{
					ObjectMeta: randomObjectMeta(namespace),
					Spec:       spec,
				}

				Expect(k8sClient.Create(context.Background(), hz)).
					Should(MatchError(ContainSubstring(fmt.Sprintf(expectedErrStr, hazelcastv1alpha1.G1GCArg))))
			})
		})

	})

	Context("with Resources parameters", func() {
		When("resources are given", func() {
			It("should be set to Containers' spec", func() {
				spec := test.HazelcastSpec(defaultHazelcastSpecValues(), ee)
				spec.Resources = &corev1.ResourceRequirements{
					Limits: map[corev1.ResourceName]resource.Quantity{
						corev1.ResourceCPU:    resource.MustParse("500m"),
						corev1.ResourceMemory: resource.MustParse("10Gi"),
					},
					Requests: map[corev1.ResourceName]resource.Quantity{
						corev1.ResourceCPU:    resource.MustParse("250m"),
						corev1.ResourceMemory: resource.MustParse("5Gi"),
					},
				}
				spec.Agent.Resources = &corev1.ResourceRequirements{
					Limits: map[corev1.ResourceName]resource.Quantity{
						corev1.ResourceCPU:    resource.MustParse("500m"),
						corev1.ResourceMemory: resource.MustParse("10Gi"),
					},
					Requests: map[corev1.ResourceName]resource.Quantity{
						corev1.ResourceCPU:    resource.MustParse("250m"),
						corev1.ResourceMemory: resource.MustParse("5Gi"),
					},
				}
				hz := &hazelcastv1alpha1.Hazelcast{
					ObjectMeta: randomObjectMeta(namespace),
					Spec:       spec,
				}
				create(hz)

				for i := 0; i <= 1; i++ {
					Eventually(func() map[corev1.ResourceName]resource.Quantity {
						ss := getStatefulSet(hz)
						return ss.Spec.Template.Spec.Containers[i].Resources.Limits
					}, timeout, interval).Should(And(
						HaveKeyWithValue(corev1.ResourceCPU, resource.MustParse("500m")),
						HaveKeyWithValue(corev1.ResourceMemory, resource.MustParse("10Gi"))),
					)

					Eventually(func() map[corev1.ResourceName]resource.Quantity {
						ss := getStatefulSet(hz)
						return ss.Spec.Template.Spec.Containers[i].Resources.Requests
					}, timeout, interval).Should(And(
						HaveKeyWithValue(corev1.ResourceCPU, resource.MustParse("250m")),
						HaveKeyWithValue(corev1.ResourceMemory, resource.MustParse("5Gi"))),
					)
				}
			})
		})
	})

	Context("with SidecarAgent configuration", func() {
		When("Sidecar Agent is configured with Persistence", func() {
			It("should be deployed as a sidecar container", func() {
				spec := test.HazelcastSpec(defaultHazelcastSpecValues(), ee)
				spec.Persistence = &hazelcastv1alpha1.HazelcastPersistenceConfiguration{
					ClusterDataRecoveryPolicy: hazelcastv1alpha1.FullRecovery,
					PVC: &hazelcastv1alpha1.PvcConfiguration{
						AccessModes:      []corev1.PersistentVolumeAccessMode{corev1.ReadWriteOnce},
						RequestStorage:   &[]resource.Quantity{resource.MustParse("8Gi")}[0],
						StorageClassName: &[]string{"standard"}[0],
					},
				}

				hz := &hazelcastv1alpha1.Hazelcast{
					ObjectMeta: randomObjectMeta(namespace),
					Spec:       spec,
				}

				create(hz)
				fetchedCR := assertHzStatusIsPending(hz)
				test.CheckHazelcastCR(fetchedCR, defaultHazelcastSpecValues(), ee)

				Eventually(func() int {
					ss := getStatefulSet(hz)
					return len(ss.Spec.Template.Spec.Containers)
				}, timeout, interval).Should(Equal(2))
			})
		})
	})

	Context("StatefulSet", func() {
		firstSpec := hazelcastv1alpha1.HazelcastSpec{
			ClusterSize:          pointer.Int32(2),
			Repository:           "hazelcast/hazelcast-enterprise",
			Version:              "5.2",
			ImagePullPolicy:      corev1.PullAlways,
			ImagePullSecrets:     nil,
			ExposeExternally:     nil,
			LicenseKeySecretName: "key-secret",
		}

		secondSpec := hazelcastv1alpha1.HazelcastSpec{
			ClusterSize:     pointer.Int32(3),
			Repository:      "hazelcast/hazelcast",
			Version:         "5.3",
			ImagePullPolicy: corev1.PullIfNotPresent,
			ImagePullSecrets: []corev1.LocalObjectReference{
				{Name: "secret1"},
				{Name: "secret2"},
			},
			ExposeExternally: &hazelcastv1alpha1.ExposeExternallyConfiguration{
				Type: hazelcastv1alpha1.ExposeExternallyTypeSmart,
			},
			LicenseKeySecretName: "",
			Scheduling: &hazelcastv1alpha1.SchedulingConfiguration{
				Affinity: &corev1.Affinity{
					NodeAffinity: &corev1.NodeAffinity{
						RequiredDuringSchedulingIgnoredDuringExecution: &corev1.NodeSelector{
							NodeSelectorTerms: []corev1.NodeSelectorTerm{
								{
									MatchExpressions: []corev1.NodeSelectorRequirement{
										{Key: "node.gpu", Operator: corev1.NodeSelectorOpExists},
									},
								},
							},
						},
					},
				},
			},
			Resources: &corev1.ResourceRequirements{
				Requests: map[corev1.ResourceName]resource.Quantity{
					corev1.ResourceCPU:    resource.MustParse("250m"),
					corev1.ResourceMemory: resource.MustParse("5Gi"),
				},
			},
		}

		When("updating", func() {
			It("should forward changes to StatefulSet", func() {
				hz := &hazelcastv1alpha1.Hazelcast{
					ObjectMeta: randomObjectMeta(namespace),
					Spec:       firstSpec,
				}

				licenseSecret := CreateLicenseKeySecret(hz.Spec.GetLicenseKeySecretName(), hz.Namespace)
				assertExists(lookupKey(licenseSecret), licenseSecret)

				create(hz)
				hz = assertHzStatusIsPending(hz)
				hz.Spec = secondSpec
				update(hz)
				ss := getStatefulSet(hz)

				By("Checking if StatefulSet ClusterSize is updated")
				Eventually(func() int32 {
					ss = getStatefulSet(hz)
					return *ss.Spec.Replicas
				}, timeout, interval).Should(Equal(*secondSpec.ClusterSize))

				By("Checking if StatefulSet Image is updated")
				Expect(ss.Spec.Template.Spec.Containers[0].Image).To(Equal(fmt.Sprintf("%s:%s", secondSpec.Repository, secondSpec.Version)))

				By("Checking if StatefulSet ImagePullPolicy is updated")
				Expect(ss.Spec.Template.Spec.Containers[0].ImagePullPolicy).To(Equal(secondSpec.ImagePullPolicy))

				By("Checking if StatefulSet ImagePullSecrets is updated")
				Expect(ss.Spec.Template.Spec.ImagePullSecrets).To(Equal(secondSpec.ImagePullSecrets))

				By("Checking if StatefulSet ExposeExternally is updated")
				an, ok := ss.Annotations[n.ServicePerPodCountAnnotation]
				Expect(ok).To(BeTrue())
				Expect(an).To(Equal(strconv.Itoa(int(*hz.Spec.ClusterSize))))

				an, ok = ss.Spec.Template.Annotations[n.ExposeExternallyAnnotation]
				Expect(ok).To(BeTrue())
				Expect(an).To(Equal(string(hz.Spec.ExposeExternally.MemberAccessType())))

				By("Checking if StatefulSet LicenseKeySecretName is updated")
				el := ss.Spec.Template.Spec.Containers[0].Env
				for _, env := range el {
					if env.Name == "HZ_LICENSEKEY" {
						Expect(env.ValueFrom.SecretKeyRef.Key).To(Equal(secondSpec.GetLicenseKeySecretName()))
					}
				}

				By("Checking if StatefulSet Scheduling is updated")
				Expect(*ss.Spec.Template.Spec.Affinity).To(Equal(*secondSpec.Scheduling.Affinity))
				Expect(ss.Spec.Template.Spec.NodeSelector).To(Equal(secondSpec.Scheduling.NodeSelector))
				Expect(ss.Spec.Template.Spec.Tolerations).To(Equal(secondSpec.Scheduling.Tolerations))
				Expect(ss.Spec.Template.Spec.TopologySpreadConstraints).To(Equal(secondSpec.Scheduling.TopologySpreadConstraints))

				By("Checking if StatefulSet Resources is updated")
				Expect(ss.Spec.Template.Spec.Containers[0].Resources).To(Equal(*secondSpec.Resources))
			})
		})
	})

	Context("with UserCodeDeployment configuration", func() {
		When("two Configmaps are given in userCode field", func() {
			It("should put correct fields in StatefulSet", func() {
				cms := []string{
					"cm1",
					"cm2",
				}
				ts := "trigger-sequence"
				hz := &hazelcastv1alpha1.Hazelcast{
					ObjectMeta: randomObjectMeta(namespace),
					Spec: hazelcastv1alpha1.HazelcastSpec{
						UserCodeDeployment: &hazelcastv1alpha1.UserCodeDeploymentConfig{
							RemoteFileConfiguration: hazelcastv1alpha1.RemoteFileConfiguration{
								ConfigMaps: cms,
							},
							TriggerSequence: ts,
						},
					},
				}

				create(hz)
				hz = assertHzStatusIsPending(hz)
				ss := getStatefulSet(hz)

				By("checking if StatefulSet has the ConfigMap Volumes")
				var expectedVols []corev1.Volume
				for _, cm := range cms {
					expectedVols = append(expectedVols, corev1.Volume{
						Name: n.UserCodeConfigMapNamePrefix + cm + ts,
						VolumeSource: corev1.VolumeSource{
							ConfigMap: &corev1.ConfigMapVolumeSource{
								LocalObjectReference: corev1.LocalObjectReference{
									Name: cm,
								},
								DefaultMode: pointer.Int32(420),
							},
						},
					})
				}
				Expect(ss.Spec.Template.Spec.Volumes).To(ContainElements(expectedVols))

				By("Checking if StatefulSet has the ConfigMap Volumes Mounts")
				var expectedVolMounts []corev1.VolumeMount
				for _, cm := range cms {
					expectedVolMounts = append(expectedVolMounts, corev1.VolumeMount{
						Name:      n.UserCodeConfigMapNamePrefix + cm + ts,
						MountPath: path.Join(n.UserCodeConfigMapPath, cm),
					})
				}
				Expect(ss.Spec.Template.Spec.Containers[0].VolumeMounts).To(ContainElements(expectedVolMounts))

				By("Checking if Hazelcast Container has the correct CLASSPATH")
				var b []string

				for _, cm := range cms {
					b = append(b, path.Join(n.UserCodeConfigMapPath, cm, "*"))
				}
				expectedClassPath := strings.Join(b, ":")
				classPath := ""
				for _, env := range ss.Spec.Template.Spec.Containers[0].Env {
					if env.Name == "CLASSPATH" {
						classPath = env.Value
					}
				}
				Expect(classPath).To(ContainSubstring(expectedClassPath))
			})
		})
	})

	Context("LicenseKey", func() {
		When("is given with OS repo", func() {
			It("should mutate EE repo", func() {
				hz := &hazelcastv1alpha1.Hazelcast{
					ObjectMeta: randomObjectMeta(namespace),
					Spec: hazelcastv1alpha1.HazelcastSpec{
						LicenseKeySecretName: "secret-name",
						Repository:           n.HazelcastRepo,
					},
				}

				licenseSecret := CreateLicenseKeySecret(hz.Spec.GetLicenseKeySecretName(), hz.Namespace)
				assertExists(lookupKey(licenseSecret), licenseSecret)

				create(hz)

				hz = assertHzStatusIsPending(hz)
				Expect(hz.Spec.Repository).Should(Equal(n.HazelcastEERepo))
			})
		})
		When("is not given with EE repo", func() {
			It("should fail", func() {
				if !ee {
					Skip("This test will only run in EE configuration")
				}
				spec := test.HazelcastSpec(defaultHazelcastSpecValues(), ee)
				spec.LicenseKeySecretName = ""

				hz := &hazelcastv1alpha1.Hazelcast{
					ObjectMeta: randomObjectMeta(namespace),
					Spec:       spec,
				}
				Expect(k8sClient.Create(context.Background(), hz)).
					Should(MatchError(ContainSubstring("spec.licenseKeySecretName: Required value: must be set when Hazelcast Enterprise is deployed")))
			})
		})
	})

	Context("with AdvancedNetwork configuration", func() {
		When("full configuration", func() {
			It("should create AdvancedNetwork configuration", func() {
				spec := test.HazelcastSpec(defaultHazelcastSpecValues(), ee)
				spec.AdvancedNetwork = &hazelcastv1alpha1.AdvancedNetwork{
					MemberServerSocketEndpointConfig: hazelcastv1alpha1.ServerSocketEndpointConfig{
						Interfaces: []string{"10.10.1.*"},
					},
					ClientServerSocketEndpointConfig: hazelcastv1alpha1.ServerSocketEndpointConfig{
						Interfaces: []string{"10.10.3.*"},
					},
					WAN: []hazelcastv1alpha1.WANConfig{
						{
							Port:        5710,
							PortCount:   5,
							ServiceType: corev1.ServiceTypeClusterIP,
							Name:        "tokyo",
						},
						{
							Port:      5720,
							PortCount: 5,
							Name:      "istanbul",
						},
					},
				}

				hz := &hazelcastv1alpha1.Hazelcast{
					ObjectMeta: randomObjectMeta(namespace),
					Spec:       spec,
				}

				p := config.AdvancedNetwork{
					Enabled: true,
					Join: config.Join{
						Kubernetes: config.Kubernetes{
							Enabled:                      pointer.Bool(true),
							ServiceName:                  hz.Name,
							UseNodeNameAsExternalAddress: nil,
							ServicePerPodLabelName:       "hazelcast.com/service-per-pod",
							ServicePerPodLabelValue:      "true",
							ServicePort:                  5702,
						},
					},
					MemberServerSocketEndpointConfig: config.MemberServerSocketEndpointConfig{
						Port: config.PortAndPortCount{
							Port:      5702,
							PortCount: 1,
						},
						Interfaces: config.Interfaces{
							Enabled:    true,
							Interfaces: []string{"10.10.1.*"},
						},
					},
					ClientServerSocketEndpointConfig: config.ClientServerSocketEndpointConfig{
						Port: config.PortAndPortCount{
							Port:      5701,
							PortCount: 1,
						},
						Interfaces: config.Interfaces{
							Enabled:    true,
							Interfaces: []string{"10.10.3.*"},
						},
					},
					RestServerSocketEndpointConfig: config.RestServerSocketEndpointConfig{
						Port: config.PortAndPortCount{
							Port:      8081,
							PortCount: 1,
						},
						EndpointGroups: config.EndpointGroups{
							HealthCheck:  config.EndpointGroup{Enabled: pointer.Bool(true)},
							ClusterWrite: config.EndpointGroup{Enabled: pointer.Bool(true)},
							Persistence:  config.EndpointGroup{Enabled: pointer.Bool(true)},
						},
					},
					WanServerSocketEndpointConfig: map[string]config.WanPort{
						"tokyo": {
							PortAndPortCount: config.PortAndPortCount{
								Port:      5710,
								PortCount: 5,
							},
						},
						"istanbul": {
							PortAndPortCount: config.PortAndPortCount{
								Port:      5720,
								PortCount: 5,
							},
						},
					},
				}

				create(hz)
				assertHzStatusIsPending(hz)

				Eventually(func() config.AdvancedNetwork {
					cfg := getSecret(hz)
					a := &config.HazelcastWrapper{}

					if err := yaml.Unmarshal(cfg.Data["hazelcast.yaml"], a); err != nil {
						return config.AdvancedNetwork{}
					}

					return a.Hazelcast.AdvancedNetwork
				}, timeout, interval).Should(Equal(p))

				By("checking created services")
				serviceList := &corev1.ServiceList{}
				err := k8sClient.List(context.Background(), serviceList, client.InNamespace(hz.Namespace), labelFilter(hz))
				Expect(err).Should(BeNil())

				for _, s := range serviceList.Items {
					if strings.Contains(s.Name, "tokyo") {
						Expect(true).Should(Equal(s.Spec.Type == corev1.ServiceTypeClusterIP))
					}

					if strings.Contains(s.Name, "istanbul") {
						Expect(true).Should(Equal(s.Spec.Type == corev1.ServiceTypeLoadBalancer))
					}
				}
			})
		})

		When("default configuration", func() {
			It("should create default Advanced Network configuration", func() {
				spec := test.HazelcastSpec(defaultHazelcastSpecValues(), ee)
				hz := &hazelcastv1alpha1.Hazelcast{
					ObjectMeta: randomObjectMeta(namespace),
					Spec:       spec,
				}

				p := config.AdvancedNetwork{
					Enabled: true,
					Join: config.Join{
						Kubernetes: config.Kubernetes{
							Enabled:                      pointer.Bool(true),
							ServiceName:                  hz.Name,
							UseNodeNameAsExternalAddress: nil,
							ServicePerPodLabelName:       "hazelcast.com/service-per-pod",
							ServicePerPodLabelValue:      "true",
							ServicePort:                  5702,
						},
					},
					MemberServerSocketEndpointConfig: config.MemberServerSocketEndpointConfig{
						Port: config.PortAndPortCount{
							Port:      5702,
							PortCount: 1,
						},
					},
					ClientServerSocketEndpointConfig: config.ClientServerSocketEndpointConfig{
						Port: config.PortAndPortCount{
							Port:      5701,
							PortCount: 1,
						},
					},
					RestServerSocketEndpointConfig: config.RestServerSocketEndpointConfig{
						Port: config.PortAndPortCount{
							Port:      8081,
							PortCount: 1,
						},
						EndpointGroups: config.EndpointGroups{
							HealthCheck:  config.EndpointGroup{Enabled: pointer.Bool(true)},
							ClusterWrite: config.EndpointGroup{Enabled: pointer.Bool(true)},
							Persistence:  config.EndpointGroup{Enabled: pointer.Bool(true)},
						},
					},
					WanServerSocketEndpointConfig: map[string]config.WanPort{
						"default": {
							PortAndPortCount: config.PortAndPortCount{
								Port:      n.WanDefaultPort,
								PortCount: 1,
							},
						},
					},
				}

				create(hz)
				assertHzStatusIsPending(hz)

				Eventually(func() config.AdvancedNetwork {
					cfg := getSecret(hz)
					a := &config.HazelcastWrapper{}
					if err := yaml.Unmarshal(cfg.Data["hazelcast.yaml"], a); err != nil {
						return config.AdvancedNetwork{}
					}
					return a.Hazelcast.AdvancedNetwork
				}, timeout, interval).Should(Equal(p))
				svcList := &corev1.ServiceList{}
				err := k8sClient.List(context.Background(), svcList, client.InNamespace(hz.Namespace), labelFilter(hz))
				Expect(err).Should(BeNil())

				Expect(len(svcList.Items)).Should(Equal(1)) // just the HZ Discovery Service
			})
		})

		It("should fail to overlap WAN ports with each other", func() {
			spec := test.HazelcastSpec(defaultHazelcastSpecValues(), ee)
			spec.AdvancedNetwork = &hazelcastv1alpha1.AdvancedNetwork{
				WAN: []hazelcastv1alpha1.WANConfig{
					{
						Port:      5001,
						PortCount: 3,
					},
					{
						Port:      5002,
						PortCount: 3,
					},
				},
			}

			hz := &hazelcastv1alpha1.Hazelcast{
				ObjectMeta: randomObjectMeta(namespace),
				Spec:       spec,
			}

			Expect(k8sClient.Create(context.Background(), hz)).Should(MatchError(
				ContainSubstring("spec.advancedNetwork.wan: Invalid value: \"5001-5003\": wan ports overlapping with 5002-5004")))
		})

		It("should fail to overlap WAN ports with other sockets", func() {
			spec := test.HazelcastSpec(defaultHazelcastSpecValues(), ee)
			spec.AdvancedNetwork = &hazelcastv1alpha1.AdvancedNetwork{
				WAN: []hazelcastv1alpha1.WANConfig{
					{
						Port:      5702,
						PortCount: 3,
					},
				},
			}

			hz := &hazelcastv1alpha1.Hazelcast{
				ObjectMeta: randomObjectMeta(namespace),
				Spec:       spec,
			}

			Expect(k8sClient.Create(context.Background(), hz)).
				Should(MatchError(ContainSubstring("spec.advancedNetwork.wan[0]: Invalid value: \"5702-5704\": wan ports conflicting with one of 5701,5702,8081")))
		})

		It("should fail to set ServiceType to non-existing type value", func() {
			spec := test.HazelcastSpec(defaultHazelcastSpecValues(), ee)
			spec.AdvancedNetwork = &hazelcastv1alpha1.AdvancedNetwork{
				WAN: []hazelcastv1alpha1.WANConfig{
					{
						Port:        5702,
						PortCount:   3,
						ServiceType: corev1.ServiceTypeExternalName,
					},
				},
			}

			hz := &hazelcastv1alpha1.Hazelcast{
				ObjectMeta: randomObjectMeta(namespace),
				Spec:       spec,
			}

			Expect(k8sClient.Create(context.Background(), hz)).
				Should(MatchError(ContainSubstring("invalid serviceType value, possible values are ClusterIP and LoadBalancer")))
		})
	})

	Context("with NativeMemory configuration", func() {
		When("Native Memory property is configured", func() {
			It("should be enabled", func() {
				if !ee {
					Skip("This test will only run in EE configuration")
				}
				spec := test.HazelcastSpec(defaultHazelcastSpecValues(), ee)
				spec.NativeMemory = &hazelcastv1alpha1.NativeMemoryConfiguration{
					AllocatorType: hazelcastv1alpha1.NativeMemoryPooled,
				}
				hz := &hazelcastv1alpha1.Hazelcast{
					ObjectMeta: randomObjectMeta(namespace),
					Spec:       spec,
				}

				create(hz)
				assertHzStatusIsPending(hz)

				Eventually(func() bool {
					cfg := getSecret(hz)

					config := &config.HazelcastWrapper{}
					if err := yaml.Unmarshal(cfg.Data["hazelcast.yaml"], config); err != nil {
						return false
					}

					return config.Hazelcast.NativeMemory.Enabled
				}, timeout, interval).Should(BeTrue())
			})
			It("should error when not using enterprise version", func() {
				if ee {
					Skip("This test will only run in OS configuration")
				}

				spec := test.HazelcastSpec(defaultHazelcastSpecValues(), ee)
				spec.NativeMemory = &hazelcastv1alpha1.NativeMemoryConfiguration{
					AllocatorType: hazelcastv1alpha1.NativeMemoryPooled,
				}
				hz := &hazelcastv1alpha1.Hazelcast{
					ObjectMeta: randomObjectMeta(namespace),
					Spec:       spec,
				}

				Expect(k8sClient.Create(context.Background(), hz)).Should(HaveOccurred())
			})

			It("should fail if NativeMemory.AllocatorType is not POOLED when persistence is enabled", func() {
				if !ee {
					Skip("This test will only run in EE configuration")
				}
				spec := test.HazelcastSpec(defaultHazelcastSpecValues(), ee)
				spec.NativeMemory = &hazelcastv1alpha1.NativeMemoryConfiguration{
					AllocatorType: hazelcastv1alpha1.NativeMemoryStandard,
				}
				spec.Persistence = &hazelcastv1alpha1.HazelcastPersistenceConfiguration{
					ClusterDataRecoveryPolicy: hazelcastv1alpha1.FullRecovery,
					PVC: &hazelcastv1alpha1.PvcConfiguration{
						AccessModes: []corev1.PersistentVolumeAccessMode{corev1.ReadWriteOnce},
					},
				}
				hz := &hazelcastv1alpha1.Hazelcast{
					ObjectMeta: randomObjectMeta(namespace),
					Spec:       spec,
				}

				Expect(k8sClient.Create(context.Background(), hz)).Should(HaveOccurred())
			})
		})
	})

	Context("with ManagementCenter configuration", func() {
		When("Management Center property is configured", func() {
			It("should be enabled", func() {
				spec := test.HazelcastSpec(defaultHazelcastSpecValues(), ee)
				spec.ManagementCenterConfig = &hazelcastv1alpha1.ManagementCenterConfig{
					ScriptingEnabled:  true,
					ConsoleEnabled:    true,
					DataAccessEnabled: true,
				}
				hz := &hazelcastv1alpha1.Hazelcast{
					ObjectMeta: randomObjectMeta(namespace),
					Spec:       spec,
				}

				create(hz)
				assertHzStatusIsPending(hz)

				Eventually(func() bool {
					cfg := getSecret(hz)

					config := &config.HazelcastWrapper{}
					if err := yaml.Unmarshal(cfg.Data["hazelcast.yaml"], config); err != nil {
						return false
					}

					mc := config.Hazelcast.ManagementCenter
					return mc.DataAccessEnabled && mc.ScriptingEnabled && mc.ConsoleEnabled
				}, timeout, interval).Should(BeTrue())
			})
		})
	})

	Context("with RBAC Permission updates", func() {
		When("RBAC permissions are overridden by a client", func() {
			It("should override changes with operator ones", func() {
				hz := &hazelcastv1alpha1.Hazelcast{
					ObjectMeta: randomObjectMeta(namespace),
					Spec:       test.HazelcastSpec(defaultHazelcastSpecValues(), ee),
				}

				create(hz)
				assertHzStatusIsPending(hz)

				rbac := &rbacv1.Role{}
				Expect(k8sClient.Get(
					context.Background(), client.ObjectKey{Name: hz.Name, Namespace: hz.Namespace}, rbac)).
					Should(Succeed())

				rules := rbac.Rules

				// Update rules with empty rules
				newRules := []rbacv1.PolicyRule{}
				rbac.Rules = newRules
				Expect(k8sClient.Update(context.Background(), rbac)).Should(Succeed())

				// Wait for operator to override the client changes
				Eventually(func() []rbacv1.PolicyRule {
					rbac := &rbacv1.Role{}
					Expect(k8sClient.Get(
						context.Background(), client.ObjectKey{Name: hz.Name, Namespace: hz.Namespace}, rbac)).
						Should(Succeed())

					return rbac.Rules
				}, timeout, interval).Should(Equal(rules))
			})
		})
	})

	Context("with TLS configuration", func() {
		When("TLS property is configured", func() {
			It("should be enabled when secret is valid", func() {
				if !ee {
					Skip("This test will only run in EE configuration")
				}

				tlsSecret := CreateTLSSecret("tls-secret", namespace)
				assertExists(lookupKey(tlsSecret), tlsSecret)
				defer DeleteIfExists(lookupKey(tlsSecret), tlsSecret)

				spec := test.HazelcastSpec(defaultHazelcastSpecValues(), ee)
				spec.TLS = &hazelcastv1alpha1.TLS{
					SecretName: tlsSecret.GetName(),
				}
				hz := &hazelcastv1alpha1.Hazelcast{
					ObjectMeta: randomObjectMeta(namespace),
					Spec:       spec,
				}

				create(hz)
				assertHzStatusIsPending(hz)

				Eventually(func() bool {
					configMap := getSecret(hz)

					config := &config.HazelcastWrapper{}
					if err := yaml.Unmarshal(configMap.Data["hazelcast.yaml"], config); err != nil {
						return false
					}

					if enabled := *config.Hazelcast.AdvancedNetwork.ClientServerSocketEndpointConfig.SSL.Enabled; !enabled {
						return enabled
					}

					if enabled := *config.Hazelcast.AdvancedNetwork.MemberServerSocketEndpointConfig.SSL.Enabled; !enabled {
						return enabled
					}

					return true
				}, timeout, interval).Should(BeTrue())
			})

			It("should error when secretName is empty", func() {
				if !ee {
					Skip("This test will only run in EE configuration")
				}

				spec := test.HazelcastSpec(defaultHazelcastSpecValues(), ee)
				spec.TLS = &hazelcastv1alpha1.TLS{
					SecretName: "",
				}
				hz := &hazelcastv1alpha1.Hazelcast{
					ObjectMeta: randomObjectMeta(namespace),
					Spec:       spec,
				}

				Expect(k8sClient.Create(context.Background(), hz)).Should(HaveOccurred())
			})

			It("should error when secretName does not exist", func() {
				if !ee {
					Skip("This test will only run in EE configuration")
				}

				spec := test.HazelcastSpec(defaultHazelcastSpecValues(), ee)
				spec.TLS = &hazelcastv1alpha1.TLS{
					SecretName: "notfound",
				}
				hz := &hazelcastv1alpha1.Hazelcast{
					ObjectMeta: randomObjectMeta(namespace),
					Spec:       spec,
				}

				Expect(k8sClient.Create(context.Background(), hz)).Should(HaveOccurred())
			})

			It("should error when not using enterprise version", func() {
				if ee {
					Skip("This test will only run in OS configuration")
				}

				spec := test.HazelcastSpec(defaultHazelcastSpecValues(), ee)
				spec.TLS = &hazelcastv1alpha1.TLS{
					SecretName: "example",
				}
				hz := &hazelcastv1alpha1.Hazelcast{
					ObjectMeta: randomObjectMeta(namespace),
					Spec:       spec,
				}

				Expect(k8sClient.Create(context.Background(), hz)).Should(HaveOccurred())
			})
		})
	})

	Context("Hazelcast Validation Multiple Errors", func() {
		It("should return multiple errors", func() {
			spec := test.HazelcastSpec(defaultHazelcastSpecValues(), ee)
			spec.ExposeExternally = &hazelcastv1alpha1.ExposeExternallyConfiguration{
				Type:                 hazelcastv1alpha1.ExposeExternallyTypeUnisocket,
				DiscoveryServiceType: "InvalidServiceType",
				MemberAccess:         hazelcastv1alpha1.MemberAccessLoadBalancer,
			}
			spec.ClusterSize = pointer.Int32(5000)
			spec.AdvancedNetwork = &hazelcastv1alpha1.AdvancedNetwork{
				WAN: []hazelcastv1alpha1.WANConfig{
					{
						Port:      5701,
						PortCount: 20,
					},
					{
						Port:      5709,
						PortCount: 1,
					},
				},
			}

			hz := &hazelcastv1alpha1.Hazelcast{
				ObjectMeta: randomObjectMeta(namespace),
				Spec:       spec,
			}
			err := k8sClient.Create(context.Background(), hz)
			Expect(err).Should(MatchError(
				ContainSubstring("spec.exposeExternally.memberAccess:")))
			Expect(err).Should(MatchError(
				ContainSubstring("spec.clusterSize:")))
			Expect(err).Should(MatchError(
				ContainSubstring("spec.advancedNetwork.wan:")))
			Expect(err).Should(MatchError(
				ContainSubstring("spec.advancedNetwork.wan[0]:")))
			Expect(err).Should(MatchError(
				ContainSubstring("spec.exposeExternally.discoveryServiceType:")))
		})
	})

	Context("with JetEngine configuration", func() {
		When("fully configured", func() {
			It("should create jet engine configuration", func() {
				spec := test.HazelcastSpec(defaultHazelcastSpecValues(), ee)
				spec.JetEngineConfiguration = &hazelcastv1alpha1.JetEngineConfiguration{
					Enabled:               ptr.Bool(true),
					ResourceUploadEnabled: false,
					Instance: &hazelcastv1alpha1.JetInstance{
						CooperativeThreadCount:         ptr.Int32(1),
						FlowControlPeriodMillis:        1,
						BackupCount:                    1,
						ScaleUpDelayMillis:             1,
						LosslessRestartEnabled:         false,
						MaxProcessorAccumulatedRecords: ptr.Int64(1),
					},
					EdgeDefaults: &hazelcastv1alpha1.JetEdgeDefaults{
						QueueSize:               ptr.Int32(1),
						PacketSizeLimit:         ptr.Int32(1),
						ReceiveWindowMultiplier: ptr.Int8(1),
					},
				}
				hz := &hazelcastv1alpha1.Hazelcast{
					ObjectMeta: randomObjectMeta(namespace),
					Spec:       spec,
				}

				expectedJetEngineConfig := config.Jet{
					Enabled:               ptr.Bool(true),
					ResourceUploadEnabled: ptr.Bool(false),
					Instance: config.JetInstance{
						CooperativeThreadCount:         ptr.Int32(1),
						FlowControlPeriodMillis:        ptr.Int32(1),
						BackupCount:                    ptr.Int32(1),
						ScaleUpDelayMillis:             ptr.Int32(1),
						LosslessRestartEnabled:         ptr.Bool(false),
						MaxProcessorAccumulatedRecords: ptr.Int64(1),
					},
					EdgeDefaults: config.EdgeDefaults{
						QueueSize:               ptr.Int32(1),
						PacketSizeLimit:         ptr.Int32(1),
						ReceiveWindowMultiplier: ptr.Int8(1),
					},
				}

				create(hz)
				_ = assertHzStatusIsPending(hz)

				Eventually(func() config.Jet {
					cfg := getSecret(hz)
					a := &config.HazelcastWrapper{}

					if err := yaml.Unmarshal(cfg.Data["hazelcast.yaml"], a); err != nil {
						return config.Jet{}
					}

					return a.Hazelcast.Jet
				}, timeout, interval).Should(Equal(expectedJetEngineConfig))
			})
		})

		When("Jet is not configured", func() {
			It("should be enabled by default", func() {
				spec := test.HazelcastSpec(defaultHazelcastSpecValues(), ee)
				hz := &hazelcastv1alpha1.Hazelcast{
					ObjectMeta: randomObjectMeta(namespace),
					Spec:       spec,
				}

				create(hz)
				_ = assertHzStatusIsPending(hz)

				Eventually(func() bool {
					cfg := getSecret(hz)
					a := &config.HazelcastWrapper{}

					if err := yaml.Unmarshal(cfg.Data["hazelcast.yaml"], a); err != nil {
						return false
					}

					return *a.Hazelcast.Jet.Enabled
				}, timeout, interval).Should(BeTrue())
			})
		})

		It("should validate backup count", func() {
			spec := test.HazelcastSpec(defaultHazelcastSpecValues(), ee)
			spec.JetEngineConfiguration = &hazelcastv1alpha1.JetEngineConfiguration{
				Enabled: pointer.Bool(true),
				Instance: &hazelcastv1alpha1.JetInstance{
					BackupCount: 7,
				},
			}
			hz := &hazelcastv1alpha1.Hazelcast{
				ObjectMeta: randomObjectMeta(namespace),
				Spec:       spec,
			}

			Expect(k8sClient.Create(context.Background(), hz)).Should(MatchError(
				ContainSubstring("Invalid value: 7: spec.jet.instance.backupCount in body should be less than or equal to 6")))
		})

		When("LosslessRestart is enabled", func() {
			It("should fail if persistence is not enabled", func() {
				spec := test.HazelcastSpec(defaultHazelcastSpecValues(), ee)
				spec.JetEngineConfiguration = &hazelcastv1alpha1.JetEngineConfiguration{
					Enabled: pointer.Bool(true),
					Instance: &hazelcastv1alpha1.JetInstance{
						LosslessRestartEnabled: true,
					},
				}

				hz := &hazelcastv1alpha1.Hazelcast{
					ObjectMeta: randomObjectMeta(namespace),
					Spec:       spec,
				}

				Expect(k8sClient.Create(context.Background(), hz)).
					Should(MatchError(ContainSubstring("can be enabled only if persistence enabled")))
			})

			It("should be created successfully if persistence is enabled", func() {
				spec := test.HazelcastSpec(defaultHazelcastSpecValues(), ee)
				spec.Persistence = &hazelcastv1alpha1.HazelcastPersistenceConfiguration{
					ClusterDataRecoveryPolicy: hazelcastv1alpha1.FullRecovery,
					PVC: &hazelcastv1alpha1.PvcConfiguration{
						AccessModes:    []corev1.PersistentVolumeAccessMode{corev1.ReadWriteOnce},
						RequestStorage: resource.NewQuantity(9*2^20, resource.BinarySI),
					},
				}
				spec.JetEngineConfiguration = &hazelcastv1alpha1.JetEngineConfiguration{
					Enabled: ptr.Bool(true),
					Instance: &hazelcastv1alpha1.JetInstance{
						LosslessRestartEnabled: true,
					},
				}
				hz := &hazelcastv1alpha1.Hazelcast{
					ObjectMeta: randomObjectMeta(namespace),
					Spec:       spec,
				}

				create(hz)
				hz = assertHzStatusIsPending(hz)

				Expect(hz.Spec.JetEngineConfiguration.Instance.LosslessRestartEnabled).Should(BeTrue())
			})
		})

		When("bucketConfig is configured", func() {
			It("should error when secret doesn't exist with the given bucket secretName", func() {
				spec := test.HazelcastSpec(defaultHazelcastSpecValues(), ee)
				spec.JetEngineConfiguration = &hazelcastv1alpha1.JetEngineConfiguration{
					Enabled: ptr.Bool(true),
					RemoteFileConfiguration: hazelcastv1alpha1.RemoteFileConfiguration{
						BucketConfiguration: &hazelcastv1alpha1.BucketConfiguration{
							BucketURI:  "gs://my-bucket",
							SecretName: "notfound",
						},
					},
				}
				hz := &hazelcastv1alpha1.Hazelcast{
					ObjectMeta: randomObjectMeta(namespace),
					Spec:       spec,
				}

				Expect(k8sClient.Create(context.Background(), hz)).
					Should(MatchError(ContainSubstring("Bucket credentials Secret not found")))
			})
		})

		When("ConfigMaps are given", func() {
			It("should put correct fields in StatefulSet", func() {
				cms := []string{
					"cm1",
					"cm2",
				}
				hz := &hazelcastv1alpha1.Hazelcast{
					ObjectMeta: randomObjectMeta(namespace),
					Spec: hazelcastv1alpha1.HazelcastSpec{
						JetEngineConfiguration: &hazelcastv1alpha1.JetEngineConfiguration{
							Enabled:               pointer.Bool(true),
							ResourceUploadEnabled: true,
							RemoteFileConfiguration: hazelcastv1alpha1.RemoteFileConfiguration{
								ConfigMaps: cms,
							},
						},
					},
				}

				create(hz)
				hz = assertHzStatusIsPending(hz)
				ss := getStatefulSet(hz)

				By("Checking if StatefulSet has the ConfigMap Volumes")
				var expectedVols []corev1.Volume
				for _, cm := range cms {
					expectedVols = append(expectedVols, corev1.Volume{
						Name: n.JetConfigMapNamePrefix + cm,
						VolumeSource: corev1.VolumeSource{
							ConfigMap: &corev1.ConfigMapVolumeSource{
								LocalObjectReference: corev1.LocalObjectReference{
									Name: cm,
								},
								DefaultMode: pointer.Int32(420),
							},
						},
					})
				}
				Expect(ss.Spec.Template.Spec.Volumes).To(ContainElements(expectedVols))

				By("Checking if StatefulSet has the ConfigMap Volumes Mounts")
				var expectedVolMounts []corev1.VolumeMount
				for _, cm := range cms {
					expectedVolMounts = append(expectedVolMounts, corev1.VolumeMount{
						Name:      n.JetConfigMapNamePrefix + cm,
						MountPath: path.Join(n.JetJobJarsPath, cm),
					})
				}
				Expect(ss.Spec.Template.Spec.Containers[0].VolumeMounts).To(ContainElements(expectedVolMounts))
			})
		})

		When("SQL catalogPersistence is enabled", func() {
			It("should fail if Hazelcast persistence is not enabled", func() {
				spec := test.HazelcastSpec(defaultHazelcastSpecValues(), ee)
				spec.SQL = &hazelcastv1alpha1.SQL{
					CatalogPersistenceEnabled: true,
				}

				hz := &hazelcastv1alpha1.Hazelcast{
					ObjectMeta: randomObjectMeta(namespace),
					Spec:       spec,
				}

				Expect(k8sClient.Create(context.Background(), hz)).
					Should(MatchError(ContainSubstring("catalogPersistence requires Hazelcast persistence enabled")))
			})

			It("should be created successfully if Hazelcast persistence is enabled", func() {
				spec := test.HazelcastSpec(defaultHazelcastSpecValues(), ee)
				spec.Persistence = &hazelcastv1alpha1.HazelcastPersistenceConfiguration{
					ClusterDataRecoveryPolicy: hazelcastv1alpha1.FullRecovery,
					PVC: &hazelcastv1alpha1.PvcConfiguration{
						AccessModes:    []corev1.PersistentVolumeAccessMode{corev1.ReadWriteOnce},
						RequestStorage: resource.NewQuantity(9*2^20, resource.BinarySI),
					},
				}
				spec.SQL = &hazelcastv1alpha1.SQL{
					CatalogPersistenceEnabled: true,
				}
				hz := &hazelcastv1alpha1.Hazelcast{
					ObjectMeta: randomObjectMeta(namespace),
					Spec:       spec,
				}

				create(hz)
				hz = assertHzStatusIsPending(hz)

				Expect(hz.Spec.SQL.CatalogPersistenceEnabled).Should(BeTrue())
			})

			It("should fail to disable catalogPersistence", func() {
				spec := test.HazelcastSpec(defaultHazelcastSpecValues(), ee)
				spec.Persistence = &hazelcastv1alpha1.HazelcastPersistenceConfiguration{
					ClusterDataRecoveryPolicy: hazelcastv1alpha1.FullRecovery,
					PVC: &hazelcastv1alpha1.PvcConfiguration{
						AccessModes:    []corev1.PersistentVolumeAccessMode{corev1.ReadWriteOnce},
						RequestStorage: resource.NewQuantity(9*2^20, resource.BinarySI),
					},
				}
				spec.SQL = &hazelcastv1alpha1.SQL{
					CatalogPersistenceEnabled: true,
				}

				hzSpec, _ := json.Marshal(&spec)

				hz := &hazelcastv1alpha1.Hazelcast{
					ObjectMeta: randomObjectMeta(namespace, n.LastSuccessfulSpecAnnotation, string(hzSpec)),
					Spec:       spec,
				}

				create(hz)
				hz = assertHzStatusIsPending(hz)
				Expect(hz.Spec.SQL.CatalogPersistenceEnabled).Should(BeTrue())

				hz.Spec.SQL.CatalogPersistenceEnabled = false
				err := k8sClient.Update(context.Background(), hz)
				Expect(err).Should(MatchError(ContainSubstring("field cannot be disabled after it has been enabled")))
			})
		})

	})

	Context("with labels and annotations", func() {
		It("should set labels and annotations to sub-resources", func() {
			spec := test.HazelcastSpec(defaultHazelcastSpecValues(), ee)
			spec.Annotations = map[string]string{
				"annotation-example": "hazelcast",
			}
			spec.Labels = map[string]string{
				// user label
				"label-example": "hazelcast",

				// reserved labels
				n.ApplicationNameLabel:         "user",
				n.ApplicationInstanceNameLabel: "user",
				n.ApplicationManagedByLabel:    "user",
			}

			hz := &hazelcastv1alpha1.Hazelcast{
				ObjectMeta: randomObjectMeta(namespace),
				Spec:       spec,
			}

			create(hz)
			assertHzStatusIsPending(hz)

			resources := map[string]client.Object{
				"Secret":         &corev1.Secret{},
				"Service":        &corev1.Service{},
				"ServiceAccount": &corev1.ServiceAccount{},
				"Role":           &rbacv1.Role{},
				"RoleBinding":    &rbacv1.RoleBinding{},
				"StatefulSet":    &v1.StatefulSet{},
			}
			for name, r := range resources {
				assertExists(lookupKey(hz), r)

				// make sure user annotations and labels are present
				Expect(r.GetAnnotations()).To(HaveKeyWithValue("annotation-example", "hazelcast"), name)
				Expect(r.GetLabels()).To(HaveKeyWithValue("label-example", "hazelcast"), name)

				// make sure operator overwrites selector labels
				Expect(r.GetLabels()).To(Not(HaveKeyWithValue(n.ApplicationNameLabel, "user")), name)
				Expect(r.GetLabels()).To(Not(HaveKeyWithValue(n.ApplicationInstanceNameLabel, "user")), name)
				Expect(r.GetLabels()).To(Not(HaveKeyWithValue(n.ApplicationManagedByLabel, "user")), name)
			}

			clusterResources := map[string]client.Object{
				"ClusterRole":        &rbacv1.ClusterRole{},
				"ClusterRoleBinding": &rbacv1.ClusterRoleBinding{},
			}
			for name, r := range clusterResources {
				// we use clusterScopedLookupKey() here and not lookupKey()!
				assertExists(clusterScopedLookupKey(hz), r)

				// make sure user annotations and labels are present
				Expect(r.GetAnnotations()).To(HaveKeyWithValue("annotation-example", "hazelcast"), name)
				Expect(r.GetLabels()).To(HaveKeyWithValue("label-example", "hazelcast"), name)

				// make sure operator overwrites selector labels
				Expect(r.GetLabels()).To(Not(HaveKeyWithValue(n.ApplicationNameLabel, "user")), name)
				Expect(r.GetLabels()).To(Not(HaveKeyWithValue(n.ApplicationInstanceNameLabel, "user")), name)
				Expect(r.GetLabels()).To(Not(HaveKeyWithValue(n.ApplicationManagedByLabel, "user")), name)
			}
		})
	})

<<<<<<< HEAD
=======
	Context("with Tiered Storage configuration", func() {
		When("LocalDevices is configured", func() {
			spec := test.HazelcastSpec(defaultHazelcastSpecValues(), ee)
			nativeMemory := &hazelcastv1alpha1.NativeMemoryConfiguration{
				AllocatorType: hazelcastv1alpha1.NativeMemoryPooled,
			}
			spec.NativeMemory = nativeMemory
			localDevices := []hazelcastv1alpha1.LocalDeviceConfig{{
				Name: "local-device-test",
				PVC: &hazelcastv1alpha1.PvcConfiguration{
					AccessModes: []corev1.PersistentVolumeAccessMode{corev1.ReadWriteOnce},
				},
			}}
			spec.LocalDevices = localDevices

			It("should fail when not using enterprise version", Label("fast"), func() {
				if ee {
					Skip("This test will only run in OS configuration")
				}

				hz := &hazelcastv1alpha1.Hazelcast{
					ObjectMeta: randomObjectMeta(namespace),
					Spec:       spec,
				}

				Expect(k8sClient.Create(context.Background(), hz)).
					Should(MatchError(ContainSubstring("Required value: Hazelcast Tiered Storage requires enterprise version")))
			})

			It("should fail if NativeMemory is not enabled when Tiered Storage is enabled", Label("fast"), func() {
				if !ee {
					Skip("This test will only run in EE configuration")
				}
				spec.NativeMemory = nil
				hz := &hazelcastv1alpha1.Hazelcast{
					ObjectMeta: randomObjectMeta(namespace),
					Spec:       spec,
				}

				Expect(k8sClient.Create(context.Background(), hz)).
					Should(MatchError(ContainSubstring("Required value: Native Memory must be enabled at Hazelcast when Tiered Storage is enabled")))
			})

			It("should fail if pvc is not specified", Label("fast"), func() {
				if !ee {
					Skip("This test will only run in EE configuration")
				}

				spec.LocalDevices = []hazelcastv1alpha1.LocalDeviceConfig{{
					Name: "local-device-test",
				}}

				hz := &hazelcastv1alpha1.Hazelcast{
					ObjectMeta: randomObjectMeta(namespace),
					Spec:       spec,
				}

				Expect(k8sClient.Create(context.Background(), hz)).
					Should(MatchError(ContainSubstring("spec.localDevices.pvc: Required value: must be set when LocalDevice is defined")))
			})

			It("should create with default values", Label("fast"), func() {
				if !ee {
					Skip("This test will only run in EE configuration")
				}
				spec.NativeMemory = nativeMemory
				spec.LocalDevices = localDevices
				hz := &hazelcastv1alpha1.Hazelcast{
					ObjectMeta: randomObjectMeta(namespace),
					Spec:       spec,
				}
				create(hz)
				fetchedCR := assertHzStatusIsPending(hz)
				test.CheckHazelcastCR(fetchedCR, defaultHazelcastSpecValues(), ee)

				By("checking the Local Device configuration", func() {
					localDevice := fetchedCR.Spec.LocalDevices[0]
					Expect(localDevice.Name).Should(Equal("local-device-test"))
					Expect(localDevice.BlockSize).Should(Equal(pointer.Int32(4096)))
					Expect(localDevice.ReadIOThreadCount).Should(Equal(pointer.Int32(4)))
					Expect(localDevice.WriteIOThreadCount).Should(Equal(pointer.Int32(4)))
					Expect(localDevice.PVC.AccessModes).Should(ConsistOf(corev1.ReadWriteOnce))
					Expect(*localDevice.PVC.RequestStorage).Should(Equal(resource.MustParse("8Gi")))
				})

				expectedLocalDeviceConfig := config.LocalDevice{
					BaseDir: path.Join(n.TieredStorageBaseDir, "local-device-test"),
					Capacity: config.Size{
						Value: 8589934592,
						Unit:  "BYTES",
					},
					BlockSize:          pointer.Int32(4096),
					ReadIOThreadCount:  pointer.Int32(4),
					WriteIOThreadCount: pointer.Int32(4),
				}

				Eventually(func() config.LocalDevice {
					cfg := getSecret(hz)
					a := &config.HazelcastWrapper{}

					if err := yaml.Unmarshal(cfg.Data["hazelcast.yaml"], a); err != nil {
						return config.LocalDevice{}
					}

					return a.Hazelcast.LocalDevice["local-device-test"]
				}, timeout, interval).Should(Equal(expectedLocalDeviceConfig))
			})

			It("should create volumeClaimTemplates", Label("fast"), func() {
				if !ee {
					Skip("This test will only run in EE configuration")
				}

				spec.LocalDevices = []hazelcastv1alpha1.LocalDeviceConfig{{
					Name:               "local-device-test",
					BlockSize:          pointer.Int32(2048),
					ReadIOThreadCount:  pointer.Int32(2),
					WriteIOThreadCount: pointer.Int32(2),
					PVC: &hazelcastv1alpha1.PvcConfiguration{
						AccessModes:      []corev1.PersistentVolumeAccessMode{corev1.ReadWriteMany},
						RequestStorage:   &[]resource.Quantity{resource.MustParse("128G")}[0],
						StorageClassName: &[]string{"standard"}[0],
					},
				}}
				hz := &hazelcastv1alpha1.Hazelcast{
					ObjectMeta: randomObjectMeta(namespace),
					Spec:       spec,
				}

				create(hz)
				fetchedCR := assertHzStatusIsPending(hz)
				test.CheckHazelcastCR(fetchedCR, defaultHazelcastSpecValues(), ee)

				By("checking the Local Device configuration", func() {
					localDevice := fetchedCR.Spec.LocalDevices[0]
					Expect(localDevice.Name).Should(Equal("local-device-test"))
					Expect(localDevice.BlockSize).Should(Equal(pointer.Int32(2048)))
					Expect(localDevice.ReadIOThreadCount).Should(Equal(pointer.Int32(2)))
					Expect(localDevice.WriteIOThreadCount).Should(Equal(pointer.Int32(2)))
					Expect(localDevice.PVC.AccessModes).Should(ConsistOf(corev1.ReadWriteMany))
					Expect(*localDevice.PVC.RequestStorage).Should(Equal(resource.MustParse("128G")))
					Expect(*localDevice.PVC.StorageClassName).Should(Equal("standard"))

				})
				Eventually(func() []corev1.PersistentVolumeClaim {
					ss := getStatefulSet(hz)
					return ss.Spec.VolumeClaimTemplates
				}, timeout, interval).Should(
					ConsistOf(WithTransform(func(pvc corev1.PersistentVolumeClaim) corev1.PersistentVolumeClaimSpec {
						return pvc.Spec
					}, Equal(
						corev1.PersistentVolumeClaimSpec{
							AccessModes: fetchedCR.Spec.LocalDevices[0].PVC.AccessModes,
							Resources: corev1.ResourceRequirements{
								Requests: corev1.ResourceList{
									corev1.ResourceStorage: *fetchedCR.Spec.LocalDevices[0].PVC.RequestStorage,
								},
							},
							StorageClassName: fetchedCR.Spec.LocalDevices[0].PVC.StorageClassName,
							VolumeMode:       &[]corev1.PersistentVolumeMode{corev1.PersistentVolumeFilesystem}[0],
						},
					))),
				)
			})
		})
	})

>>>>>>> 44b86ff8
	Context("CP subsystem", func() {
		It("should configure CP subsystem with PVC", func() {
			hz := &hazelcastv1alpha1.Hazelcast{
				ObjectMeta: randomObjectMeta(namespace),
				Spec: hazelcastv1alpha1.HazelcastSpec{
					ClusterSize: pointer.Int32(7),
					CPSubsystem: &hazelcastv1alpha1.CPSubsystem{
						MemberCount: 5,
						GroupSize:   pointer.Int32(3),
<<<<<<< HEAD
						PVC: &hazelcastv1alpha1.PersistencePvcConfiguration{
=======
						PVC: &hazelcastv1alpha1.PvcConfiguration{
>>>>>>> 44b86ff8
							AccessModes: []corev1.PersistentVolumeAccessMode{corev1.ReadWriteOnce},
						},
					},
				},
			}
			create(hz)
			assertHzStatusIsPending(hz)
			fetchedSts := &v1.StatefulSet{}
			assertExists(lookupKey(hz), fetchedSts)

			Expect(fetchedSts.Spec.VolumeClaimTemplates).Should(test.ContainVolumeClaimTemplate(n.CPPersistenceVolumeName))
			hzContainer := fetchedSts.Spec.Template.Spec.Containers[0]
			Expect(hzContainer.VolumeMounts).Should(test.ContainVolumeMount(n.CPPersistenceVolumeName, n.CPBaseDir))

			Eventually(func() config.CPSubsystem {
				cfg := getSecret(hz)
				a := &config.HazelcastWrapper{}

				if err := yaml.Unmarshal(cfg.Data["hazelcast.yaml"], a); err != nil {
					return config.CPSubsystem{}
				}

				return a.Hazelcast.CPSubsystem
			}, timeout, interval).Should(Equal(config.CPSubsystem{
				CPMemberCount:      5,
				GroupSize:          pointer.Int32(3),
				BaseDir:            n.CPBaseDir,
				PersistenceEnabled: true,
			}))
		})
		It("should configure CP subsystem with Persistence PVC", func() {
			hz := &hazelcastv1alpha1.Hazelcast{
				ObjectMeta: randomObjectMeta(namespace),
				Spec: hazelcastv1alpha1.HazelcastSpec{
					ClusterSize: pointer.Int32(7),
					Persistence: &hazelcastv1alpha1.HazelcastPersistenceConfiguration{
<<<<<<< HEAD
						Pvc: &hazelcastv1alpha1.PersistencePvcConfiguration{
=======
						PVC: &hazelcastv1alpha1.PvcConfiguration{
>>>>>>> 44b86ff8
							AccessModes: []corev1.PersistentVolumeAccessMode{corev1.ReadWriteOnce},
						},
					},
					CPSubsystem: &hazelcastv1alpha1.CPSubsystem{
						MemberCount: 5,
						GroupSize:   pointer.Int32(3),
					},
				},
			}
			create(hz)
			assertHzStatusIsPending(hz)
			fetchedSts := &v1.StatefulSet{}
			assertExists(lookupKey(hz), fetchedSts)

			Expect(fetchedSts.Spec.VolumeClaimTemplates).Should(test.ContainVolumeClaimTemplate(n.PersistenceVolumeName))
			hzContainer := fetchedSts.Spec.Template.Spec.Containers[0]
<<<<<<< HEAD
			Expect(hzContainer.VolumeMounts).Should(test.ContainVolumeMount(n.PersistenceVolumeName, n.BaseDir))
=======
			Expect(hzContainer.VolumeMounts).Should(test.ContainVolumeMount(n.PersistenceVolumeName, n.PersistenceMountPath))
>>>>>>> 44b86ff8
			Expect(hzContainer.VolumeMounts).Should(Not(test.ContainVolumeMount(n.CPPersistenceVolumeName, n.CPBaseDir)))

			Eventually(func() config.CPSubsystem {
				cfg := getSecret(hz)
				a := &config.HazelcastWrapper{}

				if err := yaml.Unmarshal(cfg.Data["hazelcast.yaml"], a); err != nil {
					return config.CPSubsystem{}
				}

				return a.Hazelcast.CPSubsystem
			}, timeout, interval).Should(Equal(config.CPSubsystem{
				CPMemberCount:      5,
				GroupSize:          pointer.Int32(3),
<<<<<<< HEAD
				BaseDir:            n.BaseDir + n.CPDirSuffix,
=======
				BaseDir:            n.PersistenceMountPath + n.CPDirSuffix,
>>>>>>> 44b86ff8
				PersistenceEnabled: true,
			}))
		})
	})
<<<<<<< HEAD
=======

	Context("with CP Subsystem configuration", func() {
		It("should not allow member size greater than cluster size", func() {
			spec := test.HazelcastSpec(defaultHazelcastSpecValues(), ee)
			spec.ClusterSize = pointer.Int32(3)
			spec.CPSubsystem = &hazelcastv1alpha1.CPSubsystem{
				MemberCount: 5,
				PVC: &hazelcastv1alpha1.PvcConfiguration{
					AccessModes:    []corev1.PersistentVolumeAccessMode{corev1.ReadWriteOnce},
					RequestStorage: &[]resource.Quantity{resource.MustParse("8Gi")}[0],
				},
			}
			hz := &hazelcastv1alpha1.Hazelcast{
				ObjectMeta: randomObjectMeta(namespace),
				Spec:       spec,
			}

			Expect(k8sClient.Create(context.Background(), hz)).
				Should(MatchError(ContainSubstring("can not be greater the clusterSize")))
		})
		It("should not allow member size greater than default cluster size", func() {
			spec := test.HazelcastSpec(defaultHazelcastSpecValues(), ee)
			spec.ClusterSize = nil
			spec.CPSubsystem = &hazelcastv1alpha1.CPSubsystem{
				MemberCount: 5,
				PVC: &hazelcastv1alpha1.PvcConfiguration{
					AccessModes:    []corev1.PersistentVolumeAccessMode{corev1.ReadWriteOnce},
					RequestStorage: &[]resource.Quantity{resource.MustParse("8Gi")}[0],
				},
			}
			hz := &hazelcastv1alpha1.Hazelcast{
				ObjectMeta: randomObjectMeta(namespace),
				Spec:       spec,
			}

			Expect(k8sClient.Create(context.Background(), hz)).
				Should(MatchError(ContainSubstring("can not be greater the clusterSize")))
		})
		It("group size should not be greater than member size", func() {
			spec := test.HazelcastSpec(defaultHazelcastSpecValues(), ee)
			spec.ClusterSize = pointer.Int32(5)
			spec.CPSubsystem = &hazelcastv1alpha1.CPSubsystem{
				MemberCount: 5,
				GroupSize:   pointer.Int32(7),
				PVC: &hazelcastv1alpha1.PvcConfiguration{
					AccessModes:    []corev1.PersistentVolumeAccessMode{corev1.ReadWriteOnce},
					RequestStorage: &[]resource.Quantity{resource.MustParse("8Gi")}[0],
				},
			}
			hz := &hazelcastv1alpha1.Hazelcast{
				ObjectMeta: randomObjectMeta(namespace),
				Spec:       spec,
			}

			Expect(k8sClient.Create(context.Background(), hz)).
				Should(MatchError(ContainSubstring("can be 3, 5, or 7, but not greater that memberCount")))
		})
		It("should not allow no PVC configuration", func() {
			spec := test.HazelcastSpec(defaultHazelcastSpecValues(), ee)
			spec.CPSubsystem = &hazelcastv1alpha1.CPSubsystem{
				MemberCount: 3,
			}
			hz := &hazelcastv1alpha1.Hazelcast{
				ObjectMeta: randomObjectMeta(namespace),
				Spec:       spec,
			}

			Expect(k8sClient.Create(context.Background(), hz)).
				Should(MatchError(ContainSubstring("PVC should be configured")))
		})
	})
>>>>>>> 44b86ff8
})<|MERGE_RESOLUTION|>--- conflicted
+++ resolved
@@ -22,11 +22,7 @@
 	"k8s.io/utils/pointer"
 	"sigs.k8s.io/controller-runtime/pkg/client"
 
-<<<<<<< HEAD
-	"github.com/hazelcast/hazelcast-platform-operator/controllers/hazelcast"
-=======
 	"github.com/hazelcast/hazelcast-platform-operator/internal/controller/hazelcast"
->>>>>>> 44b86ff8
 
 	hazelcastv1alpha1 "github.com/hazelcast/hazelcast-platform-operator/api/v1alpha1"
 	"github.com/hazelcast/hazelcast-platform-operator/internal/config"
@@ -2252,8 +2248,6 @@
 		})
 	})
 
-<<<<<<< HEAD
-=======
 	Context("with Tiered Storage configuration", func() {
 		When("LocalDevices is configured", func() {
 			spec := test.HazelcastSpec(defaultHazelcastSpecValues(), ee)
@@ -2421,7 +2415,6 @@
 		})
 	})
 
->>>>>>> 44b86ff8
 	Context("CP subsystem", func() {
 		It("should configure CP subsystem with PVC", func() {
 			hz := &hazelcastv1alpha1.Hazelcast{
@@ -2431,11 +2424,7 @@
 					CPSubsystem: &hazelcastv1alpha1.CPSubsystem{
 						MemberCount: 5,
 						GroupSize:   pointer.Int32(3),
-<<<<<<< HEAD
-						PVC: &hazelcastv1alpha1.PersistencePvcConfiguration{
-=======
 						PVC: &hazelcastv1alpha1.PvcConfiguration{
->>>>>>> 44b86ff8
 							AccessModes: []corev1.PersistentVolumeAccessMode{corev1.ReadWriteOnce},
 						},
 					},
@@ -2472,11 +2461,7 @@
 				Spec: hazelcastv1alpha1.HazelcastSpec{
 					ClusterSize: pointer.Int32(7),
 					Persistence: &hazelcastv1alpha1.HazelcastPersistenceConfiguration{
-<<<<<<< HEAD
-						Pvc: &hazelcastv1alpha1.PersistencePvcConfiguration{
-=======
 						PVC: &hazelcastv1alpha1.PvcConfiguration{
->>>>>>> 44b86ff8
 							AccessModes: []corev1.PersistentVolumeAccessMode{corev1.ReadWriteOnce},
 						},
 					},
@@ -2493,11 +2478,7 @@
 
 			Expect(fetchedSts.Spec.VolumeClaimTemplates).Should(test.ContainVolumeClaimTemplate(n.PersistenceVolumeName))
 			hzContainer := fetchedSts.Spec.Template.Spec.Containers[0]
-<<<<<<< HEAD
-			Expect(hzContainer.VolumeMounts).Should(test.ContainVolumeMount(n.PersistenceVolumeName, n.BaseDir))
-=======
 			Expect(hzContainer.VolumeMounts).Should(test.ContainVolumeMount(n.PersistenceVolumeName, n.PersistenceMountPath))
->>>>>>> 44b86ff8
 			Expect(hzContainer.VolumeMounts).Should(Not(test.ContainVolumeMount(n.CPPersistenceVolumeName, n.CPBaseDir)))
 
 			Eventually(func() config.CPSubsystem {
@@ -2512,17 +2493,11 @@
 			}, timeout, interval).Should(Equal(config.CPSubsystem{
 				CPMemberCount:      5,
 				GroupSize:          pointer.Int32(3),
-<<<<<<< HEAD
-				BaseDir:            n.BaseDir + n.CPDirSuffix,
-=======
 				BaseDir:            n.PersistenceMountPath + n.CPDirSuffix,
->>>>>>> 44b86ff8
 				PersistenceEnabled: true,
 			}))
 		})
 	})
-<<<<<<< HEAD
-=======
 
 	Context("with CP Subsystem configuration", func() {
 		It("should not allow member size greater than cluster size", func() {
@@ -2594,5 +2569,4 @@
 				Should(MatchError(ContainSubstring("PVC should be configured")))
 		})
 	})
->>>>>>> 44b86ff8
 })