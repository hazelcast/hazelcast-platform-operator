package integration

import (
	"context"
	"encoding/json"
	"fmt"
	"k8s.io/utils/pointer"

	"github.com/aws/smithy-go/ptr"

	. "github.com/onsi/ginkgo/v2"
	. "github.com/onsi/gomega"
	corev1 "k8s.io/api/core/v1"
	"k8s.io/apimachinery/pkg/api/errors"
	metav1 "k8s.io/apimachinery/pkg/apis/meta/v1"
	"k8s.io/apimachinery/pkg/types"
	"k8s.io/apimachinery/pkg/util/uuid"
	"k8s.io/utils/pointer"

	hazelcastv1alpha1 "github.com/hazelcast/hazelcast-platform-operator/api/v1alpha1"
	n "github.com/hazelcast/hazelcast-platform-operator/internal/naming"
	"github.com/hazelcast/hazelcast-platform-operator/test"
)

var _ = Describe("Hazelcast webhook", func() {
	const (
		namespace = "default"
	)
	repository := n.HazelcastRepo
	if ee {
		repository = n.HazelcastEERepo
	}

	defaultSpecValues := &test.HazelcastSpecValues{
		ClusterSize:     n.DefaultClusterSize,
		Repository:      repository,
		Version:         n.HazelcastVersion,
		LicenseKey:      n.LicenseKeySecret,
		ImagePullPolicy: n.HazelcastImagePullPolicy,
	}

	GetRandomObjectMeta := func() metav1.ObjectMeta {
		return metav1.ObjectMeta{
			Name:      fmt.Sprintf("hazelcast-test-%s", uuid.NewUUID()),
			Namespace: namespace,
		}
	}

	GetRandomObjectMetaWithAnnotation := func(spec *hazelcastv1alpha1.HazelcastSpec) metav1.ObjectMeta {
		hs, _ := json.Marshal(spec)
		return metav1.ObjectMeta{
			Name:      fmt.Sprintf("hazelcast-test-%s", uuid.NewUUID()),
			Namespace: namespace,
			Annotations: map[string]string{
				n.LastSuccessfulSpecAnnotation: string(hs),
			},
		}
	}

	Context("Hazelcast Persistence validation", func() {
		It("should not create HZ PartialStart with FullRecovery", Label("fast"), func() {
			spec := test.HazelcastSpec(defaultSpecValues, ee)
			spec.Persistence = &hazelcastv1alpha1.HazelcastPersistenceConfiguration{
				BaseDir:                   "/baseDir/",
				ClusterDataRecoveryPolicy: hazelcastv1alpha1.FullRecovery,
				StartupAction:             hazelcastv1alpha1.PartialStart,
				Pvc: hazelcastv1alpha1.PersistencePvcConfiguration{
					AccessModes: []corev1.PersistentVolumeAccessMode{corev1.ReadWriteOnce},
				},
			}

			hz := &hazelcastv1alpha1.Hazelcast{
				ObjectMeta: GetRandomObjectMeta(),
				Spec:       spec,
			}
			Expect(k8sClient.Create(context.Background(), hz)).
				Should(MatchError(ContainSubstring("PartialStart can be used only with Partial clusterDataRecoveryPolicy")))
		})

		It("should not create HZ if pvc is specified", Label("fast"), func() {
			spec := test.HazelcastSpec(defaultSpecValues, ee)
			spec.Persistence = &hazelcastv1alpha1.HazelcastPersistenceConfiguration{
				BaseDir: "/baseDir/",
			}

			hz := &hazelcastv1alpha1.Hazelcast{
				ObjectMeta: GetRandomObjectMeta(),
				Spec:       spec,
			}
			Expect(k8sClient.Create(context.Background(), hz)).
				Should(MatchError(ContainSubstring("spec.persistence.pvc: Required value: must be set when persistence is enabled")))
		})
	})

	Context("Hazelcast license", func() {
		It("should validate license key for Hazelcast EE", Label("fast"), func() {
			if !ee {
				Skip("This test will only run in EE configuration")
			}
			spec := test.HazelcastSpec(defaultSpecValues, ee)
			spec.LicenseKeySecret = ""

			hz := &hazelcastv1alpha1.Hazelcast{
				ObjectMeta: GetRandomObjectMeta(),
				Spec:       spec,
			}
			Expect(k8sClient.Create(context.Background(), hz)).
				Should(MatchError(ContainSubstring("spec.licenseKeySecret: Required value: must be set when Hazelcast Enterprise is deployed")))
		})
	})

	Context("Hazelcast Cluster Size", func() {
		It(fmt.Sprintf("should validate cluster size is not more than %d", n.ClusterSizeLimit), Label("fast"), func() {
			spec := test.HazelcastSpec(defaultSpecValues, ee)
			requestedClusterSize := int32(n.ClusterSizeLimit + 1)
			spec.ClusterSize = &requestedClusterSize

			hz := &hazelcastv1alpha1.Hazelcast{
				ObjectMeta: GetRandomObjectMeta(),
				Spec:       spec,
			}

			Expect(k8sClient.Create(context.Background(), hz)).
				Should(MatchError(ContainSubstring("Invalid value: 301: may not be greater than 300")))
		})
	})

	Context("JVM Configuration", func() {
		expectedErrStr := `%s is already set up in JVM config"`

		It(fmt.Sprintf("should return error if %s configured twice", hazelcastv1alpha1.InitialRamPerArg), Label("fast"), func() {
			spec := test.HazelcastSpec(defaultSpecValues, ee)
			spec.JVM = &hazelcastv1alpha1.JVMConfiguration{
				Memory: &hazelcastv1alpha1.JVMMemoryConfiguration{
					InitialRAMPercentage: ptr.String("10"),
				},
				Args: []string{fmt.Sprintf("%s=10", hazelcastv1alpha1.InitialRamPerArg)},
			}

			hz := &hazelcastv1alpha1.Hazelcast{
				ObjectMeta: GetRandomObjectMeta(),
				Spec:       spec,
			}

			Expect(k8sClient.Create(context.Background(), hz)).
				Should(MatchError(ContainSubstring(fmt.Sprintf(expectedErrStr, hazelcastv1alpha1.InitialRamPerArg))))
		})

		It(fmt.Sprintf("should return error if %s configured twice", hazelcastv1alpha1.MinRamPerArg), Label("fast"), func() {
			spec := test.HazelcastSpec(defaultSpecValues, ee)
			spec.JVM = &hazelcastv1alpha1.JVMConfiguration{
				Memory: &hazelcastv1alpha1.JVMMemoryConfiguration{
					MinRAMPercentage: ptr.String("10"),
				},
				Args: []string{fmt.Sprintf("%s=10", hazelcastv1alpha1.MinRamPerArg)},
			}

			hz := &hazelcastv1alpha1.Hazelcast{
				ObjectMeta: GetRandomObjectMeta(),
				Spec:       spec,
			}

			Expect(k8sClient.Create(context.Background(), hz)).
				Should(MatchError(ContainSubstring(fmt.Sprintf(expectedErrStr, hazelcastv1alpha1.MinRamPerArg))))
		})

		It(fmt.Sprintf("should return error if %s configured twice", hazelcastv1alpha1.MaxRamPerArg), Label("fast"), func() {
			spec := test.HazelcastSpec(defaultSpecValues, ee)
			spec.JVM = &hazelcastv1alpha1.JVMConfiguration{
				Memory: &hazelcastv1alpha1.JVMMemoryConfiguration{
					MaxRAMPercentage: ptr.String("10"),
				},
				Args: []string{fmt.Sprintf("%s=10", hazelcastv1alpha1.MaxRamPerArg)},
			}

			hz := &hazelcastv1alpha1.Hazelcast{
				ObjectMeta: GetRandomObjectMeta(),
				Spec:       spec,
			}

			Expect(k8sClient.Create(context.Background(), hz)).
				Should(MatchError(ContainSubstring(fmt.Sprintf(expectedErrStr, hazelcastv1alpha1.MaxRamPerArg))))
		})

		It(fmt.Sprintf("should return error if %s configured twice", hazelcastv1alpha1.GCLoggingArg), Label("fast"), func() {
			spec := test.HazelcastSpec(defaultSpecValues, ee)
			spec.JVM = &hazelcastv1alpha1.JVMConfiguration{
				GC: &hazelcastv1alpha1.JVMGCConfiguration{
					Logging: ptr.Bool(true),
				},
				Args: []string{fmt.Sprintf(hazelcastv1alpha1.GCLoggingArg)},
			}

			hz := &hazelcastv1alpha1.Hazelcast{
				ObjectMeta: GetRandomObjectMeta(),
				Spec:       spec,
			}

			Expect(k8sClient.Create(context.Background(), hz)).
				Should(MatchError(ContainSubstring(fmt.Sprintf(expectedErrStr, hazelcastv1alpha1.GCLoggingArg))))
		})

		It(fmt.Sprintf("should return error if %s configured twice", hazelcastv1alpha1.SerialGCArg), Label("fast"), func() {
			spec := test.HazelcastSpec(defaultSpecValues, ee)
			c := hazelcastv1alpha1.GCTypeSerial
			spec.JVM = &hazelcastv1alpha1.JVMConfiguration{
				Memory: nil,
				GC: &hazelcastv1alpha1.JVMGCConfiguration{
					Collector: &c,
				},
				Args: []string{fmt.Sprintf(hazelcastv1alpha1.SerialGCArg)},
			}

			hz := &hazelcastv1alpha1.Hazelcast{
				ObjectMeta: GetRandomObjectMeta(),
				Spec:       spec,
			}

			Expect(k8sClient.Create(context.Background(), hz)).
				Should(MatchError(ContainSubstring(fmt.Sprintf(expectedErrStr, hazelcastv1alpha1.SerialGCArg))))
		})

		It(fmt.Sprintf("should return error if %s configured twice", hazelcastv1alpha1.ParallelGCArg), Label("fast"), func() {
			spec := test.HazelcastSpec(defaultSpecValues, ee)
			c := hazelcastv1alpha1.GCTypeParallel
			spec.JVM = &hazelcastv1alpha1.JVMConfiguration{
				GC:   &hazelcastv1alpha1.JVMGCConfiguration{},
				Args: []string{fmt.Sprintf(hazelcastv1alpha1.ParallelGCArg)},
			}
			spec.JVM.GC.Collector = &c

			hz := &hazelcastv1alpha1.Hazelcast{
				ObjectMeta: GetRandomObjectMeta(),
				Spec:       spec,
			}

			Expect(k8sClient.Create(context.Background(), hz)).
				Should(MatchError(ContainSubstring(fmt.Sprintf(expectedErrStr, hazelcastv1alpha1.ParallelGCArg))))
		})

		It(fmt.Sprintf("should return error if %s configured twice", hazelcastv1alpha1.G1GCArg), Label("fast"), func() {
			spec := test.HazelcastSpec(defaultSpecValues, ee)
			c := hazelcastv1alpha1.GCTypeG1
			spec.JVM = &hazelcastv1alpha1.JVMConfiguration{
				GC:   &hazelcastv1alpha1.JVMGCConfiguration{},
				Args: []string{fmt.Sprintf(hazelcastv1alpha1.G1GCArg)},
			}
			spec.JVM.GC.Collector = &c

			hz := &hazelcastv1alpha1.Hazelcast{
				ObjectMeta: GetRandomObjectMeta(),
				Spec:       spec,
			}

			Expect(k8sClient.Create(context.Background(), hz)).
				Should(MatchError(ContainSubstring(fmt.Sprintf(expectedErrStr, hazelcastv1alpha1.G1GCArg))))
		})
	})

	Context("Hazelcast Expose externaly", func() {
		It("should validate MemberAccess for unisocket", Label("fast"), func() {
			spec := test.HazelcastSpec(defaultSpecValues, ee)
			spec.ExposeExternally = &hazelcastv1alpha1.ExposeExternallyConfiguration{
				Type:         hazelcastv1alpha1.ExposeExternallyTypeUnisocket,
				MemberAccess: hazelcastv1alpha1.MemberAccessNodePortExternalIP,
			}

			hz := &hazelcastv1alpha1.Hazelcast{
				ObjectMeta: GetRandomObjectMeta(),
				Spec:       spec,
			}
			Expect(k8sClient.Create(context.Background(), hz)).
				Should(MatchError(ContainSubstring("Forbidden: can't be set when exposeExternally.type is set to \"Unisocket\"")))
		})
	})

	Context("Hazelcast HighAvailabilityMode", func() {
		It("should fail to update", Label("fast"), func() {
			zoneHASpec := test.HazelcastSpec(defaultSpecValues, ee)
			zoneHASpec.HighAvailabilityMode = "ZONE"

			hz := &hazelcastv1alpha1.Hazelcast{
				ObjectMeta: GetRandomObjectMetaWithAnnotation(&zoneHASpec),
				Spec:       zoneHASpec,
			}

			Expect(k8sClient.Create(context.Background(), hz)).Should(Succeed())
			test.CheckHazelcastCR(hz, defaultSpecValues, ee)

			var err error
			for {
				Expect(k8sClient.Get(
					context.Background(), types.NamespacedName{Namespace: hz.Namespace, Name: hz.Name}, hz)).Should(Succeed())
				hz.Spec.HighAvailabilityMode = hazelcastv1alpha1.HighAvailabilityNodeMode
				err = k8sClient.Update(context.Background(), hz)
				if errors.IsConflict(err) {
					continue
				}
				break
			}
			Expect(err).
				Should(MatchError(ContainSubstring("spec.highAvailabilityMode: Forbidden: field cannot be updated")))

			deleteIfExists(lookupKey(hz), hz)
			assertDoesNotExist(lookupKey(hz), hz)
		})
	})

	Context("Hazelcast Advanced Network", func() {
		It("should validate overlap each other", Label("fast"), func() {
			spec := test.HazelcastSpec(defaultSpecValues, ee)
			spec.AdvancedNetwork = hazelcastv1alpha1.AdvancedNetwork{
				WAN: []hazelcastv1alpha1.WANConfig{
					{
						Port:      5001,
						PortCount: 3,
					},
					{
						Port:      5002,
						PortCount: 3,
					},
				},
			}

			hz := &hazelcastv1alpha1.Hazelcast{
				ObjectMeta: GetRandomObjectMeta(),
				Spec:       spec,
			}

			Expect(k8sClient.Create(context.Background(), hz)).Should(MatchError(
				ContainSubstring("spec.advancedNetwork.wan: Invalid value: \"5001-5003\": wan ports overlapping with 5002-5004")))
		})

		It("should validate overlap with other sockets", Label("fast"), func() {
			spec := test.HazelcastSpec(defaultSpecValues, ee)
			spec.AdvancedNetwork = hazelcastv1alpha1.AdvancedNetwork{
				WAN: []hazelcastv1alpha1.WANConfig{
					{
						Port:      5702,
						PortCount: 3,
					},
				},
			}

			hz := &hazelcastv1alpha1.Hazelcast{
				ObjectMeta: GetRandomObjectMeta(),
				Spec:       spec,
			}

			Expect(k8sClient.Create(context.Background(), hz)).
				Should(MatchError(ContainSubstring("spec.advancedNetwork.wan[0]: Invalid value: \"5702-5704\": wan ports conflicting with one of 5701,5702,8081")))
		})

		It("should validate service type for wan config", Label("fast"), func() {
			spec := test.HazelcastSpec(defaultSpecValues, ee)
			spec.AdvancedNetwork = hazelcastv1alpha1.AdvancedNetwork{
				WAN: []hazelcastv1alpha1.WANConfig{
					{
						Port:        5702,
						PortCount:   3,
						ServiceType: corev1.ServiceTypeExternalName,
					},
				},
			}

			hz := &hazelcastv1alpha1.Hazelcast{
				ObjectMeta: GetRandomObjectMeta(),
				Spec:       spec,
			}

			Expect(k8sClient.Create(context.Background(), hz)).
				Should(MatchError(ContainSubstring("invalid serviceType value, possible values are ClusterIP and LoadBalancer")))
		})
	})

<<<<<<< HEAD
	Context("Hazelcast Jet Engine Configuration", func() {
		It("should validate backup count", Label("fast"), func() {
			spec := test.HazelcastSpec(defaultSpecValues, ee)
			spec.JetEngineConfiguration = hazelcastv1alpha1.JetEngineConfiguration{
				Enabled: pointer.Bool(true),
				Instance: &hazelcastv1alpha1.JetInstance{
					BackupCount: 7,
				},
			}
			hz := &hazelcastv1alpha1.Hazelcast{
				ObjectMeta: GetRandomObjectMeta(),
				Spec:       spec,
			}

			Expect(k8sClient.Create(context.Background(), hz)).Should(MatchError(
				ContainSubstring("the max value allowed for the backup-count is 6")))
		})

		It("should validate if lossless restart enabled without enabling persistence", Label("fast"), func() {
			spec := test.HazelcastSpec(defaultSpecValues, ee)
			spec.JetEngineConfiguration = hazelcastv1alpha1.JetEngineConfiguration{
				Enabled: pointer.Bool(true),
				Instance: &hazelcastv1alpha1.JetInstance{
					LosslessRestartEnabled: true,
=======
	Context("Hazelcast Validation Multiple Errors", func() {
		It("should return multiple errors", Label("fast"), func() {
			spec := test.HazelcastSpec(defaultSpecValues, ee)
			spec.ExposeExternally = &hazelcastv1alpha1.ExposeExternallyConfiguration{
				Type:                 hazelcastv1alpha1.ExposeExternallyTypeUnisocket,
				DiscoveryServiceType: corev1.ServiceTypeLoadBalancer,
				MemberAccess:         hazelcastv1alpha1.MemberAccessLoadBalancer,
			}
			spec.ClusterSize = pointer.Int32(5000)
			spec.AdvancedNetwork = hazelcastv1alpha1.AdvancedNetwork{
				WAN: []hazelcastv1alpha1.WANConfig{
					{
						Port:      5701,
						PortCount: 20,
					},
					{
						Port:      5709,
						PortCount: 1,
					},
>>>>>>> 991a1ef7
				},
			}

			hz := &hazelcastv1alpha1.Hazelcast{
				ObjectMeta: GetRandomObjectMeta(),
				Spec:       spec,
			}
<<<<<<< HEAD

			Expect(k8sClient.Create(context.Background(), hz)).
				Should(MatchError(ContainSubstring("persistence must be enabled to enable lossless restart")))
		})
=======
			err := k8sClient.Create(context.Background(), hz)
			Expect(err).Should(MatchError(
				ContainSubstring("spec.exposeExternally.memberAccess:")))
			Expect(err).Should(MatchError(
				ContainSubstring("spec.clusterSize:")))
			Expect(err).Should(MatchError(
				ContainSubstring("spec.advancedNetwork.wan:")))
			Expect(err).Should(MatchError(
				ContainSubstring("spec.advancedNetwork.wan[0]:")))

		})

>>>>>>> 991a1ef7
	})
})<|MERGE_RESOLUTION|>--- conflicted
+++ resolved
@@ -373,32 +373,6 @@
 		})
 	})
 
-<<<<<<< HEAD
-	Context("Hazelcast Jet Engine Configuration", func() {
-		It("should validate backup count", Label("fast"), func() {
-			spec := test.HazelcastSpec(defaultSpecValues, ee)
-			spec.JetEngineConfiguration = hazelcastv1alpha1.JetEngineConfiguration{
-				Enabled: pointer.Bool(true),
-				Instance: &hazelcastv1alpha1.JetInstance{
-					BackupCount: 7,
-				},
-			}
-			hz := &hazelcastv1alpha1.Hazelcast{
-				ObjectMeta: GetRandomObjectMeta(),
-				Spec:       spec,
-			}
-
-			Expect(k8sClient.Create(context.Background(), hz)).Should(MatchError(
-				ContainSubstring("the max value allowed for the backup-count is 6")))
-		})
-
-		It("should validate if lossless restart enabled without enabling persistence", Label("fast"), func() {
-			spec := test.HazelcastSpec(defaultSpecValues, ee)
-			spec.JetEngineConfiguration = hazelcastv1alpha1.JetEngineConfiguration{
-				Enabled: pointer.Bool(true),
-				Instance: &hazelcastv1alpha1.JetInstance{
-					LosslessRestartEnabled: true,
-=======
 	Context("Hazelcast Validation Multiple Errors", func() {
 		It("should return multiple errors", Label("fast"), func() {
 			spec := test.HazelcastSpec(defaultSpecValues, ee)
@@ -418,20 +392,13 @@
 						Port:      5709,
 						PortCount: 1,
 					},
->>>>>>> 991a1ef7
-				},
-			}
-
-			hz := &hazelcastv1alpha1.Hazelcast{
-				ObjectMeta: GetRandomObjectMeta(),
-				Spec:       spec,
-			}
-<<<<<<< HEAD
-
-			Expect(k8sClient.Create(context.Background(), hz)).
-				Should(MatchError(ContainSubstring("persistence must be enabled to enable lossless restart")))
-		})
-=======
+				},
+			}
+
+			hz := &hazelcastv1alpha1.Hazelcast{
+				ObjectMeta: GetRandomObjectMeta(),
+				Spec:       spec,
+			}
 			err := k8sClient.Create(context.Background(), hz)
 			Expect(err).Should(MatchError(
 				ContainSubstring("spec.exposeExternally.memberAccess:")))
@@ -444,6 +411,41 @@
 
 		})
 
->>>>>>> 991a1ef7
+	})
+	Context("Hazelcast Jet Engine Configuration", func() {
+		It("should validate backup count", Label("fast"), func() {
+			spec := test.HazelcastSpec(defaultSpecValues, ee)
+			spec.JetEngineConfiguration = hazelcastv1alpha1.JetEngineConfiguration{
+				Enabled: pointer.Bool(true),
+				Instance: &hazelcastv1alpha1.JetInstance{
+					BackupCount: 7,
+				},
+			}
+			hz := &hazelcastv1alpha1.Hazelcast{
+				ObjectMeta: GetRandomObjectMeta(),
+				Spec:       spec,
+			}
+
+			Expect(k8sClient.Create(context.Background(), hz)).Should(MatchError(
+				ContainSubstring("the max value allowed for the backup-count is 6")))
+		})
+
+		It("should validate if lossless restart enabled without enabling persistence", Label("fast"), func() {
+			spec := test.HazelcastSpec(defaultSpecValues, ee)
+			spec.JetEngineConfiguration = hazelcastv1alpha1.JetEngineConfiguration{
+				Enabled: pointer.Bool(true),
+				Instance: &hazelcastv1alpha1.JetInstance{
+					LosslessRestartEnabled: true,
+				},
+			}
+
+			hz := &hazelcastv1alpha1.Hazelcast{
+				ObjectMeta: GetRandomObjectMeta(),
+				Spec:       spec,
+			}
+
+			Expect(k8sClient.Create(context.Background(), hz)).
+				Should(MatchError(ContainSubstring("persistence must be enabled to enable lossless restart")))
+		})
 	})
 })