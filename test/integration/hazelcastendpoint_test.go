package integration

import (
	"context"
	"fmt"
	"net"
	"strconv"
	"strings"
	"time"

	. "github.com/onsi/ginkgo/v2"
	. "github.com/onsi/gomega"
	corev1 "k8s.io/api/core/v1"
	"k8s.io/apimachinery/pkg/types"
	"sigs.k8s.io/controller-runtime/pkg/client"

	hazelcastv1alpha1 "github.com/hazelcast/hazelcast-platform-operator/api/v1alpha1"
	n "github.com/hazelcast/hazelcast-platform-operator/internal/naming"
	"github.com/hazelcast/hazelcast-platform-operator/internal/util"
	"github.com/hazelcast/hazelcast-platform-operator/test"
)

var _ = Describe("HazelcastEndpoint CR", func() {
	const namespace = "default"

	listHazelcastEndpoints := func(ctx context.Context, hz *hazelcastv1alpha1.Hazelcast) []hazelcastv1alpha1.HazelcastEndpoint {
		hzEndpointList := hazelcastv1alpha1.HazelcastEndpointList{}
		nsOpt := client.InNamespace(hz.Namespace)
		lblOpt := client.MatchingLabels(util.Labels(hz))
		err := k8sClient.List(ctx, &hzEndpointList, nsOpt, lblOpt)
		Expect(err).ToNot(HaveOccurred())
		return hzEndpointList.Items
	}

	setLoadBalancerIngressAddress := func(ctx context.Context, services []corev1.Service) {
		for i := 0; i < len(services); i++ {
			svc := &services[i]
			if svc.Spec.Type == corev1.ServiceTypeLoadBalancer {
				svc.Status.LoadBalancer.Ingress = []corev1.LoadBalancerIngress{
					{
						IP: RandomIpAddress(),
						Ports: []corev1.PortStatus{
							{
								Port:     svc.Spec.Ports[0].Port,
								Protocol: svc.Spec.Ports[0].Protocol,
							},
						},
					},
				}
				err := k8sClient.Status().Update(ctx, svc)
				Expect(err).ToNot(HaveOccurred())
			}
		}
	}

	expectAddressesInHazelcastEndpointsMatchWithServices := func(hzEndpoints []hazelcastv1alpha1.HazelcastEndpoint, services []corev1.Service) {
		for _, hzEndpoint := range hzEndpoints {
			By(fmt.Sprintf("matching the '%s' hazelcastEndpoint to its corresponding service", hzEndpoint.Name))
			var service *corev1.Service
			for _, svc := range services {
				switch hzEndpoint.Spec.Type {
				case hazelcastv1alpha1.HazelcastEndpointTypeDiscovery, hazelcastv1alpha1.HazelcastEndpointTypeMember:
					if hzEndpoint.Name == svc.Name {
						service = &svc
					}
				case hazelcastv1alpha1.HazelcastEndpointTypeWAN:
					if strings.HasPrefix(hzEndpoint.Name, svc.Name+"-wan") {
						service = &svc
					}
				}
				if service != nil {
					break
				}
			}
			Expect(service).NotTo(BeNil())
			Expect(service.Spec.Type).Should(Not(Equal(corev1.ServiceTypeClusterIP)))

			hzEndpointIpAddr, hzEndpointPortStr, err := net.SplitHostPort(hzEndpoint.Status.Address)
			Expect(err).To(BeNil())
			hzEndpointPort, err := strconv.Atoi(hzEndpointPortStr)
			Expect(err).To(BeNil())

			By("comparing the hazelcastEndpoint's address with the service's external IP address")
			switch service.Spec.Type {
			case corev1.ServiceTypeLoadBalancer:
				serviceExternalAddress := util.GetExternalAddress(service)
				Expect(hzEndpointIpAddr).Should(ContainSubstring(serviceExternalAddress))
			case corev1.ServiceTypeNodePort:
				Expect(hzEndpointIpAddr).Should(Equal("*"))
			}

			By("checking if the hazelcastEndpoint's port is exposed on the service")
			var ports []int32
			for _, port := range service.Spec.Ports {
				switch service.Spec.Type {
				case corev1.ServiceTypeLoadBalancer:
					ports = append(ports, port.Port)
				case corev1.ServiceTypeNodePort:
					ports = append(ports, port.NodePort)
				}
			}
			Expect(ports).Should(ContainElement(int32(hzEndpointPort)))
		}
	}

	expectHazelcastEndpointHasAddress := func(ctx context.Context, hzEndpoints []hazelcastv1alpha1.HazelcastEndpoint, timeout time.Duration) {
		for i := 0; i < len(hzEndpoints); i++ {
			hzEndpoint := &hzEndpoints[i]
			Eventually(func() string {
				err := k8sClient.Get(ctx, types.NamespacedName{Namespace: hzEndpoint.Namespace, Name: hzEndpoint.Name}, hzEndpoint)
				Expect(err).ToNot(HaveOccurred())
				return hzEndpoint.Status.Address
			}, timeout, interval).Should(
				Or(
					MatchRegexp(`^((25[0-5]|2[0-4]\d|1\d{2}|[1-9]?\d)\.){3}(25[0-5]|2[0-4]\d|1\d{2}|[1-9]?\d):([1-9]\d{0,3}|[1-5]\d{4}|6[0-4]\d{3}|65[0-4]\d{2}|655[0-2]\d|6553[0-5])$`),
					MatchRegexp(`^\*:(\d{1,5})$`),
				))
		}
	}

	expectLenOfHazelcastServicesWithHazelcastEndpointLabel := func(ctx context.Context, hz *hazelcastv1alpha1.Hazelcast, expectedLen int) []corev1.Service {
		var services []corev1.Service
		Eventually(func() []corev1.Service {
			svcList, err := util.ListRelatedServices(ctx, k8sClient, hz)
			Expect(err).ToNot(HaveOccurred())
			services = []corev1.Service{}
			for _, svc := range svcList.Items {
				if _, ok := svc.Labels[n.ServiceEndpointTypeLabelName]; ok {
					services = append(services, svc)
				}
			}
			return services
		}, timeout, interval).Should(HaveLen(expectedLen))

		return services
	}

	expectLenOfHazelcastEndpoints := func(ctx context.Context, hz *hazelcastv1alpha1.Hazelcast, expectedLen int) []hazelcastv1alpha1.HazelcastEndpoint {
		var hzEndpoints []hazelcastv1alpha1.HazelcastEndpoint
		Eventually(func() []hazelcastv1alpha1.HazelcastEndpoint {
			hzEndpoints = listHazelcastEndpoints(ctx, hz)
			return hzEndpoints
		}, timeout, interval).Should(HaveLen(expectedLen))

		return hzEndpoints
	}

	BeforeEach(func() {
		By(fmt.Sprintf("creating license key secret '%s'", n.LicenseDataKey))
		licenseKeySecret := CreateLicenseKeySecret(n.LicenseKeySecret, namespace)
		assertExists(lookupKey(licenseKeySecret), licenseKeySecret)
	})

	AfterEach(func() {
		DeleteAllOf(&hazelcastv1alpha1.Hazelcast{}, nil, namespace, map[string]string{})
	})

	Context("Hazelcast which doesn't expose any external endpoints", func() {
		It("should not create HazelcastEndpoints", func() {
			hz := &hazelcastv1alpha1.Hazelcast{
				ObjectMeta: randomObjectMeta(namespace),
				Spec:       test.HazelcastSpec(defaultHazelcastSpecValues()),
			}
			By("creating the Hazelcast CR with specs successfully")
			Expect(k8sClient.Create(context.Background(), hz)).Should(Succeed())

			expectLenOfHazelcastServicesWithHazelcastEndpointLabel(ctx, hz, 0)
			expectLenOfHazelcastEndpoints(ctx, hz, 0)
		})
	})

	Context("Hazelcast that exposes external endpoints", func() {
		When("creating Hazelcast with expose externally enabled", func() {
			It("should create HazelcastEndpoint with Discovery type when Hazelcast is exposed via Unisocket and LoadBalancer", func() {
				hz := &hazelcastv1alpha1.Hazelcast{
					ObjectMeta: randomObjectMeta(namespace),
					Spec:       test.HazelcastSpec(defaultHazelcastSpecValues()),
				}
				hz.Spec.ExposeExternally = &hazelcastv1alpha1.ExposeExternallyConfiguration{
					Type:                 hazelcastv1alpha1.ExposeExternallyTypeUnisocket,
					DiscoveryServiceType: corev1.ServiceTypeLoadBalancer,
				}

				By("creating the Hazelcast CR with specs successfully")
				Expect(k8sClient.Create(context.Background(), hz)).Should(Succeed())

				services := expectLenOfHazelcastServicesWithHazelcastEndpointLabel(ctx, hz, 1)
				hzEndpoints := expectLenOfHazelcastEndpoints(ctx, hz, 2)

				setLoadBalancerIngressAddress(ctx, services)
				expectHazelcastEndpointHasAddress(ctx, hzEndpoints, 10*time.Second)

				expectAddressesInHazelcastEndpointsMatchWithServices(hzEndpoints, services)
			})

			It("should create HazelcastEndpoint with Discovery type when Hazelcast is exposed via Unisocket and NodePort", func() {
				hz := &hazelcastv1alpha1.Hazelcast{
					ObjectMeta: randomObjectMeta(namespace),
					Spec:       test.HazelcastSpec(defaultHazelcastSpecValues()),
				}
				hz.Spec.ExposeExternally = &hazelcastv1alpha1.ExposeExternallyConfiguration{
					Type:                 hazelcastv1alpha1.ExposeExternallyTypeUnisocket,
					DiscoveryServiceType: corev1.ServiceTypeNodePort,
				}

				By("creating the Hazelcast CR with specs successfully")
				Expect(k8sClient.Create(context.Background(), hz)).Should(Succeed())

				services := expectLenOfHazelcastServicesWithHazelcastEndpointLabel(ctx, hz, 1)
				hzEndpoints := expectLenOfHazelcastEndpoints(ctx, hz, 2)

				expectHazelcastEndpointHasAddress(ctx, hzEndpoints, 10*time.Second)
<<<<<<< HEAD
=======
				expectHazelcastEndpointHasNodeAddress(ctx, hzEndpoints, 10*time.Second)
			})

			It("should create HazelcastEndpoint with Discovery type when Hazelcast is exposed via Smart", func() {
				hz := &hazelcastv1alpha1.Hazelcast{
					ObjectMeta: randomObjectMeta(namespace),
					Spec:       test.HazelcastSpec(defaultHazelcastSpecValues()),
				}
				hz.Spec.ExposeExternally = &hazelcastv1alpha1.ExposeExternallyConfiguration{
					Type:                 hazelcastv1alpha1.ExposeExternallyTypeSmart,
					DiscoveryServiceType: corev1.ServiceTypeLoadBalancer,
					MemberAccess:         hazelcastv1alpha1.MemberAccessNodePortExternalIP,
				}

				By("creating the Hazelcast CR with specs successfully")
				Expect(k8sClient.Create(context.Background(), hz)).Should(Succeed())

				services := expectLenOfHazelcastEndpointServices(ctx, hz, 4)
				hzEndpoints := expectLenOfHazelcastEndpoints(ctx, hz, 5)
>>>>>>> 0f13b8d4

				expectAddressesInHazelcastEndpointsMatchWithServices(hzEndpoints, services)
			})

			It("should create HazelcastEndpoint with Discovery and Member type when per member is exposed using LoadBalancer", func() {
				hz := &hazelcastv1alpha1.Hazelcast{
					ObjectMeta: randomObjectMeta(namespace),
					Spec:       test.HazelcastSpec(defaultHazelcastSpecValues()),
				}
				hz.Spec.ExposeExternally = &hazelcastv1alpha1.ExposeExternallyConfiguration{
					Type:                 hazelcastv1alpha1.ExposeExternallyTypeSmart,
					DiscoveryServiceType: corev1.ServiceTypeLoadBalancer,
					MemberAccess:         hazelcastv1alpha1.MemberAccessLoadBalancer,
				}

				By("creating the Hazelcast CR with specs successfully")
				Expect(k8sClient.Create(context.Background(), hz)).Should(Succeed())

				services := expectLenOfHazelcastServicesWithHazelcastEndpointLabel(ctx, hz, 4)
				hzEndpoints := expectLenOfHazelcastEndpoints(ctx, hz, 8)

				setLoadBalancerIngressAddress(ctx, services)
				expectHazelcastEndpointHasAddress(ctx, hzEndpoints, 10*time.Second)

				expectAddressesInHazelcastEndpointsMatchWithServices(hzEndpoints, services)
			})

			It("should create HazelcastEndpoint with Discovery and Member type when per member is exposed using NodePort", func() {
				hz := &hazelcastv1alpha1.Hazelcast{
					ObjectMeta: randomObjectMeta(namespace),
					Spec:       test.HazelcastSpec(defaultHazelcastSpecValues()),
				}
				hz.Spec.ExposeExternally = &hazelcastv1alpha1.ExposeExternallyConfiguration{
					Type:                 hazelcastv1alpha1.ExposeExternallyTypeSmart,
					DiscoveryServiceType: corev1.ServiceTypeNodePort,
					MemberAccess:         hazelcastv1alpha1.MemberAccessNodePortExternalIP,
				}

				By("creating the Hazelcast CR with specs successfully")
				Expect(k8sClient.Create(context.Background(), hz)).Should(Succeed())

				services := expectLenOfHazelcastServicesWithHazelcastEndpointLabel(ctx, hz, 4)
				hzEndpoints := expectLenOfHazelcastEndpoints(ctx, hz, 8)

				expectHazelcastEndpointHasAddress(ctx, hzEndpoints, 10*time.Second)

				expectAddressesInHazelcastEndpointsMatchWithServices(hzEndpoints, services)
			})
		})

		When("creating Hazelcast with WAN", func() {
			It("should create HazelcastEndpoint with WAN type", func() {
				hz := &hazelcastv1alpha1.Hazelcast{
					ObjectMeta: randomObjectMeta(namespace),
					Spec:       test.HazelcastSpec(defaultHazelcastSpecValues()),
				}

				hz.Spec.AdvancedNetwork = &hazelcastv1alpha1.AdvancedNetwork{
					WAN: []hazelcastv1alpha1.WANConfig{
						{
							Name:        "florida",
							Port:        5710,
							PortCount:   9,
							ServiceType: hazelcastv1alpha1.WANServiceTypeLoadBalancer,
						},
						{
							Name:        "ottawa",
							Port:        5720,
							PortCount:   4,
							ServiceType: hazelcastv1alpha1.WANServiceTypeNodePort,
						},
						{
							Name:        "oslo",
							Port:        5730,
							PortCount:   4,
							ServiceType: hazelcastv1alpha1.WANServiceTypeClusterIP,
						},
					},
				}

				By("creating the Hazelcast CR with specs successfully")
				Expect(k8sClient.Create(context.Background(), hz)).Should(Succeed())

				services := expectLenOfHazelcastServicesWithHazelcastEndpointLabel(ctx, hz, 2)
				hzEndpoints := expectLenOfHazelcastEndpoints(ctx, hz, 13)

				setLoadBalancerIngressAddress(ctx, services)
				expectHazelcastEndpointHasAddress(ctx, hzEndpoints, 20*time.Second)

				expectAddressesInHazelcastEndpointsMatchWithServices(hzEndpoints, services)
			})
		})

		It("should create HazelcastEndpoint for WAN WithExposeExternally service type", func() {
			hz := &hazelcastv1alpha1.Hazelcast{
				ObjectMeta: randomObjectMeta(namespace),
				Spec:       test.HazelcastSpec(defaultHazelcastSpecValues(), ee),
			}
			hz.Spec.ExposeExternally = &hazelcastv1alpha1.ExposeExternallyConfiguration{
				Type:                 hazelcastv1alpha1.ExposeExternallyTypeSmart,
				DiscoveryServiceType: corev1.ServiceTypeLoadBalancer,
				MemberAccess:         hazelcastv1alpha1.MemberAccessNodePortExternalIP,
			}
			hz.Spec.AdvancedNetwork = &hazelcastv1alpha1.AdvancedNetwork{
				WAN: []hazelcastv1alpha1.WANConfig{
					{
						Name:        "florida",
						Port:        5710,
						PortCount:   3,
						ServiceType: hazelcastv1alpha1.WANServiceTypeWithExposeExternally,
					},
					{
						Name:        "ottawa",
						Port:        5720,
						PortCount:   2,
						ServiceType: hazelcastv1alpha1.WANServiceTypeWithExposeExternally,
					},
				},
			}

			By("creating the Hazelcast CR with specs successfully")
			Expect(k8sClient.Create(context.Background(), hz)).Should(Succeed())

			services := expectLenOfHazelcastServicesWithHazelcastEndpointLabel(ctx, hz, 4)
			hzEndpoints := expectLenOfHazelcastEndpoints(ctx, hz, 24)

			setLoadBalancerIngressAddress(ctx, services)
			expectHazelcastEndpointHasAddress(ctx, hzEndpoints, 20*time.Second)

			expectAddressesInHazelcastEndpointsMatchWithServices(hzEndpoints, services)
		})

	})

	When("Hazelcast is updated in a way that the exposeExternally is disabled", func() {
		It("should delete the leftover resources", func() {
			hz := &hazelcastv1alpha1.Hazelcast{
				ObjectMeta: randomObjectMeta(namespace),
				Spec:       test.HazelcastSpec(defaultHazelcastSpecValues()),
			}
			hz.Spec.ExposeExternally = &hazelcastv1alpha1.ExposeExternallyConfiguration{
				Type:                 hazelcastv1alpha1.ExposeExternallyTypeSmart,
				DiscoveryServiceType: corev1.ServiceTypeLoadBalancer,
				MemberAccess:         hazelcastv1alpha1.MemberAccessNodePortExternalIP,
			}

			By("creating the Hazelcast CR with specs successfully")
			Expect(k8sClient.Create(context.Background(), hz)).Should(Succeed())

			services := expectLenOfHazelcastServicesWithHazelcastEndpointLabel(ctx, hz, 4)
			hzEndpoints := expectLenOfHazelcastEndpoints(ctx, hz, 8)

			setLoadBalancerIngressAddress(ctx, services)
			expectHazelcastEndpointHasAddress(ctx, hzEndpoints, 10*time.Second)

			expectAddressesInHazelcastEndpointsMatchWithServices(hzEndpoints, services)

			By("updating the Hazelcast CR with specs successfully")
			Expect(k8sClient.Get(context.Background(), lookupKey(hz), hz)).Should(Succeed())
			hz.Spec.ExposeExternally = nil
			Expect(k8sClient.Update(context.Background(), hz)).Should(Succeed())

			expectLenOfHazelcastServicesWithHazelcastEndpointLabel(ctx, hz, 0)
			expectLenOfHazelcastEndpoints(ctx, hz, 0)
		})
	})

	When("HazelcastEndpoint spec is updated", func() {
		It("should fail", func() {
			hz := &hazelcastv1alpha1.Hazelcast{
				ObjectMeta: randomObjectMeta(namespace),
				Spec:       test.HazelcastSpec(defaultHazelcastSpecValues()),
			}
			hz.Spec.ExposeExternally = &hazelcastv1alpha1.ExposeExternallyConfiguration{
				Type:                 hazelcastv1alpha1.ExposeExternallyTypeSmart,
				DiscoveryServiceType: corev1.ServiceTypeLoadBalancer,
				MemberAccess:         hazelcastv1alpha1.MemberAccessNodePortExternalIP,
			}

			By("creating the Hazelcast CR with specs successfully")
			Expect(k8sClient.Create(context.Background(), hz)).Should(Succeed())

			services := expectLenOfHazelcastServicesWithHazelcastEndpointLabel(ctx, hz, 4)
			hzEndpoints := expectLenOfHazelcastEndpoints(ctx, hz, 8)

			setLoadBalancerIngressAddress(ctx, services)
			expectHazelcastEndpointHasAddress(ctx, hzEndpoints, 10*time.Second)

			expectAddressesInHazelcastEndpointsMatchWithServices(hzEndpoints, services)

			hzEndpoint := hzEndpoints[0]
			hzEndpoint.Spec.Port = 5790
			err := k8sClient.Update(ctx, &hzEndpoint)
			Expect(err).Should(MatchError(ContainSubstring("field cannot be updated")))
		})
	})
})<|MERGE_RESOLUTION|>--- conflicted
+++ resolved
@@ -210,28 +210,6 @@
 				hzEndpoints := expectLenOfHazelcastEndpoints(ctx, hz, 2)
 
 				expectHazelcastEndpointHasAddress(ctx, hzEndpoints, 10*time.Second)
-<<<<<<< HEAD
-=======
-				expectHazelcastEndpointHasNodeAddress(ctx, hzEndpoints, 10*time.Second)
-			})
-
-			It("should create HazelcastEndpoint with Discovery type when Hazelcast is exposed via Smart", func() {
-				hz := &hazelcastv1alpha1.Hazelcast{
-					ObjectMeta: randomObjectMeta(namespace),
-					Spec:       test.HazelcastSpec(defaultHazelcastSpecValues()),
-				}
-				hz.Spec.ExposeExternally = &hazelcastv1alpha1.ExposeExternallyConfiguration{
-					Type:                 hazelcastv1alpha1.ExposeExternallyTypeSmart,
-					DiscoveryServiceType: corev1.ServiceTypeLoadBalancer,
-					MemberAccess:         hazelcastv1alpha1.MemberAccessNodePortExternalIP,
-				}
-
-				By("creating the Hazelcast CR with specs successfully")
-				Expect(k8sClient.Create(context.Background(), hz)).Should(Succeed())
-
-				services := expectLenOfHazelcastEndpointServices(ctx, hz, 4)
-				hzEndpoints := expectLenOfHazelcastEndpoints(ctx, hz, 5)
->>>>>>> 0f13b8d4
 
 				expectAddressesInHazelcastEndpointsMatchWithServices(hzEndpoints, services)
 			})
@@ -328,7 +306,7 @@
 		It("should create HazelcastEndpoint for WAN WithExposeExternally service type", func() {
 			hz := &hazelcastv1alpha1.Hazelcast{
 				ObjectMeta: randomObjectMeta(namespace),
-				Spec:       test.HazelcastSpec(defaultHazelcastSpecValues(), ee),
+				Spec:       test.HazelcastSpec(defaultHazelcastSpecValues()),
 			}
 			hz.Spec.ExposeExternally = &hazelcastv1alpha1.ExposeExternallyConfiguration{
 				Type:                 hazelcastv1alpha1.ExposeExternallyTypeSmart,
