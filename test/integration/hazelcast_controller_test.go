package integration

import (
	"context"
	"fmt"
	"path"
	"strconv"
	"strings"
	"time"

	. "github.com/onsi/ginkgo/v2"
	. "github.com/onsi/gomega"
	"gopkg.in/yaml.v3"
	v1 "k8s.io/api/apps/v1"
	corev1 "k8s.io/api/core/v1"
	rbacv1 "k8s.io/api/rbac/v1"
	"k8s.io/apimachinery/pkg/api/errors"
	"k8s.io/apimachinery/pkg/api/resource"
	metav1 "k8s.io/apimachinery/pkg/apis/meta/v1"
	"k8s.io/apimachinery/pkg/types"
	"k8s.io/apimachinery/pkg/util/uuid"
	"k8s.io/utils/pointer"
	"sigs.k8s.io/controller-runtime/pkg/client"

	hazelcastv1alpha1 "github.com/hazelcast/hazelcast-platform-operator/api/v1alpha1"
	"github.com/hazelcast/hazelcast-platform-operator/internal/config"
	n "github.com/hazelcast/hazelcast-platform-operator/internal/naming"
	"github.com/hazelcast/hazelcast-platform-operator/test"
)

var _ = Describe("Hazelcast controller", func() {
	const (
		namespace = "default"
		finalizer = n.Finalizer

		clusterSize      = n.DefaultClusterSize
		version          = n.HazelcastVersion
		licenseKeySecret = n.LicenseKeySecret
		imagePullPolicy  = n.HazelcastImagePullPolicy
	)

	repository := n.HazelcastRepo
	if ee {
		repository = n.HazelcastEERepo
	}

	labelFilter := func(hz *hazelcastv1alpha1.Hazelcast) client.MatchingLabels {
		return map[string]string{
			n.ApplicationNameLabel:         n.Hazelcast,
			n.ApplicationManagedByLabel:    n.OperatorName,
			n.ApplicationInstanceNameLabel: hz.Name,
		}
	}

	clusterScopedLookupKey := func(hz *hazelcastv1alpha1.Hazelcast) types.NamespacedName {
		return types.NamespacedName{
			Name:      (&hazelcastv1alpha1.Hazelcast{ObjectMeta: metav1.ObjectMeta{Name: hz.Name, Namespace: namespace}}).ClusterScopedName(),
			Namespace: "",
		}
	}

	defaultSpecValues := &test.HazelcastSpecValues{
		ClusterSize:     clusterSize,
		Repository:      repository,
		Version:         version,
		LicenseKey:      licenseKeySecret,
		ImagePullPolicy: imagePullPolicy,
	}

	GetRandomObjectMeta := func() metav1.ObjectMeta {
		return metav1.ObjectMeta{
			Name:      fmt.Sprintf("hazelcast-test-%s", uuid.NewUUID()),
			Namespace: namespace,
		}
	}

	Create := func(hz *hazelcastv1alpha1.Hazelcast) {
		By("creating the CR with specs successfully")
		Expect(k8sClient.Create(context.Background(), hz)).Should(Succeed())
	}

	Fetch := func(hz *hazelcastv1alpha1.Hazelcast) *hazelcastv1alpha1.Hazelcast {
		By("fetching Hazelcast")
		fetchedCR := &hazelcastv1alpha1.Hazelcast{}
		assertExists(lookupKey(hz), fetchedCR)
		return fetchedCR
	}

	type UpdateFn func(*hazelcastv1alpha1.Hazelcast) *hazelcastv1alpha1.Hazelcast

	SetClusterSize := func(size int32) UpdateFn {
		return func(hz *hazelcastv1alpha1.Hazelcast) *hazelcastv1alpha1.Hazelcast {
			hz.Spec.ClusterSize = &size
			return hz
		}
	}

	EnableUnisocket := func(hz *hazelcastv1alpha1.Hazelcast) *hazelcastv1alpha1.Hazelcast {
		hz.Spec.ExposeExternally.Type = hazelcastv1alpha1.ExposeExternallyTypeUnisocket
		hz.Spec.ExposeExternally.MemberAccess = ""
		return hz
	}

	DisableMemberAccess := func(hz *hazelcastv1alpha1.Hazelcast) *hazelcastv1alpha1.Hazelcast {
		hz.Spec.ExposeExternally.MemberAccess = ""
		return hz
	}

	EnableSmart := func(hz *hazelcastv1alpha1.Hazelcast) *hazelcastv1alpha1.Hazelcast {
		hz.Spec.ExposeExternally.Type = hazelcastv1alpha1.ExposeExternallyTypeSmart
		return hz
	}

	SetDiscoveryViaLoadBalancer := func(hz *hazelcastv1alpha1.Hazelcast) *hazelcastv1alpha1.Hazelcast {
		hz.Spec.ExposeExternally.DiscoveryServiceType = corev1.ServiceTypeLoadBalancer
		return hz
	}

	DisableExposeExternally := func(hz *hazelcastv1alpha1.Hazelcast) *hazelcastv1alpha1.Hazelcast {
		hz.Spec.ExposeExternally = nil
		return hz
	}

	RemoveSpec := func(hz *hazelcastv1alpha1.Hazelcast) *hazelcastv1alpha1.Hazelcast {
		hz.Spec = hazelcastv1alpha1.HazelcastSpec{}
		return hz
	}

	Update := func(hz *hazelcastv1alpha1.Hazelcast, fns ...UpdateFn) {
		By("updating the CR with specs successfully")
		if len(fns) == 0 {
			Expect(k8sClient.Update(context.Background(), hz)).Should(Succeed())
		} else {
			for {
				cr := &hazelcastv1alpha1.Hazelcast{}
				Expect(k8sClient.Get(
					context.Background(),
					types.NamespacedName{Name: hz.Name, Namespace: hz.Namespace},
					cr),
				).Should(Succeed())
				for _, fn := range fns {
					cr = fn(cr)
				}
				err := k8sClient.Update(context.Background(), cr)
				if err == nil {
					break
				} else if errors.IsConflict(err) {
					continue
				} else {
					Fail(err.Error())
				}
			}
		}
	}

	Delete := func(obj client.Object) {
		By("expecting to delete CR successfully")
		deleteIfExists(lookupKey(obj), obj)
		By("expecting to CR delete finish")
		assertDoesNotExist(lookupKey(obj), obj)
	}

	DeleteWithoutWaiting := func(obj client.Object) {
		By("expecting to delete CR successfully")
		deleteIfExists(lookupKey(obj), obj)
	}

	EnsureStatus := func(hz *hazelcastv1alpha1.Hazelcast) *hazelcastv1alpha1.Hazelcast {
		By("ensuring that the status is correct")
		Eventually(func() hazelcastv1alpha1.Phase {
			hz = Fetch(hz)
			return hz.Status.Phase
		}, timeout, interval).Should(Equal(hazelcastv1alpha1.Pending))
		return hz
	}

	EnsureSpecEquals := func(hz *hazelcastv1alpha1.Hazelcast, other *test.HazelcastSpecValues) *hazelcastv1alpha1.Hazelcast {
		By("ensuring spec is defaulted")
		Eventually(func() *hazelcastv1alpha1.HazelcastSpec {
			hz = Fetch(hz)
			return &hz.Spec
		}, timeout, interval).Should(test.EqualSpecs(other, ee))
		return hz
	}

	Context("Hazelcast CustomResource with default specs", func() {
		It("should handle CR and sub resources correctly", Label("fast"), func() {
			hz := &hazelcastv1alpha1.Hazelcast{
				ObjectMeta: GetRandomObjectMeta(),
				Spec:       test.HazelcastSpec(defaultSpecValues, ee),
			}

			Create(hz)
			fetchedCR := EnsureStatus(hz)
			test.CheckHazelcastCR(fetchedCR, defaultSpecValues, ee)

			By("ensuring the finalizer added successfully")
			Expect(fetchedCR.Finalizers).To(ContainElement(finalizer))

			By("creating the sub resources successfully")
			expectedOwnerReference := metav1.OwnerReference{
				Kind:               "Hazelcast",
				APIVersion:         "hazelcast.com/v1alpha1",
				UID:                fetchedCR.UID,
				Name:               fetchedCR.Name,
				Controller:         pointer.Bool(true),
				BlockOwnerDeletion: pointer.Bool(true),
			}

			fetchedClusterRole := &rbacv1.ClusterRole{}
			assertExists(clusterScopedLookupKey(hz), fetchedClusterRole)

			fetchedServiceAccount := &corev1.ServiceAccount{}
			assertExists(lookupKey(hz), fetchedServiceAccount)
			Expect(fetchedServiceAccount.ObjectMeta.OwnerReferences).To(ContainElement(expectedOwnerReference))

			fetchedClusterRoleBinding := &rbacv1.ClusterRoleBinding{}
			assertExists(clusterScopedLookupKey(hz), fetchedClusterRoleBinding)

			fetchedService := &corev1.Service{}
			assertExists(lookupKey(hz), fetchedService)
			Expect(fetchedService.ObjectMeta.OwnerReferences).To(ContainElement(expectedOwnerReference))

			fetchedSts := &v1.StatefulSet{}
			assertExists(lookupKey(hz), fetchedSts)
			Expect(fetchedSts.ObjectMeta.OwnerReferences).To(ContainElement(expectedOwnerReference))
			Expect(fetchedSts.Spec.Template.Spec.Containers[0].Image).Should(Equal(fetchedCR.DockerImage()))
			Expect(fetchedSts.Spec.Template.Spec.Containers[0].ImagePullPolicy).Should(Equal(fetchedCR.Spec.ImagePullPolicy))

			Delete(hz)

			By("expecting to ClusterRole and ClusterRoleBinding removed via finalizer")
			assertDoesNotExist(clusterScopedLookupKey(hz), &rbacv1.ClusterRole{})
			assertDoesNotExist(clusterScopedLookupKey(hz), &rbacv1.ClusterRoleBinding{})

		})
	})

	Context("Hazelcast CustomResource with expose externally", func() {
		FetchServices := func(hz *hazelcastv1alpha1.Hazelcast, waitForN int) *corev1.ServiceList {
			serviceList := &corev1.ServiceList{}
			Eventually(func() bool {
				err := k8sClient.List(context.Background(), serviceList, client.InNamespace(hz.Namespace), labelFilter(hz))
				if err != nil || len(serviceList.Items) != waitForN {
					return false
				}
				return true
			}, timeout, interval).Should(BeTrue())
			return serviceList
		}

		It("should create Hazelcast cluster exposed for unisocket client", Label("fast"), func() {
			spec := test.HazelcastSpec(defaultSpecValues, ee)
			spec.ExposeExternally = &hazelcastv1alpha1.ExposeExternallyConfiguration{
				Type:                 hazelcastv1alpha1.ExposeExternallyTypeUnisocket,
				DiscoveryServiceType: corev1.ServiceTypeNodePort,
			}
			hz := &hazelcastv1alpha1.Hazelcast{
				ObjectMeta: GetRandomObjectMeta(),
				Spec:       spec,
			}

			Create(hz)
			fetchedCR := EnsureStatus(hz)
			Expect(fetchedCR.Spec.ExposeExternally.Type).Should(Equal(hazelcastv1alpha1.ExposeExternallyTypeUnisocket))
			Expect(fetchedCR.Spec.ExposeExternally.DiscoveryServiceType).Should(Equal(corev1.ServiceTypeNodePort))

			By("checking created services")
			serviceList := FetchServices(hz, 1)

			service := serviceList.Items[0]
			Expect(service.Name).Should(Equal(hz.Name))
			Expect(service.Spec.Type).Should(Equal(corev1.ServiceTypeNodePort))

			Delete(hz)
		})

		It("should create Hazelcast cluster exposed for smart client", Label("fast"), func() {
			spec := test.HazelcastSpec(defaultSpecValues, ee)
			spec.ExposeExternally = &hazelcastv1alpha1.ExposeExternallyConfiguration{
				Type:                 hazelcastv1alpha1.ExposeExternallyTypeSmart,
				DiscoveryServiceType: corev1.ServiceTypeNodePort,
				MemberAccess:         hazelcastv1alpha1.MemberAccessNodePortExternalIP,
			}
			hz := &hazelcastv1alpha1.Hazelcast{
				ObjectMeta: GetRandomObjectMeta(),
				Spec:       spec,
			}

			Create(hz)
			fetchedCR := EnsureStatus(hz)
			Expect(fetchedCR.Spec.ExposeExternally.Type).Should(Equal(hazelcastv1alpha1.ExposeExternallyTypeSmart))
			Expect(fetchedCR.Spec.ExposeExternally.DiscoveryServiceType).Should(Equal(corev1.ServiceTypeNodePort))
			Expect(fetchedCR.Spec.ExposeExternally.MemberAccess).Should(Equal(hazelcastv1alpha1.MemberAccessNodePortExternalIP))

			By("checking created services")
			serviceList := FetchServices(hz, 4)

			for _, s := range serviceList.Items {
				if s.Name == hz.Name {
					// discovery service
					Expect(s.Spec.Type).Should(Equal(corev1.ServiceTypeNodePort))
				} else {
					// member access service
					Expect(s.Name).Should(ContainSubstring(hz.Name))
					Expect(s.Spec.Type).Should(Equal(corev1.ServiceTypeNodePort))
				}
			}

			Delete(fetchedCR)
		})
		It("should scale Hazelcast cluster exposed for smart client", Label("fast"), func() {
			By("creating the cluster of size 3")
			spec := test.HazelcastSpec(defaultSpecValues, ee)
			spec.ClusterSize = &[]int32{3}[0]
			spec.ExposeExternally = &hazelcastv1alpha1.ExposeExternallyConfiguration{
				Type:                 hazelcastv1alpha1.ExposeExternallyTypeSmart,
				DiscoveryServiceType: corev1.ServiceTypeNodePort,
				MemberAccess:         hazelcastv1alpha1.MemberAccessNodePortExternalIP,
			}
			hz := &hazelcastv1alpha1.Hazelcast{
				ObjectMeta: GetRandomObjectMeta(),
				Spec:       spec,
			}

			Create(hz)
			fetchedCR := EnsureStatus(hz)
			FetchServices(fetchedCR, 4)

			By("scaling the cluster to 6 members")
			fetchedCR = EnsureStatus(hz)
			Update(fetchedCR, SetClusterSize(6))
			fetchedCR = Fetch(fetchedCR)
			EnsureStatus(fetchedCR)
			FetchServices(fetchedCR, 7)

			By("scaling the cluster to 1 member")
			fetchedCR = EnsureStatus(hz)
			Update(fetchedCR, SetClusterSize(1))
			fetchedCR = Fetch(fetchedCR)
			EnsureStatus(fetchedCR)
			FetchServices(fetchedCR, 2)

			By("deleting the cluster")
			Delete(fetchedCR)
		})

		It("should allow updating expose externally configuration", Label("fast"), func() {
			By("creating the cluster with smart client")
			spec := test.HazelcastSpec(defaultSpecValues, ee)
			spec.ClusterSize = &[]int32{3}[0]
			spec.ExposeExternally = &hazelcastv1alpha1.ExposeExternallyConfiguration{
				Type:                 hazelcastv1alpha1.ExposeExternallyTypeSmart,
				DiscoveryServiceType: corev1.ServiceTypeNodePort,
				MemberAccess:         hazelcastv1alpha1.MemberAccessNodePortExternalIP,
			}
			hz := &hazelcastv1alpha1.Hazelcast{
				ObjectMeta: GetRandomObjectMeta(),
				Spec:       spec,
			}

			Create(hz)
			fetchedCR := EnsureStatus(hz)
			FetchServices(fetchedCR, 4)

			By("updating type to unisocket")
			fetchedCR = EnsureStatus(fetchedCR)
			Update(fetchedCR, EnableUnisocket, DisableMemberAccess)

			fetchedCR = Fetch(fetchedCR)
			EnsureStatus(fetchedCR)
			FetchServices(fetchedCR, 1)

			By("updating discovery service to LoadBalancer")
			fetchedCR = EnsureStatus(fetchedCR)
			Update(fetchedCR, SetDiscoveryViaLoadBalancer)

			fetchedCR = Fetch(fetchedCR)
			EnsureStatus(fetchedCR)

			Eventually(func() corev1.ServiceType {
				serviceList := FetchServices(fetchedCR, 1)
				return serviceList.Items[0].Spec.Type
			}).Should(Equal(corev1.ServiceTypeLoadBalancer))

			By("updating type to smart")
			fetchedCR = EnsureStatus(fetchedCR)
			Update(fetchedCR, EnableSmart)

			fetchedCR = Fetch(fetchedCR)
			EnsureStatus(fetchedCR)
			FetchServices(fetchedCR, 4)

			By("deleting expose externally configuration")
			Update(fetchedCR, DisableExposeExternally)
			fetchedCR = Fetch(fetchedCR)
			EnsureStatus(fetchedCR)
			serviceList := FetchServices(fetchedCR, 1)
			Expect(serviceList.Items[0].Spec.Type).Should(Equal(corev1.ServiceTypeClusterIP))
			Delete(fetchedCR)
		})
	})
	Context("Hazelcast CustomResource with default values", func() {
		defaultHzSpecs := &test.HazelcastSpecValues{
			ClusterSize:     n.DefaultClusterSize,
			Repository:      n.HazelcastRepo,
			Version:         n.HazelcastVersion,
			LicenseKey:      "",
			ImagePullPolicy: n.HazelcastImagePullPolicy,
		}
		It("should create CR with default values when empty specs are applied", Label("fast"), func() {
			hz := &hazelcastv1alpha1.Hazelcast{
				ObjectMeta: GetRandomObjectMeta(),
			}
			Create(hz)
			fetchedCR := EnsureStatus(hz)
			EnsureSpecEquals(fetchedCR, defaultHzSpecs)
			Delete(hz)
		})
		It("should update the CR with the default values when updating the empty specs are applied", Label("fast"), func() {
			hz := &hazelcastv1alpha1.Hazelcast{
				ObjectMeta: GetRandomObjectMeta(),
				Spec: hazelcastv1alpha1.HazelcastSpec{
					ClusterSize:      &[]int32{5}[0],
					Repository:       "myorg/hazelcast",
					Version:          "1.0",
					LicenseKeySecret: "licenseKeySecret",
					ImagePullPolicy:  corev1.PullAlways,
				},
			}

			Create(hz)
			fetchedCR := EnsureStatus(hz)
			Update(fetchedCR, RemoveSpec)
			fetchedCR = EnsureStatus(fetchedCR)
			EnsureSpecEquals(fetchedCR, defaultHzSpecs)
			Delete(hz)
		})
	})

	Context("Hazelcast CustomResource with properties", func() {
		It("should pass the values to ConfigMap", Label("fast"), func() {
			spec := test.HazelcastSpec(defaultSpecValues, ee)
			sampleProperties := map[string]string{
				"hazelcast.slow.operation.detector.threshold.millis":           "4000",
				"hazelcast.slow.operation.detector.stacktrace.logging.enabled": "true",
				"hazelcast.query.optimizer.type":                               "NONE",
			}
			spec.Properties = sampleProperties
			hz := &hazelcastv1alpha1.Hazelcast{
				ObjectMeta: GetRandomObjectMeta(),
				Spec:       spec,
			}

			Create(hz)
			_ = EnsureStatus(hz)

			Eventually(func() map[string]string {
				cfg := getConfigMap(hz)
				a := &config.HazelcastWrapper{}

				if err := yaml.Unmarshal([]byte(cfg.Data["hazelcast.yaml"]), a); err != nil {
					return nil
				}

				return a.Hazelcast.Properties
			}, timeout, interval).Should(Equal(sampleProperties))

			Delete(hz)
		})
	})

	Context("Pod scheduling parameters", func() {
		When("NodeSelector is used", func() {
			It("should pass the values to StatefulSet spec", Label("fast"), func() {
				spec := test.HazelcastSpec(defaultSpecValues, ee)
				spec.Scheduling = hazelcastv1alpha1.SchedulingConfiguration{
					NodeSelector: map[string]string{
						"node.selector": "1",
					},
				}
				hz := &hazelcastv1alpha1.Hazelcast{
					ObjectMeta: GetRandomObjectMeta(),
					Spec:       spec,
				}
				Create(hz)

				Eventually(func() map[string]string {
					ss := getStatefulSet(hz)
					return ss.Spec.Template.Spec.NodeSelector
				}, timeout, interval).Should(HaveKeyWithValue("node.selector", "1"))

				Delete(hz)
			})
		})

		When("Affinity is used", func() {
			It("should pass the values to StatefulSet spec", Label("fast"), func() {
				spec := test.HazelcastSpec(defaultSpecValues, ee)
				spec.Scheduling = hazelcastv1alpha1.SchedulingConfiguration{
					Affinity: &corev1.Affinity{
						NodeAffinity: &corev1.NodeAffinity{
							RequiredDuringSchedulingIgnoredDuringExecution: &corev1.NodeSelector{
								NodeSelectorTerms: []corev1.NodeSelectorTerm{
									{
										MatchExpressions: []corev1.NodeSelectorRequirement{
											{Key: "node.gpu", Operator: corev1.NodeSelectorOpExists},
										},
									},
								},
							},
						},
						PodAffinity: &corev1.PodAffinity{
							PreferredDuringSchedulingIgnoredDuringExecution: []corev1.WeightedPodAffinityTerm{
								{
									Weight: 10,
									PodAffinityTerm: corev1.PodAffinityTerm{
										TopologyKey: "node.zone",
									},
								},
							},
						},
						PodAntiAffinity: &corev1.PodAntiAffinity{
							PreferredDuringSchedulingIgnoredDuringExecution: []corev1.WeightedPodAffinityTerm{
								{
									Weight: 10,
									PodAffinityTerm: corev1.PodAffinityTerm{
										TopologyKey: "node.zone",
									},
								},
							},
						},
					},
				}
				hz := &hazelcastv1alpha1.Hazelcast{
					ObjectMeta: GetRandomObjectMeta(),
					Spec:       spec,
				}
				Create(hz)

				Eventually(func() *corev1.Affinity {
					ss := getStatefulSet(hz)
					return ss.Spec.Template.Spec.Affinity
				}, timeout, interval).Should(Equal(spec.Scheduling.Affinity))

				Delete(hz)
			})
		})

		When("Toleration is used", func() {
			It("should pass the values to StatefulSet spec", Label("fast"), func() {
				spec := test.HazelcastSpec(defaultSpecValues, ee)
				spec.Scheduling = hazelcastv1alpha1.SchedulingConfiguration{
					Tolerations: []corev1.Toleration{
						{
							Key:      "node.zone",
							Operator: corev1.TolerationOpExists,
						},
					},
				}
				hz := &hazelcastv1alpha1.Hazelcast{
					ObjectMeta: GetRandomObjectMeta(),
					Spec:       spec,
				}
				Create(hz)

				Eventually(func() []corev1.Toleration {
					ss := getStatefulSet(hz)
					return ss.Spec.Template.Spec.Tolerations
				}, timeout, interval).Should(Equal(spec.Scheduling.Tolerations))

				Delete(hz)
			})
		})
	})
	Context("Hazelcast Image configuration", func() {
		When("ImagePullSecrets are defined", func() {
			It("should pass the values to StatefulSet spec", Label("fast"), func() {
				pullSecrets := []corev1.LocalObjectReference{
					{Name: "secret1"},
					{Name: "secret2"},
				}
				hz := &hazelcastv1alpha1.Hazelcast{
					ObjectMeta: GetRandomObjectMeta(),
					Spec: hazelcastv1alpha1.HazelcastSpec{
						ImagePullSecrets: pullSecrets,
					},
				}
				Create(hz)
				EnsureStatus(hz)
				fetchedSts := &v1.StatefulSet{}
				assertExists(lookupKey(hz), fetchedSts)
				Expect(fetchedSts.Spec.Template.Spec.ImagePullSecrets).Should(Equal(pullSecrets))
				Delete(hz)
			})
		})
	})

	Context("Jet Engine configuration", func() {
		When("Jet is not configured", func() {
			It("should be enabled by default", Label("fast"), func() {
				spec := test.HazelcastSpec(defaultSpecValues, ee)
				hz := &hazelcastv1alpha1.Hazelcast{
					ObjectMeta: GetRandomObjectMeta(),
					Spec:       spec,
				}

				Create(hz)
				_ = EnsureStatus(hz)

				Eventually(func() bool {
					cfg := getConfigMap(hz)
					a := &config.HazelcastWrapper{}

					if err := yaml.Unmarshal([]byte(cfg.Data["hazelcast.yaml"]), a); err != nil {
						return false
					}

					return *a.Hazelcast.Jet.Enabled
				}, timeout, interval).Should(BeTrue())

				Delete(hz)
			})
		})
	})

	Context("HighAvailabilityMode Configuration", func() {
		When("HighAvailabilityMode is configured as NODE", func() {
			It("should create topologySpreadConstraints", Label("fast"), func() {
				s := test.HazelcastSpec(defaultSpecValues, ee)
				s.HighAvailabilityMode = "NODE"

				hz := &hazelcastv1alpha1.Hazelcast{
					ObjectMeta: GetRandomObjectMeta(),
					Spec:       s,
				}

				Create(hz)
				fetchedCR := EnsureStatus(hz)
				test.CheckHazelcastCR(fetchedCR, defaultSpecValues, ee)

				Eventually(func() []corev1.TopologySpreadConstraint {
					ss := getStatefulSet(hz)
					return ss.Spec.Template.Spec.TopologySpreadConstraints
				}, timeout, interval).Should(
					ConsistOf(WithTransform(func(tsc corev1.TopologySpreadConstraint) corev1.TopologySpreadConstraint {
						return tsc
					}, Equal(
						corev1.TopologySpreadConstraint{
							MaxSkew:           1,
							TopologyKey:       "kubernetes.io/hostname",
							WhenUnsatisfiable: corev1.ScheduleAnyway,
							LabelSelector:     &metav1.LabelSelector{MatchLabels: labelFilter(hz)},
						},
					))),
				)
				Delete(hz)
			})
		})

		When("HighAvailabilityMode is configured as ZONE", func() {
			It("should create topologySpreadConstraints", Label("fast"), func() {
				s := test.HazelcastSpec(defaultSpecValues, ee)
				s.HighAvailabilityMode = "ZONE"

				hz := &hazelcastv1alpha1.Hazelcast{
					ObjectMeta: GetRandomObjectMeta(),
					Spec:       s,
				}

				Create(hz)
				fetchedCR := EnsureStatus(hz)
				test.CheckHazelcastCR(fetchedCR, defaultSpecValues, ee)

				Eventually(func() []corev1.TopologySpreadConstraint {
					ss := getStatefulSet(hz)
					return ss.Spec.Template.Spec.TopologySpreadConstraints
				}, timeout, interval).Should(
					ConsistOf(WithTransform(func(tsc corev1.TopologySpreadConstraint) corev1.TopologySpreadConstraint {
						return tsc
					}, Equal(
						corev1.TopologySpreadConstraint{
							MaxSkew:           1,
							TopologyKey:       "topology.kubernetes.io/zone",
							WhenUnsatisfiable: corev1.ScheduleAnyway,
							LabelSelector:     &metav1.LabelSelector{MatchLabels: labelFilter(hz)},
						},
					))),
				)
				Delete(hz)
			})
		})

		When("HighAvailabilityMode is configured with the scheduling", func() {
			It("should create both of them", Label("fast"), func() {
				s := test.HazelcastSpec(defaultSpecValues, ee)
				s.HighAvailabilityMode = "ZONE"
				s.Scheduling = hazelcastv1alpha1.SchedulingConfiguration{
					Affinity: &corev1.Affinity{
						PodAffinity: &corev1.PodAffinity{
							PreferredDuringSchedulingIgnoredDuringExecution: []corev1.WeightedPodAffinityTerm{
								{
									Weight: 10,
									PodAffinityTerm: corev1.PodAffinityTerm{
										TopologyKey: "node.zone",
									},
								},
							},
						},
					},
				}

				hz := &hazelcastv1alpha1.Hazelcast{
					ObjectMeta: GetRandomObjectMeta(),
					Spec:       s,
				}

				Create(hz)
				fetchedCR := EnsureStatus(hz)
				test.CheckHazelcastCR(fetchedCR, defaultSpecValues, ee)

				Eventually(func() []corev1.TopologySpreadConstraint {
					ss := getStatefulSet(hz)
					return ss.Spec.Template.Spec.TopologySpreadConstraints
				}, timeout, interval).Should(
					ConsistOf(WithTransform(func(tsc corev1.TopologySpreadConstraint) corev1.TopologySpreadConstraint {
						return tsc
					}, Equal(
						corev1.TopologySpreadConstraint{
							MaxSkew:           1,
							TopologyKey:       "topology.kubernetes.io/zone",
							WhenUnsatisfiable: corev1.ScheduleAnyway,
							LabelSelector:     &metav1.LabelSelector{MatchLabels: labelFilter(hz)},
						},
					))),
				)

				ss := getStatefulSet(hz)
				Expect(len(ss.Spec.Template.Spec.Affinity.PodAffinity.PreferredDuringSchedulingIgnoredDuringExecution)).To(Equal(1))

				Delete(hz)
			})
		})
	})

	Context("Hot Restart Persistence configuration", func() {
		When("Persistence is configured", func() {
			It("should create volumeClaimTemplates", Label("fast"), func() {
				s := test.HazelcastSpec(defaultSpecValues, ee)
				s.Persistence = &hazelcastv1alpha1.HazelcastPersistenceConfiguration{
					BaseDir:                   "/data/hot-restart/",
					ClusterDataRecoveryPolicy: hazelcastv1alpha1.FullRecovery,
					Pvc: hazelcastv1alpha1.PersistencePvcConfiguration{
						AccessModes:      []corev1.PersistentVolumeAccessMode{corev1.ReadWriteOnce},
						RequestStorage:   &[]resource.Quantity{resource.MustParse("8Gi")}[0],
						StorageClassName: &[]string{"standard"}[0],
					},
				}
				hz := &hazelcastv1alpha1.Hazelcast{
					ObjectMeta: GetRandomObjectMeta(),
					Spec:       s,
				}

				Create(hz)
				fetchedCR := EnsureStatus(hz)
				test.CheckHazelcastCR(fetchedCR, defaultSpecValues, ee)

				By("checking the Persistence CR configuration", func() {
					Expect(fetchedCR.Spec.Persistence.BaseDir).Should(Equal("/data/hot-restart/"))
					Expect(fetchedCR.Spec.Persistence.ClusterDataRecoveryPolicy).
						Should(Equal(hazelcastv1alpha1.FullRecovery))
					Expect(fetchedCR.Spec.Persistence.Pvc.AccessModes).Should(ConsistOf(corev1.ReadWriteOnce))
					Expect(*fetchedCR.Spec.Persistence.Pvc.RequestStorage).Should(Equal(resource.MustParse("8Gi")))
					Expect(*fetchedCR.Spec.Persistence.Pvc.StorageClassName).Should(Equal("standard"))
				})

				Eventually(func() []corev1.PersistentVolumeClaim {
					ss := getStatefulSet(hz)
					return ss.Spec.VolumeClaimTemplates
				}, timeout, interval).Should(
					ConsistOf(WithTransform(func(pvc corev1.PersistentVolumeClaim) corev1.PersistentVolumeClaimSpec {
						return pvc.Spec
					}, Equal(
						corev1.PersistentVolumeClaimSpec{
							AccessModes: fetchedCR.Spec.Persistence.Pvc.AccessModes,
							Resources: corev1.ResourceRequirements{
								Requests: corev1.ResourceList{
									corev1.ResourceStorage: *fetchedCR.Spec.Persistence.Pvc.RequestStorage,
								},
							},
							StorageClassName: fetchedCR.Spec.Persistence.Pvc.StorageClassName,
							VolumeMode:       &[]corev1.PersistentVolumeMode{corev1.PersistentVolumeFilesystem}[0],
						},
					))),
				)
				Delete(hz)
			})

			It("should add RBAC PolicyRule for watch statefulsets", Label("fast"), func() {
				s := test.HazelcastSpec(defaultSpecValues, ee)
				s.Persistence = &hazelcastv1alpha1.HazelcastPersistenceConfiguration{
					BaseDir:                   "/data/hot-restart/",
					ClusterDataRecoveryPolicy: hazelcastv1alpha1.FullRecovery,
					Pvc: hazelcastv1alpha1.PersistencePvcConfiguration{
						AccessModes:      []corev1.PersistentVolumeAccessMode{corev1.ReadWriteOnce},
						RequestStorage:   &[]resource.Quantity{resource.MustParse("8Gi")}[0],
						StorageClassName: &[]string{"standard"}[0],
					},
				}
				hz := &hazelcastv1alpha1.Hazelcast{
					ObjectMeta: GetRandomObjectMeta(),
					Spec:       s,
				}

				Create(hz)
				EnsureStatus(hz)

				By("checking Role", func() {
					rbac := &rbacv1.Role{}
					Expect(k8sClient.Get(
						context.Background(), client.ObjectKey{Name: hz.Name, Namespace: hz.Namespace}, rbac)).
						Should(Succeed())

					Expect(rbac.Rules).Should(ContainElement(rbacv1.PolicyRule{
						APIGroups: []string{"apps"},
						Resources: []string{"statefulsets"},
						Verbs:     []string{"watch", "list"},
					}))
				})
			})
		})
	})

	Context("Map CR configuration", func() {
		When("Using empty configuration", func() {
			It("should fail to create", Label("fast"), func() {
				m := &hazelcastv1alpha1.Map{
					ObjectMeta: GetRandomObjectMeta(),
				}
				By("failing to create Map CR")
				Expect(k8sClient.Create(context.Background(), m)).ShouldNot(Succeed())
				Delete(m)

			})
		})
		When("Using default configuration", func() {
			It("should create Map CR with default configurations", Label("fast"), func() {
				m := &hazelcastv1alpha1.Map{
					ObjectMeta: GetRandomObjectMeta(),
					Spec: hazelcastv1alpha1.MapSpec{
						DataStructureSpec: hazelcastv1alpha1.DataStructureSpec{
							HazelcastResourceName: "hazelcast",
						},
					},
				}
				By("creating Map CR successfully")
				Expect(k8sClient.Create(context.Background(), m)).Should(Succeed())
				ms := m.Spec

				By("checking the CR values with default ones")
				Expect(ms.Name).To(Equal(""))
				Expect(*ms.BackupCount).To(Equal(n.DefaultMapBackupCount))
				Expect(ms.TimeToLiveSeconds).To(Equal(n.DefaultMapTimeToLiveSeconds))
				Expect(ms.MaxIdleSeconds).To(Equal(n.DefaultMapMaxIdleSeconds))
				Expect(ms.Eviction.EvictionPolicy).To(Equal(hazelcastv1alpha1.EvictionPolicyType(n.DefaultMapEvictionPolicy)))
				Expect(ms.Eviction.MaxSize).To(Equal(n.DefaultMapMaxSize))
				Expect(ms.Eviction.MaxSizePolicy).To(Equal(hazelcastv1alpha1.MaxSizePolicyType(n.DefaultMapMaxSizePolicy)))
				Expect(ms.Indexes).To(BeNil())
				Expect(ms.PersistenceEnabled).To(Equal(n.DefaultMapPersistenceEnabled))
				Expect(ms.HazelcastResourceName).To(Equal("hazelcast"))
				Expect(ms.EntryListeners).To(BeNil())
				Delete(m)
			})
		})
	})

	Context("Resources context", func() {
		When("Resources are used", func() {
			It("should be set to Container spec", Label("fast"), func() {
				spec := test.HazelcastSpec(defaultSpecValues, ee)
				spec.Resources = corev1.ResourceRequirements{
					Limits: map[corev1.ResourceName]resource.Quantity{
						corev1.ResourceCPU:    resource.MustParse("500m"),
						corev1.ResourceMemory: resource.MustParse("10Gi"),
					},
					Requests: map[corev1.ResourceName]resource.Quantity{
						corev1.ResourceCPU:    resource.MustParse("250m"),
						corev1.ResourceMemory: resource.MustParse("5Gi"),
					},
				}
				hz := &hazelcastv1alpha1.Hazelcast{
					ObjectMeta: GetRandomObjectMeta(),
					Spec:       spec,
				}
				Create(hz)

				Eventually(func() map[corev1.ResourceName]resource.Quantity {
					ss := getStatefulSet(hz)
					return ss.Spec.Template.Spec.Containers[0].Resources.Limits
				}, timeout, interval).Should(And(
					HaveKeyWithValue(corev1.ResourceCPU, resource.MustParse("500m")),
					HaveKeyWithValue(corev1.ResourceMemory, resource.MustParse("10Gi"))),
				)

				Eventually(func() map[corev1.ResourceName]resource.Quantity {
					ss := getStatefulSet(hz)
					return ss.Spec.Template.Spec.Containers[0].Resources.Requests
				}, timeout, interval).Should(And(
					HaveKeyWithValue(corev1.ResourceCPU, resource.MustParse("250m")),
					HaveKeyWithValue(corev1.ResourceMemory, resource.MustParse("5Gi"))),
				)

				Delete(hz)
			})
		})
	})

	Context("Sidecar Agent configuration", func() {
		When("Sidecar Agent is configured with Persistence", func() {
			It("should be deployed as a sidecar container", Label("fast"), func() {
				spec := test.HazelcastSpec(defaultSpecValues, ee)
				spec.Persistence = &hazelcastv1alpha1.HazelcastPersistenceConfiguration{
					BaseDir:                   "/data/hot-restart/",
					ClusterDataRecoveryPolicy: hazelcastv1alpha1.FullRecovery,
					Pvc: hazelcastv1alpha1.PersistencePvcConfiguration{
						AccessModes:      []corev1.PersistentVolumeAccessMode{corev1.ReadWriteOnce},
						RequestStorage:   &[]resource.Quantity{resource.MustParse("8Gi")}[0],
						StorageClassName: &[]string{"standard"}[0],
					},
				}

				hz := &hazelcastv1alpha1.Hazelcast{
					ObjectMeta: GetRandomObjectMeta(),
					Spec:       spec,
				}

				Create(hz)
				fetchedCR := EnsureStatus(hz)
				test.CheckHazelcastCR(fetchedCR, defaultSpecValues, ee)

				Eventually(func() int {
					ss := getStatefulSet(hz)
					return len(ss.Spec.Template.Spec.Containers)
				}, timeout, interval).Should(Equal(2))

				Delete(hz)
			})
		})
	})

	Context("Statefulset Updates", func() {
		firstSpec := hazelcastv1alpha1.HazelcastSpec{
			ClusterSize:      pointer.Int32(2),
			Repository:       "hazelcast/hazelcast-enterprise",
			Version:          "5.2",
			ImagePullPolicy:  corev1.PullAlways,
			ImagePullSecrets: nil,
			ExposeExternally: nil,
			LicenseKeySecret: "key-secret",
		}
		secondSpec := hazelcastv1alpha1.HazelcastSpec{
			ClusterSize:     pointer.Int32(3),
			Repository:      "hazelcast/hazelcast",
			Version:         "5.3",
			ImagePullPolicy: corev1.PullIfNotPresent,
			ImagePullSecrets: []corev1.LocalObjectReference{
				{Name: "secret1"},
				{Name: "secret2"},
			},
			ExposeExternally: &hazelcastv1alpha1.ExposeExternallyConfiguration{
				Type: hazelcastv1alpha1.ExposeExternallyTypeSmart,
			},
			LicenseKeySecret: "",
			Scheduling: hazelcastv1alpha1.SchedulingConfiguration{
				Affinity: &corev1.Affinity{
					NodeAffinity: &corev1.NodeAffinity{
						RequiredDuringSchedulingIgnoredDuringExecution: &corev1.NodeSelector{
							NodeSelectorTerms: []corev1.NodeSelectorTerm{
								{
									MatchExpressions: []corev1.NodeSelectorRequirement{
										{Key: "node.gpu", Operator: corev1.NodeSelectorOpExists},
									},
								},
							},
						},
					},
				},
			},
			Resources: corev1.ResourceRequirements{
				Requests: map[corev1.ResourceName]resource.Quantity{
					corev1.ResourceCPU:    resource.MustParse("250m"),
					corev1.ResourceMemory: resource.MustParse("5Gi"),
				},
			},
		}
		When("Hazelcast Spec is updated", func() {
			It("Should forward changes to StatefulSet", Label("fast"), func() {
				hz := &hazelcastv1alpha1.Hazelcast{
					ObjectMeta: GetRandomObjectMeta(),
					Spec:       firstSpec,
				}

				Create(hz)
				hz = EnsureStatus(hz)
				hz.Spec = secondSpec
				Update(hz)
				ss := getStatefulSet(hz)

				By("Checking if StatefulSet ClusterSize is updated")
				Eventually(func() int32 {
					ss = getStatefulSet(hz)
					return *ss.Spec.Replicas
				}, timeout, interval).Should(Equal(*secondSpec.ClusterSize))

				By("Checking if StatefulSet Image is updated")
				Expect(ss.Spec.Template.Spec.Containers[0].Image).To(Equal(fmt.Sprintf("%s:%s", secondSpec.Repository, secondSpec.Version)))

				By("Checking if StatefulSet ImagePullPolicy is updated")
				Expect(ss.Spec.Template.Spec.Containers[0].ImagePullPolicy).To(Equal(secondSpec.ImagePullPolicy))

				By("Checking if StatefulSet ImagePullSecrets is updated")
				Expect(ss.Spec.Template.Spec.ImagePullSecrets).To(Equal(secondSpec.ImagePullSecrets))

				By("Checking if StatefulSet ExposeExternally is updated")
				an, ok := ss.Annotations[n.ServicePerPodCountAnnotation]
				Expect(ok).To(BeTrue())
				Expect(an).To(Equal(strconv.Itoa(int(*hz.Spec.ClusterSize))))

				an, ok = ss.Spec.Template.Annotations[n.ExposeExternallyAnnotation]
				Expect(ok).To(BeTrue())
				Expect(an).To(Equal(string(hz.Spec.ExposeExternally.MemberAccessType())))

				By("Checking if StatefulSet LicenseKeySecret is updated")
				el := ss.Spec.Template.Spec.Containers[0].Env
				for _, env := range el {
					if env.Name == "HZ_LICENSEKEY" {
						Expect(env.ValueFrom.SecretKeyRef.Key).To(Equal(secondSpec.LicenseKeySecret))
					}
				}

				By("Checking if StatefulSet Scheduling is updated")
				Expect(*ss.Spec.Template.Spec.Affinity).To(Equal(*secondSpec.Scheduling.Affinity))
				Expect(ss.Spec.Template.Spec.NodeSelector).To(Equal(secondSpec.Scheduling.NodeSelector))
				Expect(ss.Spec.Template.Spec.Tolerations).To(Equal(secondSpec.Scheduling.Tolerations))
				Expect(ss.Spec.Template.Spec.TopologySpreadConstraints).To(Equal(secondSpec.Scheduling.TopologySpreadConstraints))

				By("Checking if StatefulSet Resources is updated")
				Expect(ss.Spec.Template.Spec.Containers[0].Resources).To(Equal(secondSpec.Resources))

				Delete(hz)
			})
		})
	})
	Context("Hazelcast User Code Deployment with ConfigMap", func() {
		When("Two Configmaps are given in userCode field", func() {
			It("Should put correct fields in StatefulSet", Label("fast"), func() {
				cms := []string{
					"cm1",
					"cm2",
				}
				ts := "trigger-sequence"
				hz := &hazelcastv1alpha1.Hazelcast{
					ObjectMeta: GetRandomObjectMeta(),
					Spec: hazelcastv1alpha1.HazelcastSpec{
						UserCodeDeployment: hazelcastv1alpha1.UserCodeDeploymentConfig{
							ConfigMaps:      cms,
							TriggerSequence: ts,
						},
					},
				}

				Create(hz)
				hz = EnsureStatus(hz)
				ss := getStatefulSet(hz)

				By("Checking if StatefulSet has the ConfigMap Volumes")
				expectedVols := []corev1.Volume{}
				for _, cm := range cms {
					expectedVols = append(expectedVols, corev1.Volume{
						Name: n.UserCodeConfigMapNamePrefix + cm + ts,
						VolumeSource: corev1.VolumeSource{
							ConfigMap: &corev1.ConfigMapVolumeSource{
								LocalObjectReference: corev1.LocalObjectReference{
									Name: cm,
								},
								DefaultMode: pointer.Int32(420),
							},
						},
					})
				}
				Expect(ss.Spec.Template.Spec.Volumes).To(ContainElements(expectedVols))

				By("Checking if StatefulSet has the ConfigMap Volumes Mounts")
				expectedVolMounts := []corev1.VolumeMount{}
				for _, cm := range cms {
					expectedVolMounts = append(expectedVolMounts, corev1.VolumeMount{
						Name:      n.UserCodeConfigMapNamePrefix + cm + ts,
						MountPath: path.Join(n.UserCodeConfigMapPath, cm),
					})
				}
				Expect(ss.Spec.Template.Spec.Containers[0].VolumeMounts).To(ContainElements(expectedVolMounts))

				By("Checking if Hazelcast Container has the correct CLASSPATH")
				b := []string{}

				for _, cm := range cms {
					b = append(b, path.Join(n.UserCodeConfigMapPath, cm, "*"))
				}
				expectedClassPath := strings.Join(b, ":")
				classPath := ""
				for _, env := range ss.Spec.Template.Spec.Containers[0].Env {
					if env.Name == "CLASSPATH" {
						classPath = env.Value
					}
				}
				Expect(classPath).To(ContainSubstring(expectedClassPath))
				Delete(hz)
			})
		})
	})

	Context("MultiMap CR configuration", func() {
		When("Using empty configuration", func() {
			It("should fail to create", Label("fast"), func() {
				mm := &hazelcastv1alpha1.MultiMap{
					ObjectMeta: GetRandomObjectMeta(),
				}
				By("failing to create MultiMap CR")
				Expect(k8sClient.Create(context.Background(), mm)).ShouldNot(Succeed())

			})
		})
		When("Using default configuration", func() {
			It("should create MultiMap CR with default configurations", Label("fast"), func() {
				mm := &hazelcastv1alpha1.MultiMap{
					ObjectMeta: GetRandomObjectMeta(),
					Spec: hazelcastv1alpha1.MultiMapSpec{
						DataStructureSpec: hazelcastv1alpha1.DataStructureSpec{
							HazelcastResourceName: "hazelcast",
						},
					},
				}
				By("creating MultiMap CR successfully")
				Expect(k8sClient.Create(context.Background(), mm)).Should(Succeed())
				mms := mm.Spec

				By("checking the CR values with default ones")
				Expect(mms.Name).To(Equal(""))
				Expect(*mms.BackupCount).To(Equal(n.DefaultMultiMapBackupCount))
				Expect(mms.Binary).To(Equal(n.DefaultMultiMapBinary))
				Expect(string(mms.CollectionType)).To(Equal(n.DefaultMultiMapCollectionType))
				Expect(mms.HazelcastResourceName).To(Equal("hazelcast"))
			})
		})
	})
	Context("Hazelcast CronHotBackup", func() {
		When("CronJob With Empty Spec is created", func() {
			It("Should fail to create", Label("fast"), func() {
				chb := &hazelcastv1alpha1.CronHotBackup{
					ObjectMeta: GetRandomObjectMeta(),
				}
				By("failing to create CronHotBackup CR")
				Expect(k8sClient.Create(context.Background(), chb)).ShouldNot(Succeed())
				Delete(chb)
			})
		})
		When("Using default configuration", func() {
			It("should create CronHotBackup with default values", Label("fast"), func() {
				chb := &hazelcastv1alpha1.CronHotBackup{
					ObjectMeta: GetRandomObjectMeta(),
					Spec: hazelcastv1alpha1.CronHotBackupSpec{
						Schedule: "* * * * *",
						HotBackupTemplate: hazelcastv1alpha1.HotBackupTemplateSpec{
							Spec: hazelcastv1alpha1.HotBackupSpec{},
						},
					},
				}
				By("creating CronHotBackup CR successfully")
				Expect(k8sClient.Create(context.Background(), chb)).Should(Succeed())
				chbs := chb.Spec

				By("checking the CR values with default ones")
				Expect(*chbs.SuccessfulHotBackupsHistoryLimit).To(Equal(n.DefaultSuccessfulHotBackupsHistoryLimit))
				Expect(*chbs.FailedHotBackupsHistoryLimit).To(Equal(n.DefaultFailedHotBackupsHistoryLimit))
				Delete(chb)
			})
		})
		When("Giving labels and annotations to HotBackup Template", func() {
			It("should HotBackup with those labels", Label("fast"), func() {
				ans := map[string]string{
					"annotation1": "val",
					"annotation2": "val2",
				}
				labels := map[string]string{
					"label1": "val",
					"label2": "val2",
				}
				chb := &hazelcastv1alpha1.CronHotBackup{
					ObjectMeta: GetRandomObjectMeta(),
					Spec: hazelcastv1alpha1.CronHotBackupSpec{
						Schedule: "*/1 * * * * *",
						HotBackupTemplate: hazelcastv1alpha1.HotBackupTemplateSpec{
							ObjectMeta: metav1.ObjectMeta{
								Annotations: ans,
								Labels:      labels,
							},
							Spec: hazelcastv1alpha1.HotBackupSpec{},
						},
					},
				}
				By("creating CronHotBackup CR successfully")
				Expect(k8sClient.Create(context.Background(), chb)).Should(Succeed())

				Expect(k8sClient.Get(context.Background(), types.NamespacedName{Name: chb.Name, Namespace: chb.Namespace}, chb)).Should(Succeed())
				// Wait for at least two HotBackups to get created
				time.Sleep(2 * time.Second)
				hbl := &hazelcastv1alpha1.HotBackupList{}
				Eventually(func() string {
					err := k8sClient.List(context.Background(), hbl, client.InNamespace(namespace), client.MatchingLabels(labels))
					if err != nil {
						return ""
					}
					if len(hbl.Items) < 1 {
						return ""
					}
					return hbl.Items[0].Name
				}, timeout, interval).Should(ContainSubstring(chb.Name))

				Expect(hbl.Items[0].Annotations).To(Equal(ans))
				Expect(hbl.Items[0].Labels).To(Equal(labels))

				// Foreground deletion does not work in integration tests, should delete CronHotBackup without waiting
				DeleteWithoutWaiting(chb)
				Expect(k8sClient.DeleteAllOf(context.Background(), &hazelcastv1alpha1.HotBackup{}, client.InNamespace(namespace))).Should(Succeed())
			})
		})
	})
	Context("Topic CR configuration", func() {
		When("Using empty configuration", func() {
			It("should fail to create", Label("fast"), func() {
				t := &hazelcastv1alpha1.Topic{
					ObjectMeta: GetRandomObjectMeta(),
				}
				By("failing to create Topic CR")
				Expect(k8sClient.Create(context.Background(), t)).ShouldNot(Succeed())
			})
		})
		When("Using default configuration", func() {
			It("should create Topic CR with default configurations", Label("fast"), func() {
				t := &hazelcastv1alpha1.Topic{
					ObjectMeta: GetRandomObjectMeta(),
					Spec: hazelcastv1alpha1.TopicSpec{
						HazelcastResourceName: "hazelcast",
					},
				}
				By("creating Topic CR successfully")
				Expect(k8sClient.Create(context.Background(), t)).Should(Succeed())
				ts := t.Spec

				By("checking the CR values with default ones")
				Expect(ts.Name).To(Equal(""))
				Expect(ts.GlobalOrderingEnabled).To(Equal(n.DefaultTopicGlobalOrderingEnabled))
				Expect(ts.MultiThreadingEnabled).To(Equal(n.DefaultTopicMultiThreadingEnabled))
				Expect(ts.HazelcastResourceName).To(Equal("hazelcast"))
			})
		})
	})

	Context("ReplicatedMap CR configuration", func() {
		When("Using empty configuration", func() {
			It("should fail to create", Label("fast"), func() {
				t := &hazelcastv1alpha1.ReplicatedMap{
					ObjectMeta: GetRandomObjectMeta(),
				}
				By("failing to create ReplicatedMap CR")
				Expect(k8sClient.Create(context.Background(), t)).ShouldNot(Succeed())
			})
		})
		When("Using default configuration", func() {
			It("should create ReplicatedMap CR with default configurations", Label("fast"), func() {
				rm := &hazelcastv1alpha1.ReplicatedMap{
					ObjectMeta: GetRandomObjectMeta(),
					Spec: hazelcastv1alpha1.ReplicatedMapSpec{
						HazelcastResourceName: "hazelcast",
					},
				}
				By("creating ReplicatedMap CR successfully")
				Expect(k8sClient.Create(context.Background(), rm)).Should(Succeed())
				rms := rm.Spec

				By("checking the CR values with default ones")
				Expect(rms.Name).To(Equal(""))
				Expect(string(rms.InMemoryFormat)).To(Equal(n.DefaultReplicatedMapInMemoryFormat))
				Expect(*rms.AsyncFillup).To(Equal(n.DefaultReplicatedMapAsyncFillup))
				Expect(rms.HazelcastResourceName).To(Equal("hazelcast"))
			})
		})
	})

	Context("Hazelcast CR mutation", func() {
		When("License key with OS repo is given", func() {
			It("should use EE repo", Label("fast"), func() {
				h := &hazelcastv1alpha1.Hazelcast{
					ObjectMeta: GetRandomObjectMeta(),
					Spec: hazelcastv1alpha1.HazelcastSpec{
						LicenseKeySecret: "secret-name",
						Repository:       n.HazelcastRepo,
					},
				}
				Expect(k8sClient.Create(context.Background(), h)).Should(Succeed())
				h = EnsureStatus(h)
				Expect(h.Spec.Repository).Should(Equal(n.HazelcastEERepo))
			})
		})
	})

	Context("Queue CR configuration", func() {
		When("Using empty configuration", func() {
			It("should fail to create", Label("fast"), func() {
				q := &hazelcastv1alpha1.Queue{
					ObjectMeta: GetRandomObjectMeta(),
				}
				By("failing to create Queue CR")
				Expect(k8sClient.Create(context.Background(), q)).ShouldNot(Succeed())
			})
		})
		When("Using default configuration", func() {
			It("should create Queue CR with default configurations", Label("fast"), func() {
				q := &hazelcastv1alpha1.Queue{
					ObjectMeta: GetRandomObjectMeta(),
					Spec: hazelcastv1alpha1.QueueSpec{
						DataStructureSpec: hazelcastv1alpha1.DataStructureSpec{
							HazelcastResourceName: "hazelcast",
						},
					},
				}
				By("creating Queue CR successfully")
				Expect(k8sClient.Create(context.Background(), q)).Should(Succeed())
				qs := q.Spec

				By("checking the CR values with default ones")
				Expect(qs.Name).To(Equal(""))
				Expect(*qs.BackupCount).To(Equal(n.DefaultQueueBackupCount))
				Expect(qs.AsyncBackupCount).To(Equal(n.DefaultQueueAsyncBackupCount))
				Expect(qs.HazelcastResourceName).To(Equal("hazelcast"))
				Expect(*qs.EmptyQueueTtlSeconds).To(Equal(n.DefaultQueueEmptyQueueTtl))
				Expect(qs.MaxSize).To(Equal(n.DefaultMapMaxSize))
				Expect(qs.PriorityComparatorClassName).To(Equal(""))
			})
		})
	})

	Context("Cache CR configuration", func() {
		When("Using empty configuration", func() {
			It("should fail to create", Label("fast"), func() {
				q := &hazelcastv1alpha1.Cache{
					ObjectMeta: GetRandomObjectMeta(),
				}
				By("failing to create Cache CR")
				Expect(k8sClient.Create(context.Background(), q)).ShouldNot(Succeed())
			})
		})
		When("Using default configuration", func() {
			It("should create Cache CR with default configurations", Label("fast"), func() {
				q := &hazelcastv1alpha1.Cache{
					ObjectMeta: GetRandomObjectMeta(),
					Spec: hazelcastv1alpha1.CacheSpec{
						DataStructureSpec: hazelcastv1alpha1.DataStructureSpec{
							HazelcastResourceName: "hazelcast",
						},
					},
				}
				By("creating Cache CR successfully")
				Expect(k8sClient.Create(context.Background(), q)).Should(Succeed())
				qs := q.Spec

				By("checking the CR values with default ones")
				Expect(qs.Name).To(Equal(""))
				Expect(*qs.BackupCount).To(Equal(n.DefaultCacheBackupCount))
				Expect(qs.AsyncBackupCount).To(Equal(n.DefaultCacheAsyncBackupCount))
				Expect(qs.HazelcastResourceName).To(Equal("hazelcast"))
				Expect(qs.KeyType).To(Equal(""))
				Expect(qs.ValueType).To(Equal(""))
			})
		})
	})

<<<<<<< HEAD
	Context("Advanced Network configuration", func() {
		When("Full Configuration", func() {
			It("should create Advanced Network configuration", Label("fast"), func() {
				hz := &hazelcastv1alpha1.Hazelcast{
					ObjectMeta: GetRandomObjectMeta(),
					Spec: hazelcastv1alpha1.HazelcastSpec{
						AdvancedNetwork: hazelcastv1alpha1.AdvancedNetwork{
							MemberServerSocketEndpointConfig: hazelcastv1alpha1.MemberServerSocketEndpointConfig{Interfaces: []string{"10.10.1.*"}},
							Wan: []hazelcastv1alpha1.WanConfig{
								{
									Port:        5710,
									PortCount:   5,
									ServiceType: "NodePort",
									Name:        "tokyo",
								},
							},
						},
					},
				}

				By("creating Hazelcast with Advanced Network Configuration successfully")
				Expect(k8sClient.Create(context.Background(), hz)).Should(Succeed())

				p := config.AdvancedNetwork{
					Enabled: true,
					Join: config.Join{
						Kubernetes: config.Kubernetes{
							Enabled:     pointer.Bool(true),
							ServiceName: hz.Name,
							ServicePort: 5702,
						},
					},
					MemberServerSocketEndpointConfig: config.MemberServerSocketEndpointConfig{
						Port: config.PortAndPortCount{
							Port:      5702,
							PortCount: 1,
						},
						Interfaces: config.EnabledAndInterfaces{
							Enabled:    true,
							Interfaces: []string{"10.10.1.*"},
						},
					},
					ClientServerSocketEndpointConfig: config.ClientServerSocketEndpointConfig{
						Port: config.PortAndPortCount{
							Port:      5701,
							PortCount: 1,
						},
					},
					RestServerSocketEndpointConfig: config.RestServerSocketEndpointConfig{
						Port: config.PortAndPortCount{
							Port:      8081,
							PortCount: 1,
						},
						EndpointGroups: config.EndpointGroups{
							HealthCheck:  config.EndpointGroup{Enabled: pointer.Bool(true)},
							ClusterWrite: config.EndpointGroup{Enabled: pointer.Bool(true)},
							Persistence:  config.EndpointGroup{Enabled: pointer.Bool(true)},
						},
					},
					WanServerSocketEndpointConfig: map[string]config.WanPort{
						"tokyo": {
							PortAndPortCount: config.PortAndPortCount{
								Port:      5710,
								PortCount: 5,
							},
						},
					},
				}

				Eventually(func() config.AdvancedNetwork {
					cfg := getConfigMap(hz)
					a := &config.HazelcastWrapper{}

					if err := yaml.Unmarshal([]byte(cfg.Data["hazelcast.yaml"]), a); err != nil {
						return config.AdvancedNetwork{}
					}

					return a.Hazelcast.AdvancedNetwork
				}, timeout, interval).Should(Equal(p))

				svcList := &corev1.ServiceList{}
				err := k8sClient.List(context.Background(), svcList, client.InNamespace(hz.Namespace), labelFilter(hz))
				Expect(err).Should(BeNil())

				Expect(len(svcList.Items)).Should(Equal(len(hz.Spec.AdvancedNetwork.Wan)))
=======
	Context("Native Memory configuration", func() {
		When("Native Memory property is configured", func() {
			It("should be enabled", Label("fast"), func() {
				spec := test.HazelcastSpec(defaultSpecValues, ee)
				spec.NativeMemory = &hazelcastv1alpha1.NativeMemoryConfiguration{
					AllocatorType: hazelcastv1alpha1.NativeMemoryPooled,
				}
				hz := &hazelcastv1alpha1.Hazelcast{
					ObjectMeta: GetRandomObjectMeta(),
					Spec:       spec,
				}

				Create(hz)
				EnsureStatus(hz)

				Eventually(func() bool {
					configMap := getConfigMap(hz)

					config := &config.HazelcastWrapper{}
					if err := yaml.Unmarshal([]byte(configMap.Data["hazelcast.yaml"]), config); err != nil {
						return false
					}

					return config.Hazelcast.NativeMemory.Enabled
				}, timeout, interval).Should(BeTrue())

				Delete(hz)
>>>>>>> a13dfa11
			})
		})
	})
})<|MERGE_RESOLUTION|>--- conflicted
+++ resolved
@@ -1385,7 +1385,6 @@
 		})
 	})
 
-<<<<<<< HEAD
 	Context("Advanced Network configuration", func() {
 		When("Full Configuration", func() {
 			It("should create Advanced Network configuration", Label("fast"), func() {
@@ -1471,7 +1470,10 @@
 				Expect(err).Should(BeNil())
 
 				Expect(len(svcList.Items)).Should(Equal(len(hz.Spec.AdvancedNetwork.Wan)))
-=======
+			})
+		})
+	})
+
 	Context("Native Memory configuration", func() {
 		When("Native Memory property is configured", func() {
 			It("should be enabled", Label("fast"), func() {
@@ -1499,7 +1501,6 @@
 				}, timeout, interval).Should(BeTrue())
 
 				Delete(hz)
->>>>>>> a13dfa11
 			})
 		})
 	})
