--- conflicted
+++ resolved
@@ -1168,7 +1168,6 @@
 		})
 	})
 
-<<<<<<< HEAD
 	Context("ReplicatedMap CR configuration", func() {
 		When("Using empty configuration", func() {
 			It("should fail to create", Label("fast"), func() {
@@ -1196,7 +1195,10 @@
 				Expect(string(rms.InMemoryFormat)).To(Equal(n.DefaultReplicatedMapInMemoryFormat))
 				Expect(rms.AsyncFillup).To(Equal(n.DefaultReplicatedMapAsyncFillup))
 				Expect(rms.HazelcastResourceName).To(Equal("hazelcast"))
-=======
+			})
+		})
+	})
+  
 	Context("Hazelcast CR mutation", func() {
 		When("License key with OS repo is given", func() {
 			It("should use EE repo", Label("fast"), func() {
@@ -1210,7 +1212,6 @@
 				Expect(k8sClient.Create(context.Background(), h)).Should(Succeed())
 				h = EnsureStatus(h)
 				Expect(h.Spec.Repository).Should(Equal(n.HazelcastEERepo))
->>>>>>> 5cbcd51b
 			})
 		})
 	})
