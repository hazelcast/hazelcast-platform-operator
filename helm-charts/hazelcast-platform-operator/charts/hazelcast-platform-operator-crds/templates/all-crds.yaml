--- conflicted
+++ resolved
@@ -2376,11 +2376,7 @@
                     type: string
                 type: object
               version:
-<<<<<<< HEAD
                 default: 5.4.0-SNAPSHOT
-=======
-                default: 5.3.5
->>>>>>> 018f7016
                 description: Version of Hazelcast Platform.
                 type: string
             type: object
