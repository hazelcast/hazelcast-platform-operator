# VERSION defines the project version for the bundle.
# Update this value when you upgrade the version of your project.
# To re-generate a bundle for another specific version without changing the standard setup, you can:
# - use the VERSION as arg of the bundle target (e.g make bundle VERSION=0.0.2)
# - use environment variables to overwrite this value (e.g export VERSION=0.0.2)
VERSION ?= latest-snapshot

BUNDLE_VERSION := $(VERSION)
VERSION_PARTS := $(subst ., ,$(VERSION))
PATCH_VERSION := $(word 3,$(VERSION_PARTS))
ifeq (,$(PATCH_VERSION))
BUNDLE_VERSION := $(BUNDLE_VERSION).0
endif


# CHANNELS define the bundle channels used in the bundle.
# Add a new line here if you would like to change its default config. (E.g CHANNELS = "preview,fast,stable")
# To re-generate a bundle for other specific channels without changing the standard setup, you can:
# - use the CHANNELS as arg of the bundle target (e.g make bundle CHANNELS=preview,fast,stable)
# - use environment variables to overwrite this value (e.g export CHANNELS="preview,fast,stable")
ifneq ($(origin CHANNELS), undefined)
BUNDLE_CHANNELS := --channels=$(CHANNELS)
endif

# DEFAULT_CHANNEL defines the default channel used in the bundle.
# Add a new line here if you would like to change its default config. (E.g DEFAULT_CHANNEL = "stable")
# To re-generate a bundle for any other default channel without changing the default setup, you can:
# - use the DEFAULT_CHANNEL as arg of the bundle target (e.g make bundle DEFAULT_CHANNEL=stable)
# - use environment variables to overwrite this value (e.g export DEFAULT_CHANNEL="stable")
ifneq ($(origin DEFAULT_CHANNEL), undefined)
BUNDLE_DEFAULT_CHANNEL := --default-channel=$(DEFAULT_CHANNEL)
endif
BUNDLE_METADATA_OPTS ?= $(BUNDLE_CHANNELS) $(BUNDLE_DEFAULT_CHANNEL)

# IMAGE_TAG_BASE defines the docker.io namespace and part of the image name for remote images.
# This variable is used to construct full image tags for bundle and catalog images.
#
# For example, running 'make bundle-build bundle-push catalog-build catalog-push' will build and push both
# hazelcast.com/hazelcast-platform-operator-bundle:$VERSION and hazelcast.com/hazelcast-platform-operator-catalog:$VERSION.
IMAGE_TAG_BASE ?= hazelcast/hazelcast-platform-operator

# BUNDLE_IMG defines the image:tag used for the bundle.
# You can use it as an arg. (E.g make bundle-build BUNDLE_IMG=<some-registry>/<project-name-bundle>:<tag>)
BUNDLE_IMG ?= $(IMAGE_TAG_BASE)-bundle:v$(VERSION)

# Image URL to use all building/pushing image targets
IMG ?= $(IMAGE_TAG_BASE):$(VERSION)
# Produce CRDs that work back to Kubernetes 1.11 (no version conversion)
CRD_OPTIONS ?= "crd:trivialVersions=true,preserveUnknownFields=false"

# If namespace is empty, override it as default
ifeq (,$(NAMESPACE))
override NAMESPACE = default
endif

# Path to the kubectl command, if it is not in $PATH
KUBECTL ?= kubectl

PHONE_HOME_ENABLED ?= false

# Get the currently used golang install path (in GOPATH/bin, unless GOBIN is set)
ifeq (,$(shell go env GOBIN))
GOBIN=$(shell go env GOPATH)/bin
else
GOBIN=$(shell go env GOBIN)
endif

# Setting SHELL to bash allows bash commands to be executed by recipes.
# This is a requirement for 'setup-envtest.sh' in the test target.
# Options are set to exit when a recipe line exits non-zero or a piped command fails.
SHELL = /usr/bin/env bash -o pipefail
.SHELLFLAGS = -ec

all: build

##@ General

# The help target prints out all targets with their descriptions organized
# beneath their categories. The categories are represented by '##@' and the
# target descriptions by '##'. The awk commands is responsible for reading the
# entire set of makefiles included in this invocation, looking for lines of the
# file as xyz: ## something, and then pretty-format the target and help. Then,
# if there's a line with ##@ something, that gets pretty-printed as a category.
# More info on the usage of ANSI control characters for terminal formatting:
# https://en.wikipedia.org/wiki/ANSI_escape_code#SGR_parameters
# More info on the awk command:
# http://linuxcommand.org/lc3_adv_awk.php

help: ## Display this help.
	@awk 'BEGIN {FS = ":.*##"; printf "\nUsage:\n  make \033[36m<target>\033[0m\n"} /^[a-zA-Z_0-9-]+:.*?##/ { printf "  \033[36m%-15s\033[0m %s\n", $$1, $$2 } /^##@/ { printf "\n\033[1m%s\033[0m\n", substr($$0, 5) } ' $(MAKEFILE_LIST)

##@ Development

manifests: controller-gen ## Generate WebhookConfiguration, ClusterRole and CustomResourceDefinition objects.
	@$(CONTROLLER_GEN) $(CRD_OPTIONS) rbac:roleName=manager-role webhook paths="./..." output:crd:artifacts:config=config/crd/bases

generate: controller-gen ## Generate code containing DeepCopy, DeepCopyInto, and DeepCopyObject method implementations.
	$(CONTROLLER_GEN) object:headerFile="hack/boilerplate.go.txt" paths="./..."

fmt: ## Run go fmt against code.
	go fmt ./...

vet: ## Run go vet against code.
	go vet -tags "$(GO_BUILD_TAGS)" ./...

test-all: test test-e2e

test: test-unit test-it

test-unit: GO_BUILD_TAGS = "hazelcastinternal,unittest"
test-unit: manifests generate fmt vet
	PHONE_HOME_ENABLED=$(PHONE_HOME_ENABLED) go test -tags $(GO_BUILD_TAGS) -v ./controllers/... -coverprofile cover.out
	PHONE_HOME_ENABLED=$(PHONE_HOME_ENABLED) go test -tags $(GO_BUILD_TAGS) -v ./api/... -coverprofile cover.out

lint: lint-go lint-yaml

LINTER_SETUP_DIR=$(shell pwd)/lintbin
LINTER_PATH="${LINTER_SETUP_DIR}/bin:${PATH}"
lint-go: setup-linters
	PATH=${LINTER_PATH} golangci-lint run --build-tags $(GO_BUILD_TAGS)

lint-yaml: setup-linters
	PATH=${LINTER_PATH} yamllint -c ./hack/yamllint.yaml .

setup-linters:
	source hack/setup-linters.sh; get_linters ${LINTER_SETUP_DIR}

# Use tilt tool to deploy operator and its resources to the local K8s cluster in the current context 
tilt: 
	tilt up

# Use tilt tool to deploy operator and its resources to any K8s cluster in the current context 
tilt-remote: 
	 ALLOW_REMOTE=true tilt up 

# Use tilt tool to deploy operator and its resources to any K8s cluster in the current context with ttl.sh configured for image registry.
tilt-remote-ttl:
	 ALLOW_REMOTE=true USE_TTL_REG=true tilt up 

ENVTEST_ASSETS_DIR=$(shell pwd)/testbin
GO_TEST_FLAGS ?= "-ee=true"
test-it: manifests generate fmt vet ## Run tests.
	mkdir -p ${ENVTEST_ASSETS_DIR}
	test -f ${ENVTEST_ASSETS_DIR}/setup-envtest.sh || curl -sSLo ${ENVTEST_ASSETS_DIR}/setup-envtest.sh https://raw.githubusercontent.com/kubernetes-sigs/controller-runtime/v0.8.3/hack/setup-envtest.sh
	source ${ENVTEST_ASSETS_DIR}/setup-envtest.sh; fetch_envtest_tools $(ENVTEST_ASSETS_DIR); setup_envtest_env $(ENVTEST_ASSETS_DIR); PHONE_HOME_ENABLED=$(PHONE_HOME_ENABLED) go test -tags $(GO_BUILD_TAGS) -v ./test/integration/... -ginkgo.label-filter="slow || fast" -coverprofile cover.out $(GO_TEST_FLAGS) -timeout 5m

test-e2e: generate fmt vet ginkgo ## Run end-to-end tests
	USE_EXISTING_CLUSTER=true NAME_PREFIX=$(NAME_PREFIX) $(GINKGO) --tags $(GO_BUILD_TAGS) --vv --progress --timeout 60m --coverprofile cover.out ./test/e2e -- -ginkgo.label-filter="slow || fast" -namespace "$(NAMESPACE)" -eventually-timeout 15m  -delete-timeout 8m $(GO_TEST_FLAGS)
<<<<<<< HEAD

=======
	
>>>>>>> 77ab28fc
test-ph: generate fmt vet ginkgo ## Run phone-home tests
	USE_EXISTING_CLUSTER=true NAME_PREFIX=$(NAME_PREFIX) $(GINKGO) --tags $(GO_BUILD_TAGS) --vv --progress --timeout 40m --coverprofile cover.out ./test/ph -- -ginkgo.label-filter="slow || fast" -namespace "$(NAMESPACE)" -eventually-timeout 8m  -delete-timeout 8m $(GO_TEST_FLAGS)

##@ Build
GO_BUILD_TAGS = hazelcastinternal
CUSTOM_GO_BUILD_TAGS ?= localrun
build: generate fmt vet ## Build manager binary.
	go build -o bin/manager -tags "$(GO_BUILD_TAGS) $(CUSTOM_GO_BUILD_TAGS)" main.go

build-tilt: generate fmt vet
	CGO_ENABLED=0 GOOS=linux GOARCH=amd64 go build -tags "$(GO_BUILD_TAGS)" -ldflags "-s -w" -o bin/tilt/manager main.go

run: manifests generate fmt vet ## Run a controller from your host.
	PHONE_HOME_ENABLED=$(PHONE_HOME_ENABLED) go run -tags "$(GO_BUILD_TAGS) $(CUSTOM_GO_BUILD_TAGS)" ./main.go

docker-build: test docker-build-ci ## Build docker image with the manager.

PARDOT_ID ?= "dockerhub"
docker-build-ci: ## Build docker image with the manager without running tests.
	docker build -t ${IMG} --build-arg version=${VERSION} --build-arg pardotID=${PARDOT_ID} .

##@ Deployment
docker-push: ## Push docker image with the manager.
	docker push ${IMG}

docker-push-latest:
	docker tag ${IMG} ${IMAGE_TAG_BASE}:latest
	docker push ${IMAGE_TAG_BASE}:latest

install: manifests kustomize ## Install CRDs into the K8s cluster specified in ~/.kube/config.
	$(KUSTOMIZE) build config/crd | $(KUBECTL) apply -f -

uninstall: manifests kustomize ## Uninstall CRDs from the K8s cluster specified in ~/.kube/config.
	$(KUSTOMIZE) build config/crd | $(KUBECTL) delete -f -

deploy: manifests kustomize ## Deploy controller to the K8s cluster specified in ~/.kube/config.
ifneq (,$(NAME_PREFIX))
	@cd config/default && $(KUSTOMIZE) edit set nameprefix $(NAME_PREFIX)
endif
	@cd config/manager && $(KUSTOMIZE) edit remove patch --kind Deployment --path disable_phone_home.yaml &> /dev/null
ifeq (false,$(PHONE_HOME_ENABLED))
	@cd config/manager && $(KUSTOMIZE) edit add patch --kind Deployment --path disable_phone_home.yaml
endif
	@cd config/manager && $(KUSTOMIZE) edit remove patch --kind Deployment --path remove_security_context.yaml &> /dev/null
ifeq (true,$(REMOVE_SECURITY_CONTEXT))
	@cd config/manager && $(KUSTOMIZE) edit add patch --kind Deployment --path remove_security_context.yaml
endif
	@cd config/default && $(KUSTOMIZE) edit set namespace $(NAMESPACE)
	@cd config/rbac && $(KUSTOMIZE) edit set namespace $(NAMESPACE)
	@cd config/manager && $(KUSTOMIZE) edit set image controller=${IMG}
ifneq (false,$(APPLY_MANIFESTS))
	@$(KUSTOMIZE) build config/default | $(KUBECTL) apply -f -
else
	@$(KUSTOMIZE) build config/default
endif

undeploy: ## Undeploy controller from the K8s cluster specified in ~/.kube/config.
	$(KUSTOMIZE) build config/default | $(KUBECTL) delete -f - --ignore-not-found

undeploy-keep-crd:
	cd config/default && $(KUSTOMIZE) edit remove resource ../crd
	$(KUSTOMIZE) build config/default | kubectl delete -f - --ignore-not-found
	cd config/default && $(KUSTOMIZE) edit add resource ../crd

clean-up-namespace: ## Clean up all the resources that were created by the operator for a specific kubernetes namespace
	$(eval mc := $(shell $(KUBECTL) get managementcenter -n $(NAMESPACE) -o name))
	$(eval hz := $(shell $(KUBECTL) get hazelcast -n $(NAMESPACE) -o name))
	[[ "$(hz)" != "" ]] && $(KUBECTL) delete $(hz) -n $(NAMESPACE) --wait=true --timeout=1m || echo "no hazelcast resources"
	[[ "$(mc)" != "" ]] && $(KUBECTL) delete $(mc) -n $(NAMESPACE) --wait=true --timeout=1m || echo "no managementcenter resources"
	$(KUBECTL) delete secret hazelcast-license-key -n $(NAMESPACE) --wait=false || echo "no hazelcast-license-key secret found"
	$(KUBECTL) delete pvc -l app.kubernetes.io/managed-by=hazelcast-platform-operator -n $(NAMESPACE) --wait=true --timeout=1m
	$(KUBECTL) delete svc -l app.kubernetes.io/managed-by=hazelcast-platform-operator -n $(NAMESPACE) --wait=true --timeout=4m
	$(MAKE) undeploy-keep-crd
	@if [[ -n "$($(KUBECTL) get hazelcast -n $(NAMESPACE) -o name)" ]]; then \
		$(KUBECTL) patch $(hz) -p '{"metadata":{"finalizers":null}}' --type=merge; \
	fi
	@if [[ -n "$($(KUBECTL) get managementcenter -n $(NAMESPACE) -o name)" ]]; then \
		$(KUBECTL) patch $(mc) -p '{"metadata":{"finalizers":null}}' --type=merge; \
	fi
	$(KUBECTL) delete namespace $(NAMESPACE) --wait=true --timeout 1m

CONTROLLER_GEN = $(shell pwd)/bin/controller-gen
controller-gen: ## Download controller-gen locally if necessary.
	$(call go-get-tool,$(CONTROLLER_GEN),sigs.k8s.io/controller-tools/cmd/controller-gen@v0.4.1)

KUSTOMIZE = $(shell pwd)/bin/kustomize
kustomize: ## Download kustomize locally if necessary.
	$(call go-get-tool,$(KUSTOMIZE),sigs.k8s.io/kustomize/kustomize/v4@v4.5.3)

GINKGO = $(GOBIN)/ginkgo
$(GINKGO):
	go install -mod=mod github.com/onsi/ginkgo/v2/ginkgo

ginkgo: $(GINKGO)

# go-get-tool will 'go install' any package $2 and install it to $1.
PROJECT_DIR := $(shell dirname $(abspath $(lastword $(MAKEFILE_LIST))))
define go-get-tool
@[ -f $(1) ] || { \
set -e ;\
TMP_DIR=$$(mktemp -d) ;\
cd $$TMP_DIR ;\
go mod init tmp ;\
echo "Downloading $(2)" ;\
GOBIN=$(PROJECT_DIR)/bin go install $(2) ;\
rm -rf $$TMP_DIR ;\
}
endef

.PHONY: bundle
bundle: operator-sdk manifests kustomize ## Generate bundle manifests and metadata, then validate generated files.
	$(OPERATOR_SDK) generate kustomize manifests -q
	cd config/manager && $(KUSTOMIZE) edit set image controller=$(IMG)
	$(KUSTOMIZE) build config/manifests | $(OPERATOR_SDK) generate bundle -q --overwrite --version $(BUNDLE_VERSION) $(BUNDLE_METADATA_OPTS)
	sed -i  "s|containerImage: REPLACE_IMG|containerImage: $(IMG)|" bundle/manifests/hazelcast-platform-operator.clusterserviceversion.yaml
	sed -i  "s|createdAt: REPLACE_DATE|createdAt: \"$$(date +%F)T11:59:59Z\"|" bundle/manifests/hazelcast-platform-operator.clusterserviceversion.yaml
	$(OPERATOR_SDK) bundle validate ./bundle --select-optional suite=operatorframework

.PHONY: bundle-build
bundle-build: ## Build the bundle image.
	docker build -f bundle.Dockerfile -t $(BUNDLE_IMG) .

.PHONY: bundle-push
bundle-push: ## Push the bundle image.
	$(MAKE) docker-push IMG=$(BUNDLE_IMG)

.PHONY: opm
OPM = ./bin/opm
opm: ## Download opm locally if necessary.
ifeq (,$(wildcard $(OPM)))
ifeq (,$(shell which opm 2>/dev/null))
	@{ \
	set -e ;\
	mkdir -p $(dir $(OPM)) ;\
	OS=$(shell go env GOOS) && ARCH=$(shell go env GOARCH) && \
	curl -sSLo $(OPM) https://github.com/operator-framework/operator-registry/releases/download/v1.15.1/$${OS}-$${ARCH}-opm ;\
	chmod +x $(OPM) ;\
	}
else
OPM = $(shell which opm)
endif
endif

# A comma-separated list of bundle images (e.g. make catalog-build BUNDLE_IMGS=example.com/operator-bundle:v0.1.0,example.com/operator-bundle:v0.2.0).
# These images MUST exist in a registry and be pull-able.
BUNDLE_IMGS ?= $(BUNDLE_IMG)

# The image tag given to the resulting catalog image (e.g. make catalog-build CATALOG_IMG=example.com/operator-catalog:v0.2.0).
CATALOG_IMG ?= $(IMAGE_TAG_BASE)-catalog:v$(VERSION)

# Set CATALOG_BASE_IMG to an existing catalog image tag to add $BUNDLE_IMGS to that image.
ifneq ($(origin CATALOG_BASE_IMG), undefined)
FROM_INDEX_OPT := --from-index $(CATALOG_BASE_IMG)
endif

# Build a catalog image by adding bundle images to an empty catalog using the operator package manager tool, 'opm'.
# This recipe invokes 'opm' in 'semver' bundle add mode. For more information on add modes, see:
# https://github.com/operator-framework/community-operators/blob/7f1438c/docs/packaging-operator.md#updating-your-existing-operator
.PHONY: catalog-build
catalog-build: opm ## Build a catalog image.
	$(OPM) index add --container-tool docker --mode semver --tag $(CATALOG_IMG) --bundles $(BUNDLE_IMGS) $(FROM_INDEX_OPT)

# Push the catalog image.
.PHONY: catalog-push
catalog-push: ## Push a catalog image.
	$(MAKE) docker-push IMG=$(CATALOG_IMG)

generate-bundle-yaml: manifests kustomize ## Generate one file deployment bundle.yaml
	cd config/manager && $(KUSTOMIZE) edit set image controller=${IMG}
	cd config/manager && $(KUSTOMIZE) edit remove patch --kind Deployment --path disable_phone_home.yaml
	$(KUSTOMIZE) build config/default > bundle.yaml

STS_NAME ?= hazelcast
expose-local: ## Port forward hazelcast Pod so that it's accessible from localhost
	while [ true ] ; do \
		$(KUBECTL) get sts $(STS_NAME) &> /dev/null && break ; \
		sleep 5 ; \
	done;
	$(KUBECTL) wait --for=condition=ready pod $(STS_NAME)-0 --timeout=15m
	$(KUBECTL) port-forward statefulset/$(STS_NAME) 8000:5701

# Detect the OS to set per-OS defaults
OS_NAME = $(shell uname -s | tr A-Z a-z)

OPERATOR_SDK_VERSION ?= v1.13.1
OPERATOR_SDK_URL=https://github.com/operator-framework/operator-sdk/releases/download/$(OPERATOR_SDK_VERSION)/operator-sdk_$(OS_NAME)_amd64

OPERATOR_SDK=${shell pwd}/bin/operator-sdk
.PHONY: operator-sdk
operator-sdk: $(OPERATOR_SDK)

.PHONY: print-bundle-version
print-bundle-version:
	@echo -n $(BUNDLE_VERSION)

$(OPERATOR_SDK):
	curl -sSL $(OPERATOR_SDK_URL) -o $(OPERATOR_SDK) --create-dirs || (echo "curl returned $$? trying to fetch operator-sdk."; exit 1)
	chmod +x $(OPERATOR_SDK)


OCP_OLM_CATALOG_VALIDATOR=${shell pwd}/bin/ocp-olm-catalog-validator
OCP_OLM_CATALOG_VALIDATOR_VERSION ?= v0.0.1
OCP_OLM_CATALOG_VALIDATOR_URL=https://github.com/redhat-openshift-ecosystem/ocp-olm-catalog-validator/releases/download/$(OCP_OLM_CATALOG_VALIDATOR_VERSION)/$(OS_NAME)-amd64-ocp-olm-catalog-validator
.PHONY: ocp-olm-catalog-validator
ocp-olm-catalog-validator: $(OCP_OLM_CATALOG_VALIDATOR)

$(OCP_OLM_CATALOG_VALIDATOR):
	curl -sSL $(OCP_OLM_CATALOG_VALIDATOR_URL) -o $(OCP_OLM_CATALOG_VALIDATOR) --create-dirs || (echo "curl returned $$? trying to fetch ocp-olm-catalog-validator."; exit 1)
	chmod +x $(OCP_OLM_CATALOG_VALIDATOR)

bundle-ocp-validate: ocp-olm-catalog-validator
	 $(OCP_OLM_CATALOG_VALIDATOR) ./bundle  --optional-values="file=./bundle/metadata/annotations.yaml"

api-ref-doc: 
	@go build -o bin/docgen  ./apidocgen/main.go 
	@./bin/docgen ./api/v1alpha1/hazelcast_types.go \
				  ./api/v1alpha1/managementcenter_types.go \
				  ./api/v1alpha1/hotbackup_types.go \
				  ./api/v1alpha1/map_types.go
<|MERGE_RESOLUTION|>--- conflicted
+++ resolved
@@ -146,11 +146,6 @@
 
 test-e2e: generate fmt vet ginkgo ## Run end-to-end tests
 	USE_EXISTING_CLUSTER=true NAME_PREFIX=$(NAME_PREFIX) $(GINKGO) --tags $(GO_BUILD_TAGS) --vv --progress --timeout 60m --coverprofile cover.out ./test/e2e -- -ginkgo.label-filter="slow || fast" -namespace "$(NAMESPACE)" -eventually-timeout 15m  -delete-timeout 8m $(GO_TEST_FLAGS)
-<<<<<<< HEAD
-
-=======
-	
->>>>>>> 77ab28fc
 test-ph: generate fmt vet ginkgo ## Run phone-home tests
 	USE_EXISTING_CLUSTER=true NAME_PREFIX=$(NAME_PREFIX) $(GINKGO) --tags $(GO_BUILD_TAGS) --vv --progress --timeout 40m --coverprofile cover.out ./test/ph -- -ginkgo.label-filter="slow || fast" -namespace "$(NAMESPACE)" -eventually-timeout 8m  -delete-timeout 8m $(GO_TEST_FLAGS)
 
