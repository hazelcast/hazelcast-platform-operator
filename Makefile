--- conflicted
+++ resolved
@@ -198,18 +198,8 @@
 	mkdir -p ${ENVTEST_ASSETS_DIR}
 	KUBEBUILDER_ASSETS="$(shell $(ENVTEST) use $(ENVTEST_K8S_VERSION) --bin-dir $(ENVTEST_ASSETS_DIR) -p path)" go test -tags $(GO_BUILD_TAGS) -v ./test/integration/...  $(GO_TEST_FLAGS) -eventually-timeout 30s -timeout 5m
 
-<<<<<<< HEAD
-
-E2E_TEST_SUITE ?= hz || mc || backup_restore || expose_externally || map || hz_wan || user_code || multimap || topic || replicatedmap || queue || cache || jetjob || jetjobsnapshot || wan_sync || tiered_storage
-ifeq (,$(E2E_TEST_SUITE))
-E2E_TEST_LABELS:=""
-else 
-E2E_TEST_LABELS:=&& ($(E2E_TEST_SUITE))
-endif
-=======
 E2E_TEST_LABELS?=operator
 
->>>>>>> e01589e1
 GINKGO_PARALLEL_PROCESSES ?= 4
 GINKGO_KIND_PARALLEL_PROCESSES ?= 2
 
