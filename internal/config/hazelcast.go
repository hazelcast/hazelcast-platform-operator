--- conflicted
+++ resolved
@@ -26,10 +26,7 @@
 	ManagementCenter         ManagementCenterConfig              `yaml:"management-center,omitempty"`
 	Serialization            Serialization                       `yaml:"serialization,omitempty"`
 	SQL                      SQL                                 `yaml:"sql,omitempty"`
-<<<<<<< HEAD
-=======
 	LocalDevice              map[string]LocalDevice              `yaml:"local-device,omitempty"`
->>>>>>> 44b86ff8
 	CPSubsystem              CPSubsystem                         `yaml:"cp-subsystem,omitempty"`
 }
 
@@ -447,8 +444,6 @@
 	CatalogPersistence bool  `yaml:"catalog-persistence-enabled"`
 }
 
-<<<<<<< HEAD
-=======
 type LocalDevice struct {
 	BaseDir            string `yaml:"base-dir"`
 	Capacity           Size   `yaml:"capacity,omitempty"`
@@ -457,7 +452,6 @@
 	WriteIOThreadCount *int32 `yaml:"write-io-thread-count"`
 }
 
->>>>>>> 44b86ff8
 type CPSubsystem struct {
 	CPMemberCount                     int32  `yaml:"cp-member-count"`
 	PersistenceEnabled                bool   `yaml:"persistence-enabled"`
