package config

type HazelcastWrapper struct {
	Hazelcast Hazelcast `yaml:"hazelcast"`
}

type Hazelcast struct {
	Jet                      Jet                                 `yaml:"jet,omitempty"`
	ClusterName              string                              `yaml:"cluster-name,omitempty"`
	Persistence              Persistence                         `yaml:"persistence,omitempty"`
	Map                      map[string]Map                      `yaml:"map,omitempty"`
	ExecutorService          map[string]ExecutorService          `yaml:"executor-service,omitempty"`
	DurableExecutorService   map[string]DurableExecutorService   `yaml:"durable-executor-service,omitempty"`
	ScheduledExecutorService map[string]ScheduledExecutorService `yaml:"scheduled-executor-service,omitempty"`
	UserCodeDeployment       UserCodeDeployment                  `yaml:"user-code-deployment,omitempty"`
	WanReplication           map[string]WanReplicationConfig     `yaml:"wan-replication,omitempty"`
	Properties               map[string]string                   `yaml:"properties,omitempty"`
	MultiMap                 map[string]MultiMap                 `yaml:"multimap,omitempty"`
	Topic                    map[string]Topic                    `yaml:"topic,omitempty"`
	ReplicatedMap            map[string]ReplicatedMap            `yaml:"replicatedmap,omitempty"`
	Queue                    map[string]Queue                    `yaml:"queue,omitempty"`
	Cache                    map[string]Cache                    `yaml:"cache,omitempty"`
	PartitionGroup           PartitionGroup                      `yaml:"partition-group,omitempty"`
	NativeMemory             NativeMemory                        `yaml:"native-memory,omitempty"`
	AdvancedNetwork          AdvancedNetwork                     `yaml:"advanced-network,omitempty"`
	ManagementCenter         ManagementCenterConfig              `yaml:"management-center,omitempty"`
}

type ManagementCenterConfig struct {
	ScriptingEnabled  bool `yaml:"scripting-enabled,omitempty"`
	ConsoleEnabled    bool `yaml:"console-enabled,omitempty"`
	DataAccessEnabled bool `yaml:"data-access-enabled,omitempty"`
}

type AdvancedNetwork struct {
	Enabled                          bool                             `yaml:"enabled,omitempty"`
	Join                             Join                             `yaml:"join,omitempty"`
	MemberServerSocketEndpointConfig MemberServerSocketEndpointConfig `yaml:"member-server-socket-endpoint-config,omitempty"`
	ClientServerSocketEndpointConfig ClientServerSocketEndpointConfig `yaml:"client-server-socket-endpoint-config,omitempty"`
	RestServerSocketEndpointConfig   RestServerSocketEndpointConfig   `yaml:"rest-server-socket-endpoint-config,omitempty"`
	WanServerSocketEndpointConfig    map[string]WanPort               `yaml:"wan-server-socket-endpoint-config,omitempty"`
}

type MemberServerSocketEndpointConfig struct {
	Port       PortAndPortCount     `yaml:"port,omitempty"`
	Interfaces EnabledAndInterfaces `yaml:"interfaces,omitempty"`
	SSL        SSL                  `yaml:"ssl,omitempty"`
}

type ClientServerSocketEndpointConfig struct {
	Port PortAndPortCount `yaml:"port,omitempty"`
	SSL  SSL              `yaml:"ssl,omitempty"`
}

type RestServerSocketEndpointConfig struct {
	Port           PortAndPortCount `yaml:"port,omitempty"`
	EndpointGroups EndpointGroups   `yaml:"endpoint-groups,omitempty"`
	SSL            SSL              `yaml:"ssl,omitempty"`
}

type WanPort struct {
	PortAndPortCount PortAndPortCount `yaml:"port,omitempty"`
}

type PortAndPortCount struct {
	Port      uint `yaml:"port,omitempty"`
	PortCount uint `yaml:"port-count,omitempty"`
}

type EnabledAndInterfaces struct {
	Enabled    bool     `yaml:"enabled,omitempty"`
	Interfaces []string `yaml:"interfaces,omitempty"`
}

type PartitionGroup struct {
	Enabled   *bool  `yaml:"enabled,omitempty"`
	GroupType string `yaml:"group-type,omitempty"`
}

type Jet struct {
<<<<<<< HEAD
	Enabled               *bool           `yaml:"enabled,omitempty"`
	ResourceUploadEnabled *bool           `yaml:"resource-upload-enabled,omitempty"`
	Instance              JetInstance     `yaml:"instance,omitempty"`
	EdgeDefaults          JetEdgeDefaults `yaml:"edge-defaults,omitempty"`
}

type JetInstance struct {
	CooperativeThreadCount         int  `yaml:"cooperative-thread-count,omitempty"`
	FlowControlPeriodMS            int  `yaml:"flow-control-period,omitempty"`
	BackupCount                    int  `yaml:"backup-count,omitempty"`
	ScaleUpDelayMS                 int  `yaml:"scale-up-delay-millis,omitempty"`
	LosslessRestartEnabled         bool `yaml:"lossless-restart-enabled,omitempty"`
	MaxProcessorAccumulatedRecords int  `yaml:"max-processor-accumulated-records,omitempty"`
}

type JetEdgeDefaults struct {
	QueueSize               int `yaml:"queue-size,omitempty"`
	PacketSizeLimit         int `yaml:"packet-size-limit,omitempty"`
	ReceiveWindowMultiplier int `yaml:"receive-window-multiplier,omitempty"`
=======
	Enabled               *bool        `yaml:"enabled,omitempty"`
	ResourceUploadEnabled *bool        `yaml:"resource-upload-enabled,omitempty"`
	Instance              JetInstance  `yaml:"instance,omitempty"`
	EdgeDefaults          EdgeDefaults `yaml:"edge-defaults,omitempty"`
}

type JetInstance struct {
	CooperativeThreadCount         *int32 `yaml:"cooperative-thread-count,omitempty"`
	FlowControlPeriodMillis        *int32 `yaml:"flow-control-period,omitempty"`
	BackupCount                    *int32 `yaml:"backup-count,omitempty"`
	ScaleUpDelayMillis             *int32 `yaml:"scale-up-delay-millis,omitempty"`
	LosslessRestartEnabled         *bool  `yaml:"lossless-restart-enabled,omitempty"`
	MaxProcessorAccumulatedRecords *int64 `yaml:"max-processor-accumulated-records,omitempty"`
}

type EdgeDefaults struct {
	QueueSize               *int32 `yaml:"queue-size,omitempty"`
	PacketSizeLimit         *int32 `yaml:"packet-size-limit,omitempty"`
	ReceiveWindowMultiplier *int8  `yaml:"receive-window-multiplier,omitempty"`
>>>>>>> 991a1ef7
}

type Network struct {
	Join    Join    `yaml:"join,omitempty"`
	RestAPI RestAPI `yaml:"rest-api,omitempty"`
}

type Join struct {
	Kubernetes Kubernetes `yaml:"kubernetes,omitempty"`
}

type Persistence struct {
	Enabled                   *bool  `yaml:"enabled,omitempty"`
	BaseDir                   string `yaml:"base-dir"`
	BackupDir                 string `yaml:"backup-dir,omitempty"`
	Parallelism               int32  `yaml:"parallelism"`
	ValidationTimeoutSec      int32  `yaml:"validation-timeout-seconds"`
	ClusterDataRecoveryPolicy string `yaml:"cluster-data-recovery-policy"`
	AutoRemoveStaleData       *bool  `yaml:"auto-remove-stale-data"`
}

type Kubernetes struct {
	Enabled                      *bool  `yaml:"enabled,omitempty"`
	Namespace                    string `yaml:"namespace,omitempty"`
	ServiceName                  string `yaml:"service-name,omitempty"`
	UseNodeNameAsExternalAddress *bool  `yaml:"use-node-name-as-external-address,omitempty"`
	ServicePerPodLabelName       string `yaml:"service-per-pod-label-name,omitempty"`
	ServicePerPodLabelValue      string `yaml:"service-per-pod-label-value,omitempty"`
	ServicePort                  uint   `yaml:"service-port,omitempty"`
}

type RestAPI struct {
	Enabled        *bool          `yaml:"enabled,omitempty"`
	EndpointGroups EndpointGroups `yaml:"endpoint-groups,omitempty"`
}

type EndpointGroups struct {
	HealthCheck  EndpointGroup `yaml:"HEALTH_CHECK,omitempty"`
	ClusterWrite EndpointGroup `yaml:"CLUSTER_WRITE,omitempty"`
	Persistence  EndpointGroup `yaml:"PERSISTENCE,omitempty"`
}

type EndpointGroup struct {
	Enabled *bool `yaml:"enabled,omitempty"`
}

type Map struct {
	BackupCount             int32                              `yaml:"backup-count"`
	AsyncBackupCount        int32                              `yaml:"async-backup-count"`
	TimeToLiveSeconds       int32                              `yaml:"time-to-live-seconds"`
	MaxIdleSeconds          int32                              `yaml:"max-idle-seconds"`
	Eviction                MapEviction                        `yaml:"eviction,omitempty"`
	ReadBackupData          bool                               `yaml:"read-backup-data"`
	InMemoryFormat          string                             `yaml:"in-memory-format"`
	StatisticsEnabled       bool                               `yaml:"statistics-enabled"`
	Indexes                 []MapIndex                         `yaml:"indexes,omitempty"`
	DataPersistence         DataPersistence                    `yaml:"data-persistence,omitempty"`
	WanReplicationReference map[string]WanReplicationReference `yaml:"wan-replication-ref,omitempty"`
	MapStoreConfig          MapStoreConfig                     `yaml:"map-store,omitempty"`
	EntryListeners          []EntryListener                    `yaml:"entry-listeners,omitempty"`
	NearCache               NearCacheConfig                    `yaml:"near-cache,omitempty"`
}

type EntryListener struct {
	ClassName    string `yaml:"class-name"`
	IncludeValue bool   `yaml:"include-value"`
	Local        bool   `yaml:"local"`
}

type MapEviction struct {
	Size           int32  `yaml:"size"`
	MaxSizePolicy  string `yaml:"max-size-policy,omitempty"`
	EvictionPolicy string `yaml:"eviction-policy,omitempty"`
}

type MapIndex struct {
	Name               string             `yaml:"name,omitempty"`
	Type               string             `yaml:"type"`
	Attributes         []string           `yaml:"attributes"`
	BitmapIndexOptions BitmapIndexOptions `yaml:"bitmap-index-options,omitempty"`
}

type BitmapIndexOptions struct {
	UniqueKey               string `yaml:"unique-key"`
	UniqueKeyTransformation string `yaml:"unique-key-transformation"`
}

type DataPersistence struct {
	Enabled bool `yaml:"enabled"`
	Fsync   bool `yaml:"fsync"`
}

type WanReplicationReference struct {
	MergePolicyClassName string   `yaml:"merge-policy-class-name"`
	RepublishingEnabled  bool     `yaml:"republishing-enabled"`
	Filters              []string `yaml:"filters"`
}

type ExecutorService struct {
	PoolSize      int32 `yaml:"pool-size"`
	QueueCapacity int32 `yaml:"queue-capacity"`
}

type DurableExecutorService struct {
	PoolSize   int32 `yaml:"pool-size"`
	Durability int32 `yaml:"durability"`
	Capacity   int32 `yaml:"capacity"`
}

type ScheduledExecutorService struct {
	PoolSize       int32  `yaml:"pool-size"`
	Durability     int32  `yaml:"durability"`
	Capacity       int32  `yaml:"capacity"`
	CapacityPolicy string `yaml:"capacity-policy"`
}

type MapStoreConfig struct {
	Enabled           bool              `yaml:"enabled"`
	WriteCoalescing   *bool             `yaml:"write-coalescing,omitempty"`
	WriteDelaySeconds int32             `yaml:"write-delay-seconds"`
	WriteBatchSize    int32             `yaml:"write-batch-size"`
	ClassName         string            `yaml:"class-name"`
	Properties        map[string]string `yaml:"properties"`
	InitialLoadMode   string            `yaml:"initial-mode"`
}

type NearCacheConfig struct {
	InMemoryFormat     string            `yaml:"in-memory-format"`
	InvalidateOnChange bool              `yaml:"invalidate-on-change"`
	TimeToLiveSeconds  uint              `yaml:"time-to-live-seconds"`
	MaxIdleSeconds     uint              `yaml:"max-idle-seconds"`
	CacheLocalEntries  bool              `yaml:"cache-local-entries"`
	Eviction           NearCacheEviction `yaml:"eviction"`
}

type NearCacheEviction struct {
	Size           uint32 `yaml:"size"`
	MaxSizePolicy  string `yaml:"max-size-policy,omitempty"`
	EvictionPolicy string `yaml:"eviction-policy,omitempty"`
}

type Topic struct {
	GlobalOrderingEnabled bool     `yaml:"global-ordering-enabled"`
	MultiThreadingEnabled bool     `yaml:"multi-threading-enabled"`
	StatisticsEnabled     bool     `yaml:"statistics-enabled"`
	MessageListeners      []string `yaml:"message-listeners,omitempty"`
}

type UserCodeDeployment struct {
	Enabled           *bool  `yaml:"enabled,omitempty"`
	ClassCacheMode    string `yaml:"class-cache-mode,omitempty"`
	ProviderMode      string `yaml:"provider-mode,omitempty"`
	BlacklistPrefixes string `yaml:"blacklist-prefixes,omitempty"`
	WhitelistPrefixes string `yaml:"whitelist-prefixes,omitempty"`
	ProviderFilter    string `yaml:"provider-filter,omitempty"`
}

type MultiMap struct {
	BackupCount       int32       `yaml:"backup-count"`
	AsyncBackupCount  int32       `yaml:"async-backup-count"`
	Binary            bool        `yaml:"binary"`
	CollectionType    string      `yaml:"value-collection-type"`
	StatisticsEnabled bool        `yaml:"statistics-enabled"`
	MergePolicy       MergePolicy `yaml:"merge-policy"`
}

type Queue struct {
	BackupCount             int32       `yaml:"backup-count"`
	AsyncBackupCount        int32       `yaml:"async-backup-count"`
	EmptyQueueTtl           int32       `yaml:"empty-queue-ttl"`
	MaxSize                 int32       `yaml:"max-size"`
	StatisticsEnabled       bool        `yaml:"statistics-enabled"`
	MergePolicy             MergePolicy `yaml:"merge-policy"`
	PriorityComparatorClass string      `yaml:"priority-comparator-class-name"`
}

type Cache struct {
	BackupCount       int32           `yaml:"backup-count"`
	AsyncBackupCount  int32           `yaml:"async-backup-count"`
	StatisticsEnabled bool            `yaml:"statistics-enabled"`
	ManagementEnabled bool            `yaml:"management-enabled"`
	ReadThrough       bool            `yaml:"read-through"`
	WriteThrough      bool            `yaml:"write-through"`
	MergePolicy       MergePolicy     `yaml:"merge-policy"`
	KeyType           ClassType       `yaml:"key-type,omitempty"`
	ValueType         ClassType       `yaml:"value-type,omitempty"`
	InMemoryFormat    string          `yaml:"in-memory-format"`
	DataPersistence   DataPersistence `yaml:"data-persistence,omitempty"`
}

type ClassType struct {
	ClassName string `yaml:"class-name"`
}

type MergePolicy struct {
	ClassName string `yaml:"class-name"`
	BatchSize int32  `yaml:"batch-size"`
}

type ReplicatedMap struct {
	InMemoryFormat    string      `yaml:"in-memory-format"`
	AsyncFillup       bool        `yaml:"async-fillup"`
	StatisticsEnabled bool        `yaml:"statistics-enabled"`
	MergePolicy       MergePolicy `yaml:"merge-policy"`
}

type WanReplicationConfig struct {
	BatchPublisher map[string]BatchPublisherConfig `yaml:"batch-publisher,omitempty"`
}

type BatchPublisherConfig struct {
	ClusterName           string `yaml:"cluster-name,omitempty"`
	BatchSize             int32  `yaml:"batch-size,omitempty"`
	BatchMaxDelayMillis   int32  `yaml:"batch-max-delay-millis,omitempty"`
	ResponseTimeoutMillis int32  `yaml:"response-timeout-millis,omitempty"`
	AcknowledgementType   string `yaml:"acknowledge-type,omitempty"`
	InitialPublisherState string `yaml:"initial-publisher-state,omitempty"`
	QueueFullBehavior     string `yaml:"queue-full-behavior,omitempty"`
	QueueCapacity         int32  `yaml:"queue-capacity,omitempty"`
	TargetEndpoints       string `yaml:"target-endpoints,omitempty"`
}

type NativeMemory struct {
	Enabled                 bool             `yaml:"enabled"`
	AllocatorType           string           `yaml:"allocator-type"`
	Size                    NativeMemorySize `yaml:"size,omitempty"`
	MinBlockSize            int32            `yaml:"min-block-size,omitempty"`
	PageSize                int32            `yaml:"page-size,omitempty"`
	MetadataSpacePercentage int32            `yaml:"metadata-space-percentage,omitempty"`
}

type NativeMemorySize struct {
	Value int64  `yaml:"value"`
	Unit  string `yaml:"unit"`
}

type SSL struct {
	Enabled          *bool         `yaml:"enabled,omitempty"`
	FactoryClassName string        `yaml:"factory-class-name,omitempty"`
	Properties       SSLProperties `yaml:"properties,omitempty"`
}

type SSLProperties struct {
	Protocol             string `yaml:"protocol,omitempty"`
	MutualAuthentication string `yaml:"mutualAuthentication,omitempty"`
	KeyStore             string `yaml:"keyStore,omitempty"`
	KeyStorePassword     string `yaml:"keyStorePassword,omitempty"`
	KeyStoreType         string `yaml:"keyStoreType,omitempty"`
	TrustStore           string `yaml:"trustStore,omitempty"`
	TrustStorePassword   string `yaml:"trustStorePassword,omitempty"`
	TrustStoreType       string `yaml:"trustStoreType,omitempty"`
}<|MERGE_RESOLUTION|>--- conflicted
+++ resolved
@@ -78,7 +78,6 @@
 }
 
 type Jet struct {
-<<<<<<< HEAD
 	Enabled               *bool           `yaml:"enabled,omitempty"`
 	ResourceUploadEnabled *bool           `yaml:"resource-upload-enabled,omitempty"`
 	Instance              JetInstance     `yaml:"instance,omitempty"`
@@ -98,27 +97,6 @@
 	QueueSize               int `yaml:"queue-size,omitempty"`
 	PacketSizeLimit         int `yaml:"packet-size-limit,omitempty"`
 	ReceiveWindowMultiplier int `yaml:"receive-window-multiplier,omitempty"`
-=======
-	Enabled               *bool        `yaml:"enabled,omitempty"`
-	ResourceUploadEnabled *bool        `yaml:"resource-upload-enabled,omitempty"`
-	Instance              JetInstance  `yaml:"instance,omitempty"`
-	EdgeDefaults          EdgeDefaults `yaml:"edge-defaults,omitempty"`
-}
-
-type JetInstance struct {
-	CooperativeThreadCount         *int32 `yaml:"cooperative-thread-count,omitempty"`
-	FlowControlPeriodMillis        *int32 `yaml:"flow-control-period,omitempty"`
-	BackupCount                    *int32 `yaml:"backup-count,omitempty"`
-	ScaleUpDelayMillis             *int32 `yaml:"scale-up-delay-millis,omitempty"`
-	LosslessRestartEnabled         *bool  `yaml:"lossless-restart-enabled,omitempty"`
-	MaxProcessorAccumulatedRecords *int64 `yaml:"max-processor-accumulated-records,omitempty"`
-}
-
-type EdgeDefaults struct {
-	QueueSize               *int32 `yaml:"queue-size,omitempty"`
-	PacketSizeLimit         *int32 `yaml:"packet-size-limit,omitempty"`
-	ReceiveWindowMultiplier *int8  `yaml:"receive-window-multiplier,omitempty"`
->>>>>>> 991a1ef7
 }
 
 type Network struct {
