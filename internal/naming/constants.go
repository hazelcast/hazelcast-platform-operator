package naming

import (
	corev1 "k8s.io/api/core/v1"
)

// Labels and label values
const (
	// Finalizer name used by operator
	Finalizer = "hazelcast.com/finalizer"
	// LicenseDataKey is a key used in k8s secret that holds the Hazelcast license
	LicenseDataKey = "license-key"
	// LicenseKeySecret default license key secret
	LicenseKeySecret = "hazelcast-license-key"
	// ServicePerPodLabelName set to true when the service is a Service per pod
	ServicePerPodLabelName                       = "hazelcast.com/service-per-pod"
	ServicePerPodCountAnnotation                 = "hazelcast.com/service-per-pod-count"
	ExposeExternallyAnnotation                   = "hazelcast.com/expose-externally-member-access"
	LastAppliedSpecAnnotation                    = "hazelcast.com/last-applied-spec"
	LastSuccessfulSpecAnnotation                 = "hazelcast.com/last-successful-spec"
	CurrentHazelcastConfigForcingRestartChecksum = "hazelcast.com/current-hazelcast-config-forcing-restart-checksum"

	// PodNameLabel label that represents the name of the pod in the StatefulSet
	PodNameLabel = "statefulset.kubernetes.io/pod-name"
	// ApplicationNameLabel label for the name of the application
	ApplicationNameLabel = "app.kubernetes.io/name"
	// ApplicationInstanceNameLabel label for a unique name identifying the instance of an application
	ApplicationInstanceNameLabel = "app.kubernetes.io/instance"
	// ApplicationManagedByLabel label for the tool being used to manage the operation of an application
	ApplicationManagedByLabel = "app.kubernetes.io/managed-by"

	LabelValueTrue  = "true"
	LabelValueFalse = "false"

	OperatorName         = "hazelcast-platform-operator"
	Hazelcast            = "hazelcast"
	HazelcastPortName    = "hazelcast-port"
	HazelcastStorageName = Hazelcast + "-storage"
	HazelcastMountPath   = "/data/hazelcast"

	// ManagementCenter MC name
	ManagementCenter = "management-center"
	// Mancenter MC short name
	Mancenter = "mancenter"
	// MancenterStorageName storage name for MC
	MancenterStorageName = Mancenter + "-storage"

	// PersistenceVolumeName is the name the Persistence Volume Claim used in Persistence configuration.
	PersistenceVolumeName       = "hot-restart-persistence"
	UserCodeBucketVolumeName    = "user-code-bucket"
	UserCodeConfigMapNamePrefix = "user-code-cm-"

	BackupAgent           = "backup-agent"
	BackupAgentPortName   = "backup-agent-port"
	RestoreAgent          = "restore-agent"
	BucketSecret          = "br-secret"
	UserCodeDownloadAgent = "ucd-agent"

	MTLSCertSecretName = "hazelcast-mtls-cert"
	MTLSCertPath       = "/var/run/secrets/hazelcast"

	UserCodeBucketPath    = "/opt/hazelcast/userCode/bucket"
	UserCodeConfigMapPath = "/opt/hazelcast/userCode/cm"
)

// Hazelcast default configurations
const (
	// DefaultHzPort Hazelcast default port
	DefaultHzPort = 5701
	// DefaultClusterSize default number of members of Hazelcast cluster
	DefaultClusterSize = 3
	// DefaultClusterName default name of Hazelcast cluster
	DefaultClusterName = "dev"
	// HazelcastRepo image repository for Hazelcast
	HazelcastRepo = "docker.io/hazelcast/hazelcast"
	// HazelcastEERepo image repository for Hazelcast EE
	HazelcastEERepo = "docker.io/hazelcast/hazelcast-enterprise"
	// HazelcastVersion version of Hazelcast image
	HazelcastVersion = "5.1.3"
	// HazelcastImagePullPolicy pull policy for Hazelcast Platform image
	HazelcastImagePullPolicy = corev1.PullIfNotPresent
)

// Management Center default configurations
const (
	// MCRepo image repository for Management Center
	MCRepo = "docker.io/hazelcast/management-center"
	// MCVersion version of Management Center image
	MCVersion = "5.1.4"
	// MCImagePullPolicy pull policy for Management Center image
	MCImagePullPolicy = corev1.PullIfNotPresent
)

// Map Config default values
const (
	DefaultMapBackupCount        = int32(1)
	DefaultMapTimeToLiveSeconds  = int32(0)
	DefaultMapMaxIdleSeconds     = int32(0)
	DefaultMapPersistenceEnabled = false
	DefaultMapEvictionPolicy     = "NONE"
	DefaultMapMaxSizePolicy      = "PER_NODE"
	DefaultMapMaxSize            = int32(0)
)

<<<<<<< HEAD
// MultiMap Config default values
const (
	DefaultMultiMapBackupCount       = int32(1)
	DefaultMultiMapAsyncBackupCount  = int32(0)
	DefaultMultiMapBinary            = false
	DefaultMultiMapCollectionType    = "SET"
	DefaultMultiMapStatisticsEnabled = true
	DefaultMultiMapMergePolicy       = "com.hazelcast.spi.merge.PutIfAbsentMergePolicy"
	DefaultMultiMapMergeBatchSize    = int32(100)
=======
// CronHotBackup Config default values
const (
	DefaultSuccessfulHotBackupsHistoryLimit = int32(5)
	DefaultFailedHotBackupsHistoryLimit     = int32(3)
>>>>>>> 80e99110
)

// Operator Values
const (
	PhoneHomeEnabledEnv     = "PHONE_HOME_ENABLED"
	DeveloperModeEnabledEnv = "DEVELOPER_MODE_ENABLED"
	PardotIDEnv             = "PARDOT_ID"
	OperatorVersionEnv      = "OPERATOR_VERSION"
	NamespaceEnv            = "NAMESPACE"
	PodNameEnv              = "POD_NAME"
)

// Backup&Restore agent default configurations
const (
	// DefaultAgentPort Backup&Restore agent default port
	DefaultAgentPort = 8080
)

// WAN related configuration constants
const (
	// DefaultMergePolicyClassName is the default value for
	// merge policy in WAN reference config
	DefaultMergePolicyClassName = "PassThroughMergePolicy"
)<|MERGE_RESOLUTION|>--- conflicted
+++ resolved
@@ -102,7 +102,6 @@
 	DefaultMapMaxSize            = int32(0)
 )
 
-<<<<<<< HEAD
 // MultiMap Config default values
 const (
 	DefaultMultiMapBackupCount       = int32(1)
@@ -112,12 +111,12 @@
 	DefaultMultiMapStatisticsEnabled = true
 	DefaultMultiMapMergePolicy       = "com.hazelcast.spi.merge.PutIfAbsentMergePolicy"
 	DefaultMultiMapMergeBatchSize    = int32(100)
-=======
+)
+
 // CronHotBackup Config default values
 const (
 	DefaultSuccessfulHotBackupsHistoryLimit = int32(5)
 	DefaultFailedHotBackupsHistoryLimit     = int32(3)
->>>>>>> 80e99110
 )
 
 // Operator Values
