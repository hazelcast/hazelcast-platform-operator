package naming

import (
	corev1 "k8s.io/api/core/v1"
)

// Labels and label values
const (
	// Finalizer name used by operator
	Finalizer = "hazelcast.com/finalizer"
	// Finalizer name used by operator to stop wan replication of a map
	WanRepMapFinalizer = "hazelcast.com/wan-replicated-map"
	// LicenseDataKey is a key used in k8s secret that holds the Hazelcast license
	LicenseDataKey = "license-key"
	// LicenseKeySecret default license key secret
	LicenseKeySecret = "hazelcast-license-key"
	// ServicePerPodLabelName set to true when the service is a Service per pod
	ServicePerPodLabelName                       = "hazelcast.com/service-per-pod"
	ServicePerPodCountAnnotation                 = "hazelcast.com/service-per-pod-count"
	ExposeExternallyAnnotation                   = "hazelcast.com/expose-externally-member-access"
	LastAppliedSpecAnnotation                    = "hazelcast.com/last-applied-spec"
	LastSuccessfulSpecAnnotation                 = "hazelcast.com/last-successful-spec"
	CurrentHazelcastConfigForcingRestartChecksum = "hazelcast.com/current-hazelcast-config-forcing-restart-checksum"

	// PodNameLabel label that represents the name of the pod in the StatefulSet
	PodNameLabel = "statefulset.kubernetes.io/pod-name"
	// ApplicationNameLabel label for the name of the application
	ApplicationNameLabel = "app.kubernetes.io/name"
	// ApplicationInstanceNameLabel label for a unique name identifying the instance of an application
	ApplicationInstanceNameLabel = "app.kubernetes.io/instance"
	// ApplicationManagedByLabel label for the tool being used to manage the operation of an application
	ApplicationManagedByLabel = "app.kubernetes.io/managed-by"

	LabelValueTrue  = "true"
	LabelValueFalse = "false"

	OperatorName         = "hazelcast-platform-operator"
	Hazelcast            = "hazelcast"
	HazelcastPortName    = "hazelcast-port"
	HazelcastStorageName = Hazelcast + "-storage"
	HazelcastMountPath   = "/data/hazelcast"
	TmpDirVolName        = "tmp-vol"

	// ManagementCenter MC name
	ManagementCenter = "management-center"
	// Mancenter MC short name
	Mancenter = "mancenter"
	// MancenterPort MC short name
	MancenterPort = Mancenter + "-port"
	// MancenterStorageName storage name for MC
	MancenterStorageName = Mancenter + "-storage"

	// PersistenceVolumeName is the name the Persistence Volume Claim used in Persistence configuration.
	PersistenceVolumeName       = "hot-restart-persistence"
	UserCodeBucketVolumeName    = "user-code-bucket"
	JetJobJarsVolumeName        = "jet-job-jars-bucket"
	JetConfigMapNamePrefix      = "jet-cm-"
	UserCodeURLVolumeName       = "user-code-url"
	UserCodeConfigMapNamePrefix = "user-code-cm-"

	SidecarAgent        = "sidecar-agent"
	BackupAgentPortName = "backup-agent-port"
	RestoreAgent        = "restore-agent"
	RestoreLocalAgent   = "restore-local-agent"
	BucketSecret        = "br-secret"
	UserCodeBucketAgent = "ucd-bucket-agent"
	UserCodeURLAgent    = "ucd-url-agent"
	JetBucketAgent      = "jet-bucket-agent"
	JetUrlAgent         = "jet-url-agent"

	UserCodeBucketPath    = "/opt/hazelcast/userCode/bucket"
	UserCodeURLPath       = "/opt/hazelcast/userCode/urls"
	UserCodeConfigMapPath = "/opt/hazelcast/userCode/cm"
<<<<<<< HEAD
	JetJobJarsBucketPath  = "/opt/hazelcast/jetJobJars/bucket"

	TLSOpenSSLVolumeName = "tls-openssl"
	TLSMountPath         = HazelcastMountPath + "/tls"
=======
	JetJobJarsPath        = "/opt/hazelcast/jetJobJars"
>>>>>>> 68dc9c9e
)

// Hazelcast default configurations
const (
	// DefaultHzPort Hazelcast default port
	DefaultHzPort = 5701
	// DefaultClusterSize default number of members of Hazelcast cluster
	DefaultClusterSize = 3
	// DefaultClusterName default name of Hazelcast cluster
	DefaultClusterName = "dev"
	// HazelcastRepo image repository for Hazelcast
	HazelcastRepo = "docker.io/hazelcast/hazelcast"
	// HazelcastEERepo image repository for Hazelcast EE
	HazelcastEERepo = "docker.io/hazelcast/hazelcast-enterprise"
	// HazelcastVersion version of Hazelcast image
	HazelcastVersion = "5.3.0-BETA-2"
	// HazelcastImagePullPolicy pull policy for Hazelcast Platform image
	HazelcastImagePullPolicy = corev1.PullIfNotPresent
)

// Management Center default configurations
const (
	// MCRepo image repository for Management Center
	MCRepo = "docker.io/hazelcast/management-center"
	// MCVersion version of Management Center image
	MCVersion = "5.2.0"
	// MCImagePullPolicy pull policy for Management Center image
	MCImagePullPolicy = corev1.PullIfNotPresent
)

// Map Config default values
const (
	DefaultMapBackupCount        = int32(1)
	DefaultMapAsyncBackupCount   = int32(0)
	DefaultMapTimeToLiveSeconds  = int32(0)
	DefaultMapMaxIdleSeconds     = int32(0)
	DefaultMapPersistenceEnabled = false
	DefaultMapEvictionPolicy     = "NONE"
	DefaultMapMaxSizePolicy      = "PER_NODE"
	DefaultMapMaxSize            = int32(0)
)

// MultiMap Config default values
const (
	DefaultMultiMapBackupCount       = int32(1)
	DefaultMultiMapAsyncBackupCount  = int32(0)
	DefaultMultiMapBinary            = false
	DefaultMultiMapCollectionType    = "SET"
	DefaultMultiMapStatisticsEnabled = true
	DefaultMultiMapMergePolicy       = "com.hazelcast.spi.merge.PutIfAbsentMergePolicy"
	DefaultMultiMapMergeBatchSize    = int32(100)
)

// Queue Config default values
const (
	DefaultQueueBackupCount       = int32(1)
	DefaultQueueAsyncBackupCount  = int32(0)
	DefaultQueueMaxSize           = int32(0)
	DefaultQueueEmptyQueueTtl     = int32(-1)
	DefaultQueueStatisticsEnabled = true
	DefaultQueueMergePolicy       = "com.hazelcast.spi.merge.PutIfAbsentMergePolicy"
	DefaultQueueMergeBatchSize    = int32(100)
)

// Cache Config default values
const (
	DefaultCacheBackupCount                       = int32(1)
	DefaultCacheAsyncBackupCount                  = int32(0)
	DefaultCacheStatisticsEnabled                 = false
	DefaultCacheManagementEnabled                 = false
	DefaultCacheMergePolicy                       = "com.hazelcast.spi.merge.PutIfAbsentMergePolicy"
	DefaultCacheMergeBatchSize                    = int32(100)
	DefaultCacheReadThrough                       = false
	DefaultCacheWriteThrough                      = false
	DefaultCacheInMemoryFormat                    = "BINARY"
	DefaultCacheDisablePerEntryInvalidationEvents = false
)

// ReplicatedMap Config default values
const (
	DefaultReplicatedMapInMemoryFormat    = "OBJECT"
	DefaultReplicatedMapAsyncFillup       = true
	DefaultReplicatedMapStatisticsEnabled = true
	DefaultReplicatedMapMergePolicy       = "com.hazelcast.spi.merge.PutIfAbsentMergePolicy"
	DefaultReplicatedMapMergeBatchSize    = int32(100)
)

// CronHotBackup Config default values
const (
	DefaultSuccessfulHotBackupsHistoryLimit = int32(5)
	DefaultFailedHotBackupsHistoryLimit     = int32(3)
)

// Topic Config default values
const (
	DefaultTopicGlobalOrderingEnabled = false
	DefaultTopicMultiThreadingEnabled = false
	DefaultTopicStatisticsEnabled     = true
)

// Operator Values
const (
	PhoneHomeEnabledEnv              = "PHONE_HOME_ENABLED"
	DeveloperModeEnabledEnv          = "DEVELOPER_MODE_ENABLED"
	PardotIDEnv                      = "PARDOT_ID"
	OperatorVersionEnv               = "OPERATOR_VERSION"
	NamespaceEnv                     = "NAMESPACE"
	WatchedNamespacesEnv             = "WATCHED_NAMESPACES"
	PodNameEnv                       = "POD_NAME"
	HazelcastNodeDiscoveryEnabledEnv = "HAZELCAST_NODE_DISCOVERY_ENABLED"
)

// Backup&Restore agent default configurations
const (
	// DefaultAgentPort Backup&Restore agent default port
	DefaultAgentPort = 8080
)

// WAN related configuration constants
const (
	// DefaultMergePolicyClassName is the default value for
	// merge policy in WAN reference config
	DefaultMergePolicyClassName = "PassThroughMergePolicy"
)

// Cluster Size Limit constants
const (
	ClusterSizeLimit = 300
)

const (
	WebhookServerPath = "/tmp/k8s-webhook-server/serving-certs"
)

// Advanced Network Constants
const (
	MemberPortName     = "member-port"
	ClientPortName     = "client-port"
	RestPortName       = "rest-port"
	WanDefaultPortName = "wan-port"
	WanPortNamePrefix  = "wan-"

	MemberServerSocketPort = 5702
	ClientServerSocketPort = 5701
	RestServerSocketPort   = 8081
	WanDefaultPort         = 5710
)

// Jet Engine Config Constants
const (
	MaxBackupCount = 6
)<|MERGE_RESOLUTION|>--- conflicted
+++ resolved
@@ -71,14 +71,10 @@
 	UserCodeBucketPath    = "/opt/hazelcast/userCode/bucket"
 	UserCodeURLPath       = "/opt/hazelcast/userCode/urls"
 	UserCodeConfigMapPath = "/opt/hazelcast/userCode/cm"
-<<<<<<< HEAD
-	JetJobJarsBucketPath  = "/opt/hazelcast/jetJobJars/bucket"
+	JetJobJarsPath        = "/opt/hazelcast/jetJobJars"
 
 	TLSOpenSSLVolumeName = "tls-openssl"
 	TLSMountPath         = HazelcastMountPath + "/tls"
-=======
-	JetJobJarsPath        = "/opt/hazelcast/jetJobJars"
->>>>>>> 68dc9c9e
 )
 
 // Hazelcast default configurations
