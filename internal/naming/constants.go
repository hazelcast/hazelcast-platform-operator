package naming

import (
	corev1 "k8s.io/api/core/v1"
)

// Labels and label values
const (
	// Finalizer name used by operator
	Finalizer = "hazelcast.com/finalizer"
	// Finalizer name used by operator to stop wan replication of a map
	WanRepMapFinalizer = "hazelcast.com/wan-replicated-map"
	// LicenseDataKey is a key used in k8s secret that holds the Hazelcast license
	LicenseDataKey = "license-key"
	// LicenseKeySecret default license key secret
	LicenseKeySecret = "hazelcast-license-key"
	// ServicePerPodLabelName set to true when the service is a Service per pod
	ServicePerPodLabelName                       = "hazelcast.com/service-per-pod"
	ServicePerPodCountAnnotation                 = "hazelcast.com/service-per-pod-count"
	ExposeExternallyAnnotation                   = "hazelcast.com/expose-externally-member-access"
	LastAppliedSpecAnnotation                    = "hazelcast.com/last-applied-spec"
	LastSuccessfulSpecAnnotation                 = "hazelcast.com/last-successful-spec"
	CurrentHazelcastConfigForcingRestartChecksum = "hazelcast.com/current-hazelcast-config-forcing-restart-checksum"

	// ServiceEndpointTypeLabelName defines the name of the service referred by the HazelcastEndpoint
	ServiceEndpointTypeLabelName           = "hazelcast.com/hazelcast-service-endpoint-type"
	ServiceEndpointTypeDiscoveryLabelValue = "discovery"
	ServiceEndpointTypeMemberLabelValue    = "member"
	ServiceEndpointTypeWANLabelValue       = "wan"

	// PodNameLabel label that represents the name of the pod in the StatefulSet
	PodNameLabel = "statefulset.kubernetes.io/pod-name"
	// ApplicationNameLabel label for the name of the application
	ApplicationNameLabel = "app.kubernetes.io/name"
	// ApplicationInstanceNameLabel label for a unique name identifying the instance of an application
	ApplicationInstanceNameLabel = "app.kubernetes.io/instance"
	// ApplicationManagedByLabel label for the tool being used to manage the operation of an application
	ApplicationManagedByLabel = "app.kubernetes.io/managed-by"

	LabelValueTrue  = "true"
	LabelValueFalse = "false"

	OperatorName         = "hazelcast-platform-operator"
	Hazelcast            = "hazelcast"
	HazelcastPortName    = "hazelcast-port"
	HazelcastStorageName = Hazelcast + "-storage"
	HazelcastMountPath   = "/data/hazelcast"
	TmpDirVolName        = "tmp-vol"

	// ManagementCenter MC name
	ManagementCenter = "management-center"
	// Mancenter MC short name
	Mancenter = "mancenter"
	// MancenterPort MC short name
	MancenterPort = Mancenter + "-port"
	// MancenterStorageName storage name for MC
	MancenterStorageName = Mancenter + "-storage"

	// PersistenceVolumeName is the name the Persistence Volume Claim used in Persistence configuration.
	PersistenceVolumeName       = "persistence"
	UserCodeBucketVolumeName    = "user-code-bucket"
	JetJobJarsVolumeName        = "jet-job-jars-bucket"
	JetConfigMapNamePrefix      = "jet-cm-"
	UserCodeURLVolumeName       = "user-code-url"
	UserCodeConfigMapNamePrefix = "user-code-cm-"
<<<<<<< HEAD
	BaseDir                     = "/data/persistence"
	BackupDir                   = "/hot-backup"
=======
	BaseDir                     = "/data/hot-restart"
	TieredStorageBaseDir        = "/data/tiered-storage"
>>>>>>> b11dd8a7

	SidecarAgent        = "sidecar-agent"
	BackupAgentPortName = "backup-agent-port"
	RestoreAgent        = "restore-agent"
	RestoreLocalAgent   = "restore-local-agent"
	BucketSecret        = "br-secret"
	UserCodeBucketAgent = "ucd-bucket-agent"
	UserCodeURLAgent    = "ucd-url-agent"
	JetBucketAgent      = "jet-bucket-agent"
	JetUrlAgent         = "jet-url-agent"

	MTLSCertSecretName = "hazelcast-agent-cert"
	MTLSCertPath       = "/var/run/secrets/hazelcast"

	UserCodeBucketPath    = "/opt/hazelcast/userCode/bucket"
	UserCodeURLPath       = "/opt/hazelcast/userCode/urls"
	UserCodeConfigMapPath = "/opt/hazelcast/userCode/cm"
	JetJobJarsPath        = "/opt/hazelcast/jetJobJars"
)

// Annotations
const HazelcastCustomConfigOverwrite = "hazelcast.com/custom-config-overwrite"

// Hazelcast default configurations
const (
	// DefaultHzPort Hazelcast default port
	DefaultHzPort = 5701
	// DefaultClusterSize default number of members of Hazelcast cluster
	DefaultClusterSize = 3
	// DefaultClusterName default name of Hazelcast cluster
	DefaultClusterName = "dev"
	// HazelcastRepo image repository for Hazelcast
	HazelcastRepo = "docker.io/hazelcast/hazelcast"
	// HazelcastEERepo image repository for Hazelcast EE
	HazelcastEERepo = "docker.io/hazelcast/hazelcast-enterprise"
	// HazelcastVersion version of Hazelcast image
	HazelcastVersion = "5.4.0-SNAPSHOT"
	// HazelcastImagePullPolicy pull policy for Hazelcast Platform image
	HazelcastImagePullPolicy = corev1.PullIfNotPresent
)

// Management Center default configurations
const (
	// MCRepo image repository for Management Center
	MCRepo = "docker.io/hazelcast/management-center"
	// MCVersion version of Management Center image
	MCVersion = "5.3.3"
	// MCImagePullPolicy pull policy for Management Center image
	MCImagePullPolicy = corev1.PullIfNotPresent
)

// Map Config default values
const (
	DefaultMapBackupCount        = int32(1)
	DefaultMapAsyncBackupCount   = int32(0)
	DefaultMapTimeToLiveSeconds  = int32(0)
	DefaultMapMaxIdleSeconds     = int32(0)
	DefaultMapPersistenceEnabled = false
	DefaultMapEvictionPolicy     = "NONE"
	DefaultMapMaxSizePolicy      = "PER_NODE"
	DefaultMapMaxSize            = int32(0)
)

// MultiMap Config default values
const (
	DefaultMultiMapBackupCount       = int32(1)
	DefaultMultiMapAsyncBackupCount  = int32(0)
	DefaultMultiMapBinary            = false
	DefaultMultiMapCollectionType    = "SET"
	DefaultMultiMapStatisticsEnabled = true
	DefaultMultiMapMergePolicy       = "com.hazelcast.spi.merge.PutIfAbsentMergePolicy"
	DefaultMultiMapMergeBatchSize    = int32(100)
)

// Queue Config default values
const (
	DefaultQueueBackupCount       = int32(1)
	DefaultQueueAsyncBackupCount  = int32(0)
	DefaultQueueMaxSize           = int32(0)
	DefaultQueueEmptyQueueTtl     = int32(-1)
	DefaultQueueStatisticsEnabled = true
	DefaultQueueMergePolicy       = "com.hazelcast.spi.merge.PutIfAbsentMergePolicy"
	DefaultQueueMergeBatchSize    = int32(100)
)

// Cache Config default values
const (
	DefaultCacheBackupCount                       = int32(1)
	DefaultCacheAsyncBackupCount                  = int32(0)
	DefaultCacheStatisticsEnabled                 = false
	DefaultCacheManagementEnabled                 = false
	DefaultCacheMergePolicy                       = "com.hazelcast.spi.merge.PutIfAbsentMergePolicy"
	DefaultCacheMergeBatchSize                    = int32(100)
	DefaultCacheReadThrough                       = false
	DefaultCacheWriteThrough                      = false
	DefaultCacheInMemoryFormat                    = "BINARY"
	DefaultCacheDisablePerEntryInvalidationEvents = false
)

// ReplicatedMap Config default values
const (
	DefaultReplicatedMapInMemoryFormat    = "OBJECT"
	DefaultReplicatedMapAsyncFillup       = true
	DefaultReplicatedMapStatisticsEnabled = true
	DefaultReplicatedMapMergePolicy       = "com.hazelcast.spi.merge.PutIfAbsentMergePolicy"
	DefaultReplicatedMapMergeBatchSize    = int32(100)
)

// CronHotBackup Config default values
const (
	DefaultSuccessfulHotBackupsHistoryLimit = int32(5)
	DefaultFailedHotBackupsHistoryLimit     = int32(3)
)

// Topic Config default values
const (
	DefaultTopicGlobalOrderingEnabled = false
	DefaultTopicMultiThreadingEnabled = false
	DefaultTopicStatisticsEnabled     = true
)

// Operator Values
const (
	PhoneHomeEnabledEnv              = "PHONE_HOME_ENABLED"
	DeveloperModeEnabledEnv          = "DEVELOPER_MODE_ENABLED"
	PardotIDEnv                      = "PARDOT_ID"
	OperatorVersionEnv               = "OPERATOR_VERSION"
	NamespaceEnv                     = "NAMESPACE"
	WatchedNamespacesEnv             = "WATCHED_NAMESPACES"
	PodNameEnv                       = "POD_NAME"
	HazelcastNodeDiscoveryEnabledEnv = "HAZELCAST_NODE_DISCOVERY_ENABLED"
)

// Backup&Restore agent default configurations
const (
	// DefaultAgentPort Backup&Restore agent default port
	DefaultAgentPort = 8080
)

// WAN related configuration constants
const (
	// DefaultMergePolicyClassName is the default value for
	// merge policy in WAN reference config
	DefaultMergePolicyClassName = "com.hazelcast.spi.merge.PassThroughMergePolicy"
)

// Cluster Size Limit constants
const (
	ClusterSizeLimit = 300
)

const (
	WebhookServerPath = "/tmp/k8s-webhook-server/serving-certs"
)

// Advanced Network Constants
const (
	MemberPortName     = "member-port"
	ClientPortName     = "client-port"
	RestPortName       = "rest-port"
	WanDefaultPortName = "wan-port"
	WanPortNamePrefix  = "wan-"

	MemberServerSocketPort = 5702
	ClientServerSocketPort = 5701
	RestServerSocketPort   = 8081
	WanDefaultPort         = 5710
)

// Jet Engine Config Constants
const (
	MaxBackupCount = 6
)<|MERGE_RESOLUTION|>--- conflicted
+++ resolved
@@ -63,13 +63,9 @@
 	JetConfigMapNamePrefix      = "jet-cm-"
 	UserCodeURLVolumeName       = "user-code-url"
 	UserCodeConfigMapNamePrefix = "user-code-cm-"
-<<<<<<< HEAD
 	BaseDir                     = "/data/persistence"
 	BackupDir                   = "/hot-backup"
-=======
-	BaseDir                     = "/data/hot-restart"
 	TieredStorageBaseDir        = "/data/tiered-storage"
->>>>>>> b11dd8a7
 
 	SidecarAgent        = "sidecar-agent"
 	BackupAgentPortName = "backup-agent-port"
