package hazelcast

import (
	"context"
	"encoding/json"
	"fmt"
	"net"
	"path"
	"strings"
	"sync"
	"time"

	"github.com/go-logr/logr"
	"github.com/hazelcast/platform-operator-agent/sidecar"
	"golang.org/x/sync/errgroup"
	apiErrors "k8s.io/apimachinery/pkg/api/errors"
	metav1 "k8s.io/apimachinery/pkg/apis/meta/v1"
	"k8s.io/apimachinery/pkg/types"
	"k8s.io/client-go/util/retry"
	ctrl "sigs.k8s.io/controller-runtime"
	"sigs.k8s.io/controller-runtime/pkg/client"
	"sigs.k8s.io/controller-runtime/pkg/controller/controllerutil"
	"sigs.k8s.io/controller-runtime/pkg/reconcile"

	hazelcastv1alpha1 "github.com/hazelcast/hazelcast-platform-operator/api/v1alpha1"
	"github.com/hazelcast/hazelcast-platform-operator/internal/controller"
	hzclient "github.com/hazelcast/hazelcast-platform-operator/internal/hazelcast-client"
	"github.com/hazelcast/hazelcast-platform-operator/internal/mtls"
	n "github.com/hazelcast/hazelcast-platform-operator/internal/naming"
	codecTypes "github.com/hazelcast/hazelcast-platform-operator/internal/protocol/types"
	"github.com/hazelcast/hazelcast-platform-operator/internal/rest"
	"github.com/hazelcast/hazelcast-platform-operator/internal/util"
)

// JetJobReconciler reconciles a JetJob object
type JetJobReconciler struct {
	client.Client
	Log                  logr.Logger
	ClientRegistry       hzclient.ClientRegistry
	clusterStatusChecker sync.Map
	phoneHomeTrigger     chan struct{}
	mtlsClientRegistry   mtls.HttpClientRegistry
}

func NewJetJobReconciler(c client.Client, log logr.Logger, cs hzclient.ClientRegistry, mtlsClientRegistry mtls.HttpClientRegistry, pht chan struct{}) *JetJobReconciler {
	return &JetJobReconciler{
		Client:             c,
		Log:                log,
		ClientRegistry:     cs,
		mtlsClientRegistry: mtlsClientRegistry,
		phoneHomeTrigger:   pht,
	}
}

// Role related to CRs
//+kubebuilder:rbac:groups=hazelcast.com,resources=jetjobs,verbs=get;list;watch;create;update;patch;delete,namespace=watched
//+kubebuilder:rbac:groups=hazelcast.com,resources=jetjobs/status,verbs=get;update;patch,namespace=watched
//+kubebuilder:rbac:groups=hazelcast.com,resources=jetjobs/finalizers,verbs=update,namespace=watched

func (r *JetJobReconciler) Reconcile(ctx context.Context, req ctrl.Request) (result reconcile.Result, err error) {
	logger := r.Log.WithValues("hazelcast-jet-job", req.NamespacedName)

	jj := &hazelcastv1alpha1.JetJob{}
	err = r.Client.Get(ctx, req.NamespacedName, jj)
	if err != nil {
		if apiErrors.IsNotFound(err) {
			logger.Info("JetJob resource not found. Ignoring since object must be deleted")
			return result, nil
		}
		logger.Error(err, "Failed to get JetJob")
		return r.updateStatus(ctx, req.NamespacedName, failedJetJobStatus(err))
	}

	err = util.AddFinalizer(ctx, r.Client, jj, logger)
	if err != nil {
		return r.updateStatus(ctx, req.NamespacedName, failedJetJobStatus(err))
	}

	//Check if the JetJob CR is marked to be deleted
	if jj.GetDeletionTimestamp() != nil {
		err = r.executeFinalizer(ctx, jj, logger)
		if err != nil {
			return r.updateStatus(ctx, req.NamespacedName, failedJetJobStatus(err))
		}
		logger.V(util.DebugLevel).Info("Finalizer's pre-delete function executed successfully and the finalizer removed from custom resource", "Name:", n.Finalizer)
		return
	}

	if jj.Status.Phase.IsRunning() && jj.Spec.State == hazelcastv1alpha1.RunningJobState {
		logger.Info("JetJob is already running.",
			"name", jj.Name, "namespace", jj.Namespace, "state", jj.Status.Phase)
		return
	}

	if jj.Status.Phase.IsFinished() {
		r.removeJobFromChecker(jj)
		logger.Info("JetJob is already finished.",
			"name", jj.Name, "namespace", jj.Namespace, "state", jj.Status.Phase)
		return
	}

	jjs, err := json.Marshal(jj.Spec)
	if err != nil {
		return r.updateStatus(ctx, req.NamespacedName, failedJetJobStatus(fmt.Errorf("error marshaling JetJob as JSON: %w", err)))
	}
	s, createdBefore := jj.ObjectMeta.Annotations[n.LastSuccessfulSpecAnnotation]
	if createdBefore {
		if s == string(jjs) {
			logger.Info("JetJob was already applied.", "name", jj.Name, "namespace", jj.Namespace)
			return
		}
		if err := hazelcastv1alpha1.ValidateJetJobUpdateSpec(jj); err != nil {
			return r.updateStatus(ctx, req.NamespacedName, failedJetJobStatus(err))
		}
	} else {
		jjList := &hazelcastv1alpha1.JetJobList{}
		nsMatcher := client.InNamespace(req.Namespace)
		if err = r.Client.List(ctx, jjList, nsMatcher); err != nil {
			logger.Error(err, "Unable to fetch JetJobList")
		}
		if err = hazelcastv1alpha1.ValidateExistingJobName(jj, jjList); err != nil {
			return r.updateStatus(ctx, req.NamespacedName, failedJetJobStatus(err))
		}
	}

	hazelcastName := types.NamespacedName{Namespace: req.Namespace, Name: jj.Spec.HazelcastResourceName}

	h := &hazelcastv1alpha1.Hazelcast{}
	err = r.Client.Get(ctx, hazelcastName, h)
	if err != nil {
		logger.Info("Could not find hazelcast cluster", "name", hazelcastName, "err", err)
		return r.updateStatus(ctx, req.NamespacedName, jetJobWithStatus(hazelcastv1alpha1.JetJobNotRunning))
	}

	if h.Status.Phase != hazelcastv1alpha1.Running {
		logger.Info("Hazelcast cluster is not ready", "name", hazelcastName, "phase", h.Status.Phase)
		return r.updateStatus(ctx, req.NamespacedName, failedJetJobStatus(fmt.Errorf("hazelcast cluster %s cluster is not ready", h.Name)))
	}

	if err = hazelcastv1alpha1.ValidateJetConfiguration(h); err != nil {
		return r.updateStatus(ctx, req.NamespacedName, failedJetJobStatus(err))
	}
	result, err = r.applyJetJob(ctx, jj, hazelcastName, logger)
	if err != nil {
		return result, err
	}

	err = r.updateLastSuccessfulConfiguration(ctx, req.NamespacedName)
	if err != nil {
		logger.Info("Could not save the current successful spec as annotation to the custom resource")
	}
	return
}

func (r *JetJobReconciler) applyJetJob(ctx context.Context, job *hazelcastv1alpha1.JetJob, hazelcastName types.NamespacedName, logger logr.Logger) (ctrl.Result, error) {
	logger.Info("Applying Jet Job")
	defer logger.Info("Jet Job applied")

	jjnn := types.NamespacedName{Name: job.Name, Namespace: job.Namespace}
	c, err := r.ClientRegistry.GetOrCreate(ctx, hazelcastName)
	if err != nil {
		logger.Error(err, "Get Hazelcast Client failed")
		return r.updateStatus(ctx, jjnn, failedJetJobStatus(err))
	}
	val, _ := r.clusterStatusChecker.LoadOrStore(hazelcastName, newJetJobStatusChecker())
	checker, ok := val.(*jetJobStatusChecker)
	if !ok {
		logger.Error(fmt.Errorf("unable to cast jetJobStatusChecker"), "wrong type")
	}
	js := hzclient.NewJetService(c)
	if job.Spec.State != hazelcastv1alpha1.RunningJobState {
		err = r.changeJobState(ctx, job, js)
		return ctrl.Result{}, err
	}
	if job.Status.Phase.IsSuspended() && job.Spec.State == hazelcastv1alpha1.RunningJobState {
		err = js.ResumeJob(ctx, job.Status.Id)
		return ctrl.Result{}, err
	}

	checker.storeJob(job.JobName(), jjnn)

	jarName := job.Spec.JarName
	if job.Spec.IsRemoteURLsEnabled() && jarName == "" {
		url := job.Spec.JetRemoteFileConfiguration.RemoteURL
		jarName = url[strings.LastIndex(url, "/")+1:]
	}
	metaData := codecTypes.DefaultExistingJarJobMetaData(job.JobName(), path.Join(n.JetJobJarsPath, jarName))
	if job.Spec.MainClass != "" {
		metaData.MainClass = job.Spec.MainClass
	}
	if job.Spec.InitialSnapshotResourceName != "" {
		jjsnn := types.NamespacedName{Name: job.Spec.InitialSnapshotResourceName, Namespace: job.Namespace}
		jjs := hazelcastv1alpha1.JetJobSnapshot{}
		err := r.Client.Get(ctx, jjsnn, &jjs)
		if err != nil {
			logger.Error(err, "Error on getting JetJobSnapshot custom resource",
				"snapshotResourceName", job.Spec.InitialSnapshotResourceName)
			return r.updateStatus(ctx, jjnn, failedJetJobStatus(err))
		}
		if jjs.Status.CreationTime.IsZero() {
			err := fmt.Errorf("JetJobSnapshot '%s' is not exported", job.Spec.InitialSnapshotResourceName)
			logger.Error(err, "JetJobSnapshot creation time is zero")
			return r.updateStatus(ctx, jjnn, failedJetJobStatus(err))
		}
		metaData.SnapshotName = jjs.SnapshotName()
	}
	if job.Spec.IsDownloadEnabled() {
		logger.V(util.DebugLevel).Info("Downloading the JAR file before running the JetJob", "jj", jjnn)
		if err = r.downloadFile(ctx, job, hazelcastName, jjnn, c, logger); err != nil {
			logger.Error(err, "Error downloading Jar for JetJob")
			return r.updateStatus(ctx, jjnn, failedJetJobStatus(err))
		}
		logger.V(util.DebugLevel).Info("JAR downloaded, starting the JetJob", "jj", jjnn)
	}
	go func(ctx context.Context, metaData codecTypes.JobMetaData, jjnn types.NamespacedName, client hzclient.Client, logger logr.Logger) {
		if err = js.RunJob(ctx, metaData); err != nil {
			logger.Error(err, "Error running JetJob")
			_, _ = r.updateStatus(ctx, jjnn, failedJetJobStatus(err))
		}
	}(ctx, metaData, jjnn, c, logger)
	checker.runChecker(ctx, js, r.updateJob, logger)
	if util.IsPhoneHomeEnabled() && !controller.IsSuccessfullyApplied(job) {
		go func() { r.phoneHomeTrigger <- struct{}{} }()
	}
	return r.updateStatus(ctx, jjnn, jetJobWithStatus(hazelcastv1alpha1.JetJobStarting))
}

func (r *JetJobReconciler) downloadFile(ctx context.Context, job *hazelcastv1alpha1.JetJob, hazelcastName types.NamespacedName, jjnn types.NamespacedName, client hzclient.Client, logger logr.Logger) error {
	g, groupCtx := errgroup.WithContext(ctx)
<<<<<<< HEAD
	mtlsClient, ok := r.mtlsClientRegistry.Get(hazelcastName.Namespace)
	if !ok {
		returnErr := errors.New("failed to get MTLS client")
		_, err := r.updateStatus(ctx, jjnn, failedJetJobStatus(returnErr))
		return err
=======
	mtlsClient, err := r.mtlsClientRegistry.GetOrCreate(ctx, r.Client, hazelcastName.Namespace)
	if err != nil {
		_, _ = r.updateStatus(ctx, jjnn, failedJetJobStatus(err))
>>>>>>> f309da35
	}
	for _, m := range client.OrderedMembers() {
		m := m
		g.Go(func() error {
			host, _, err := net.SplitHostPort(m.Address.String())
			if err != nil {
				return err
			}
			fds, err := rest.NewFileDownloadService(hzclient.AgentUrl(host), mtlsClient)
			if err != nil {
				logger.Error(err, "unable to create NewFileDownloadService")
				return err
			}
			_, err = fds.Download(groupCtx, fileDownloadReq(job))
			if err != nil {
				logger.Error(err, "unable to download Jar file")
			}
			return err
		})
	}
	return g.Wait()
}

func fileDownloadReq(job *hazelcastv1alpha1.JetJob) sidecar.DownloadFileReq {
	req := sidecar.DownloadFileReq{
		FileName: job.Spec.JarName,
		DestDir:  n.JetJobJarsPath,
	}
	jrfc := job.Spec.JetRemoteFileConfiguration
	if job.Spec.IsBucketEnabled() {
		req.DownloadType = sidecar.BucketDownload
		req.URL = jrfc.BucketConfiguration.BucketURI
		req.SecretName = jrfc.BucketConfiguration.GetSecretName()
	} else if job.Spec.IsRemoteURLsEnabled() {
		req.DownloadType = sidecar.URLDownload
		req.URL = jrfc.RemoteURL
	}
	return req
}

func (r *JetJobReconciler) changeJobState(ctx context.Context, jj *hazelcastv1alpha1.JetJob, js hzclient.JetService) error {
	jtj := codecTypes.JetTerminateJob{
		JobId:         jj.Status.Id,
		TerminateMode: jetJobTerminateMode(jj.Spec.State),
	}
	return js.UpdateJobState(ctx, jtj)
}

func jetJobTerminateMode(jjs hazelcastv1alpha1.JetJobState) codecTypes.TerminateMode {
	switch jjs {
	case hazelcastv1alpha1.SuspendedJobState:
		return codecTypes.SuspendGracefully
	case hazelcastv1alpha1.CanceledJobState:
		return codecTypes.CancelGracefully
	case hazelcastv1alpha1.RestartedJobState:
		return codecTypes.RestartGracefully
	default:
		return codecTypes.CancelGracefully
	}
}

func (r *JetJobReconciler) updateJob(ctx context.Context, summary codecTypes.JobAndSqlSummary, name types.NamespacedName) {
	logger := r.Log.WithName("jet-job-status-checker").WithValues("hazelcast-jet-job", name)
	job := &hazelcastv1alpha1.JetJob{}
	err := r.Client.Get(ctx, name, job)
	if err != nil {
		logger.Error(err, "Unable to update jet job", "JetJob", name)
		return
	}

	if job.Status.Phase.IsFinished() {
		r.removeJobFromChecker(job)
	}
	job.Status.Phase = jobStatusPhase(summary.Status)
	job.Status.Id = summary.JobId
	job.Status.SubmissionTime = &metav1.Time{Time: time.Unix(0, summary.SubmissionTime*int64(time.Millisecond))}
	if summary.CompletionTime != 0 {
		job.Status.CompletionTime = &metav1.Time{Time: time.Unix(0, summary.CompletionTime*int64(time.Millisecond))}
	}
	job.Status.SuspensionCause = summary.SuspensionCause
	job.Status.FailureText = summary.FailureText
	err = r.Status().Update(ctx, job)
	if err != nil {
		logger.Error(err, "unable to update job status")
	}
}

func (r *JetJobReconciler) removeJobFromChecker(job *hazelcastv1alpha1.JetJob) {
	hzName := types.NamespacedName{Name: job.Spec.HazelcastResourceName, Namespace: job.Namespace}
	val, ok := r.clusterStatusChecker.Load(hzName)
	if !ok {
		return
	}
	checker, ok := val.(*jetJobStatusChecker)
	if !ok {
		return
	}
	checker.deleteJob(job.JobName())
}

func jobStatusPhase(readStatus int32) hazelcastv1alpha1.JetJobStatusPhase {
	switch readStatus {
	case 0:
		return hazelcastv1alpha1.JetJobNotRunning
	case 1:
		return hazelcastv1alpha1.JetJobStarting
	case 2:
		return hazelcastv1alpha1.JetJobRunning
	case 3:
		return hazelcastv1alpha1.JetJobSuspended
	case 4:
		return hazelcastv1alpha1.JetJobSuspendedExportingSnapshot
	case 5:
		return hazelcastv1alpha1.JetJobCompleting
	case 6:
		return hazelcastv1alpha1.JetJobExecutionFailed
	case 7:
		return hazelcastv1alpha1.JetJobCompleted
	default:
		return hazelcastv1alpha1.JetJobNotRunning
	}
}

func (r *JetJobReconciler) updateLastSuccessfulConfiguration(ctx context.Context, name types.NamespacedName) error {
	return retry.RetryOnConflict(retry.DefaultRetry, func() error {
		// Always fetch the new version of the resource
		jj := &hazelcastv1alpha1.JetJob{}
		if err := r.Client.Get(ctx, name, jj); err != nil {
			return err
		}
		controller.InsertLastSuccessfullyAppliedSpec(jj.Spec, jj)
		return r.Client.Update(ctx, jj)
	})
}

func (r *JetJobReconciler) executeFinalizer(ctx context.Context, jj *hazelcastv1alpha1.JetJob, logger logr.Logger) error {
	if !controllerutil.ContainsFinalizer(jj, n.Finalizer) {
		return nil
	}

	hzNn := types.NamespacedName{
		Name:      jj.Spec.HazelcastResourceName,
		Namespace: jj.Namespace,
	}
	hz := &hazelcastv1alpha1.Hazelcast{}
	err := r.Client.Get(ctx, hzNn, hz)
	if err != nil {
		if apiErrors.IsNotFound(err) {
			logger.Info("Hazelcast resource not found. Ignoring since object must be deleted")
			return r.removeCheckerAndFinalizer(ctx, jj)
		}
		return err
	}

	// If Hazelcast CR is getting deleted, the finalizer doesn't cancel the actual job
	if hz.DeletionTimestamp == nil {
		if err := r.stopJetExecution(ctx, jj, hzNn, logger); err != nil {
			return fmt.Errorf("failed to remove finalizer: %w", err)
		}
	} else {
		logger.Info("Hazelcast CR is being deleted, no need to cancel actual job", "hazelcast", hz.Name)
	}

	return r.removeCheckerAndFinalizer(ctx, jj)
}

func (r *JetJobReconciler) removeCheckerAndFinalizer(ctx context.Context, jj *hazelcastv1alpha1.JetJob) error {
	r.removeJobFromChecker(jj)
	controllerutil.RemoveFinalizer(jj, n.Finalizer)
	if err := r.Update(ctx, jj); err != nil {
		return fmt.Errorf("failed to remove finalizer from custom resource: %w", err)
	}
	return nil
}

func (r *JetJobReconciler) stopJetExecution(ctx context.Context, jj *hazelcastv1alpha1.JetJob, hzNn types.NamespacedName, logger logr.Logger) error {
	if jj.Status.Id == 0 {
		logger.Info("Jet job ID is 0", "name", jj.Name, "namespace", jj.Namespace)
		return nil
	}
	c, err := r.ClientRegistry.GetOrCreate(ctx, hzNn)
	if err != nil {
		logger.Error(err, "Get Hazelcast Client failed")
		return err
	}
	js := hzclient.NewJetService(c)
	terminateJob := codecTypes.JetTerminateJob{
		JobId:         jj.Status.Id,
		TerminateMode: codecTypes.CancelForcefully,
	}
	if err = js.UpdateJobState(ctx, terminateJob); err != nil {
		logger.Error(err, "Could not terminate JetJob")
		return err
	}
	return nil
}

func (r *JetJobReconciler) updateStatus(ctx context.Context, name types.NamespacedName, options *jetJobStatusBuilder) (ctrl.Result, error) {
	err := retry.RetryOnConflict(retry.DefaultRetry, func() error {
		// Always fetch the new version of the resource
		jj := &hazelcastv1alpha1.JetJob{}
		if err := r.Get(ctx, name, jj); err != nil {
			return err
		}
		jj.Status.Phase = options.status
		if options.err != nil {
			jj.Status.FailureText = options.err.Error()
		}
		return r.Status().Update(ctx, jj)
	})

	if options.status == hazelcastv1alpha1.JetJobFailed {
		return ctrl.Result{}, options.err
	}
	if options.status == hazelcastv1alpha1.JetJobNotRunning {
		return ctrl.Result{Requeue: true, RequeueAfter: 1 * time.Second}, nil
	}
	return ctrl.Result{}, err
}

// SetupWithManager sets up the controller with the Manager.
func (r *JetJobReconciler) SetupWithManager(mgr ctrl.Manager) error {
	return ctrl.NewControllerManagedBy(mgr).
		For(&hazelcastv1alpha1.JetJob{}).
		Complete(r)
}<|MERGE_RESOLUTION|>--- conflicted
+++ resolved
@@ -227,17 +227,10 @@
 
 func (r *JetJobReconciler) downloadFile(ctx context.Context, job *hazelcastv1alpha1.JetJob, hazelcastName types.NamespacedName, jjnn types.NamespacedName, client hzclient.Client, logger logr.Logger) error {
 	g, groupCtx := errgroup.WithContext(ctx)
-<<<<<<< HEAD
-	mtlsClient, ok := r.mtlsClientRegistry.Get(hazelcastName.Namespace)
-	if !ok {
-		returnErr := errors.New("failed to get MTLS client")
-		_, err := r.updateStatus(ctx, jjnn, failedJetJobStatus(returnErr))
-		return err
-=======
 	mtlsClient, err := r.mtlsClientRegistry.GetOrCreate(ctx, r.Client, hazelcastName.Namespace)
 	if err != nil {
-		_, _ = r.updateStatus(ctx, jjnn, failedJetJobStatus(err))
->>>>>>> f309da35
+    _, err := r.updateStatus(ctx, jjnn, failedJetJobStatus(err))
+    return err
 	}
 	for _, m := range client.OrderedMembers() {
 		m := m
