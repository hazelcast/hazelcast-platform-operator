package client

import (
	"context"
	"crypto/tls"
	"crypto/x509"
	"sync"

	"github.com/hazelcast/hazelcast-go-client/logger"
	ctrl "sigs.k8s.io/controller-runtime"
	k8sClient "sigs.k8s.io/controller-runtime/pkg/client"

	hazelcastv1alpha1 "github.com/hazelcast/hazelcast-platform-operator/api/v1alpha1"
	v1 "k8s.io/api/core/v1"
	"k8s.io/apimachinery/pkg/types"
)

type ClientRegistry interface {
	GetOrCreate(ctx context.Context, nn types.NamespacedName) (Client, error)
	Get(ns types.NamespacedName) (Client, bool)
	Delete(ctx context.Context, ns types.NamespacedName) error
}

type HazelcastClientRegistry struct {
	clients   sync.Map
	K8sClient k8sClient.Client
}

func (cr *HazelcastClientRegistry) GetOrCreate(ctx context.Context, nn types.NamespacedName) (Client, error) {
	h := &hazelcastv1alpha1.Hazelcast{}
	err := cr.K8sClient.Get(ctx, nn, h)
	if err != nil {
		return nil, err
	}
	client, ok := cr.Get(nn)
	if ok {
		return client, nil
	}
	hzLogger, err := NewLogrHzClientLoggerAdapter(ctrl.Log, logger.ErrorLevel, h)
	if err != nil {
		return nil, err
	}
	var pool *x509.CertPool
<<<<<<< HEAD
	if h.Spec.TLS.IsEnabled() {
=======
	var certificate *tls.Certificate
	if h.Spec.TLS.SecretName != "" {
>>>>>>> b1033a46
		var s v1.Secret
		err = cr.K8sClient.Get(ctx, types.NamespacedName{Name: h.Spec.TLS.SecretName, Namespace: h.Namespace}, &s)
		if err != nil {
			return nil, err
		}
		pool = x509.NewCertPool()
		if ok := pool.AppendCertsFromPEM(s.Data[v1.TLSCertKey]); !ok {
			return nil, err
		}
		if h.Spec.TLS.MutualAuthentication != hazelcastv1alpha1.MutualAuthenticationNone {
			cert, err := tls.X509KeyPair(s.Data[v1.TLSCertKey], s.Data[v1.TLSPrivateKeyKey])
			if err != nil {
				return nil, err
			}
			certificate = &cert
		}
	}
	c, err := NewClient(ctx, BuildConfig(h, pool, certificate, hzLogger))
	if err != nil {
		return nil, err
	}
	cr.clients.Store(nn, c)
	hzLogger.enableFunc = c.IsClientConnected
	return c, nil
}

func (cr *HazelcastClientRegistry) Get(ns types.NamespacedName) (Client, bool) {
	if v, ok := cr.clients.Load(ns); ok {
		return v.(Client), true
	}
	return nil, false
}

func (cr *HazelcastClientRegistry) Delete(ctx context.Context, ns types.NamespacedName) error {
	if c, ok := cr.clients.LoadAndDelete(ns); ok {
		return c.(Client).Shutdown(ctx) //nolint:errcheck
	}
	return nil
}<|MERGE_RESOLUTION|>--- conflicted
+++ resolved
@@ -41,12 +41,8 @@
 		return nil, err
 	}
 	var pool *x509.CertPool
-<<<<<<< HEAD
+	var certificate *tls.Certificate
 	if h.Spec.TLS.IsEnabled() {
-=======
-	var certificate *tls.Certificate
-	if h.Spec.TLS.SecretName != "" {
->>>>>>> b1033a46
 		var s v1.Secret
 		err = cr.K8sClient.Get(ctx, types.NamespacedName{Name: h.Spec.TLS.SecretName, Namespace: h.Namespace}, &s)
 		if err != nil {
