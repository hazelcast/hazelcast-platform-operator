package phonehome

import (
	"bytes"
	"context"
	"encoding/json"
	"net/http"
	"os"
	"strings"
	"time"

	v1 "k8s.io/api/core/v1"
	"k8s.io/apimachinery/pkg/types"
	"sigs.k8s.io/controller-runtime/pkg/client"

	hazelcastv1alpha1 "github.com/hazelcast/hazelcast-platform-operator/api/v1alpha1"
	hzclient "github.com/hazelcast/hazelcast-platform-operator/internal/hazelcast-client"
	n "github.com/hazelcast/hazelcast-platform-operator/internal/naming"
	"github.com/hazelcast/hazelcast-platform-operator/internal/util"
)

type Metrics struct {
	UID            types.UID
	PardotID       string
	Version        string
	CreatedAt      time.Time
	K8sDistibution string
	K8sVersion     string
	Trigger        chan struct{}
	ClientRegistry hzclient.ClientRegistry
}

func Start(cl client.Client, m *Metrics) {
	ticker := time.NewTicker(24 * time.Hour)
	go func() {
		for {
			select {
			case <-m.Trigger:
				// a resource triggered phone home, wait for other possible triggers
				time.Sleep(30 * time.Second)
				// empty other triggers
				for len(m.Trigger) > 0 {
					<-m.Trigger
				}
				PhoneHome(cl, m)
			case <-ticker.C:
				PhoneHome(cl, m)
			}
		}
	}()
}

func PhoneHome(cl client.Client, m *Metrics) {
	phUrl := "http://phonehome.hazelcast.com/pingOp"

	phd := newPhoneHomeData(cl, m)
	jsn, err := json.Marshal(phd)
	if err != nil {
		return
	}

	req, err := http.NewRequest("POST", phUrl, bytes.NewReader(jsn))
	if err != nil || req == nil {
		return
	}
	req.Header.Set("Content-Type", "application/json")
	c := &http.Client{Timeout: 10 * time.Second}
	_, err = c.Do(req)
	if err != nil {
		return
	}
}

type PhoneHomeData struct {
	OperatorID                    types.UID          `json:"oid"`
	PardotID                      string             `json:"p"`
	Version                       string             `json:"v"`
	Uptime                        int64              `json:"u"` // In milliseconds
	K8sDistibution                string             `json:"kd"`
	K8sVersion                    string             `json:"kv"`
	CreatedClusterCount           int                `json:"ccc"`
	CreatedEnterpriseClusterCount int                `json:"cecc"`
	CreatedMCcount                int                `json:"cmcc"`
	CreatedMemberCount            int                `json:"cmc"`
	ClusterUUIDs                  []string           `json:"cuids"`
	ExposeExternally              ExposeExternally   `json:"xe"`
	Map                           Map                `json:"m"`
	WanReplicationCount           int                `json:"wrc"`
	BackupAndRestore              BackupAndRestore   `json:"br"`
	UserCodeDeployment            UserCodeDeployment `json:"ucd"`
	ExecutorServiceCount          int                `json:"esc"`
	MultiMapCount                 int                `json:"mmc"`
	ReplicatedMapCount            int                `json:"rmc"`
	CronHotBackupCount            int                `json:"chbc"`
	TopicCount                    int                `json:"tc"`
	HighAvailabilityMode          []string           `json:"ha"`
<<<<<<< HEAD
	AdvancedNetwork               AdvancedNetwork    `json:"an"`
}

type AdvancedNetwork struct {
	WANEndpointCount int `json:"wec"`
=======
	NativeMemoryCount             int                `json:"nmc"`
>>>>>>> a13dfa11
}

type ExposeExternally struct {
	Unisocket                int `json:"u"`
	Smart                    int `json:"s"`
	DiscoveryLoadBalancer    int `json:"dlb"`
	DiscoveryNodePort        int `json:"dnp"`
	MemberNodePortExternalIP int `json:"mnpei"`
	MemberNodePortNodeName   int `json:"mnpnn"`
	MemberLoadBalancer       int `json:"mlb"`
}

type Map struct {
	Count            int `json:"c"`
	PersistenceCount int `json:"pc"`
	MapStoreCount    int `json:"msc"`
}

type BackupAndRestore struct {
	LocalBackupCount    int `json:"lb"`
	ExternalBackupCount int `json:"eb"`
	PvcCount            int `json:"pvc"`
	HostPathCount       int `json:"hpc"`
	RestoreEnabledCount int `json:"re"`
	GoogleStorage       int `json:"gs"`
	S3                  int `json:"s3"`
	AzureBlobStorage    int `json:"abs"`
}

type UserCodeDeployment struct {
	ClientEnabled int `json:"ce"`
	FromBucket    int `json:"fb"`
	FromConfigMap int `json:"fcm"`
}

func newPhoneHomeData(cl client.Client, m *Metrics) PhoneHomeData {
	phd := PhoneHomeData{
		OperatorID:     m.UID,
		PardotID:       m.PardotID,
		Version:        m.Version,
		Uptime:         upTime(m.CreatedAt).Milliseconds(),
		K8sDistibution: m.K8sDistibution,
		K8sVersion:     m.K8sVersion,
	}

	phd.fillHazelcastMetrics(cl, m.ClientRegistry)
	phd.fillMCMetrics(cl)
	phd.fillMapMetrics(cl)
	phd.fillWanReplicationMetrics(cl)
	phd.fillHotBackupMetrics(cl)
	phd.fillMultiMapMetrics(cl)
	phd.fillReplicatedMapMetrics(cl)
	phd.fillCronHotBackupMetrics(cl)
	phd.fillTopicMetrics(cl)
	return phd
}

func upTime(t time.Time) time.Duration {
	now := time.Now()
	return now.Sub(t)
}

func (phm *PhoneHomeData) fillHazelcastMetrics(cl client.Client, hzClientRegistry hzclient.ClientRegistry) {
	createdEnterpriseClusterCount := 0
	createdClusterCount := 0
	createdMemberCount := 0
	executorServiceCount := 0
	clusterUUIDs := []string{}
	highAvailabilityModes := []string{}
	nativeMemoryCount := 0

	hzl := &hazelcastv1alpha1.HazelcastList{}
	err := cl.List(context.Background(), hzl, listOptions()...)
	if err != nil {
		return //TODO maybe add retry
	}

	for _, hz := range hzl.Items {
		if util.IsEnterprise(hz.Spec.Repository) {
			createdEnterpriseClusterCount += 1
		} else {
			createdClusterCount += 1
		}

		if hz.Spec.NativeMemory.IsEnabled() {
			nativeMemoryCount++
		}

		phm.ExposeExternally.addUsageMetrics(hz.Spec.ExposeExternally)
		phm.AdvancedNetwork.addUsageMetrics(hz.Spec.AdvancedNetwork.Wan)
		phm.BackupAndRestore.addUsageMetrics(hz.Spec.Persistence)
		phm.UserCodeDeployment.addUsageMetrics(&hz.Spec.UserCodeDeployment)
		createdMemberCount += int(*hz.Spec.ClusterSize)
		executorServiceCount += len(hz.Spec.ExecutorServices) + len(hz.Spec.DurableExecutorServices) + len(hz.Spec.ScheduledExecutorServices)
		highAvailabilityModes = append(highAvailabilityModes, string(hz.Spec.HighAvailabilityMode))

		cid, ok := ClusterUUID(hzClientRegistry, hz.Name, hz.Namespace)
		if ok {
			clusterUUIDs = append(clusterUUIDs, cid)
		}
	}
	phm.CreatedClusterCount = createdClusterCount
	phm.CreatedEnterpriseClusterCount = createdEnterpriseClusterCount
	phm.CreatedMemberCount = createdMemberCount
	phm.ExecutorServiceCount = executorServiceCount
	phm.ClusterUUIDs = clusterUUIDs
	phm.HighAvailabilityMode = highAvailabilityModes
	phm.NativeMemoryCount = nativeMemoryCount
}

func ClusterUUID(reg hzclient.ClientRegistry, hzName, hzNamespace string) (string, bool) {
	hzcl, err := reg.GetOrCreate(context.Background(), types.NamespacedName{Name: hzName, Namespace: hzNamespace})
	if err != nil {
		return "", false
	}
	cid := hzcl.ClusterId()
	if cid.Default() {
		return "", false
	}
	return cid.String(), true
}

func (an *AdvancedNetwork) addUsageMetrics(wc []hazelcastv1alpha1.WanConfig) {
	for _, w := range wc {
		an.WANEndpointCount += int(w.PortCount)
	}
}

func (xe *ExposeExternally) addUsageMetrics(e *hazelcastv1alpha1.ExposeExternallyConfiguration) {
	if !e.IsEnabled() {
		return
	}

	if e.DiscoveryK8ServiceType() == v1.ServiceTypeLoadBalancer {
		xe.DiscoveryLoadBalancer += 1
	} else {
		xe.DiscoveryNodePort += 1
	}

	if !e.IsSmart() {
		xe.Unisocket += 1
		return
	}

	xe.Smart += 1

	switch ma := e.MemberAccess; ma {
	case hazelcastv1alpha1.MemberAccessLoadBalancer:
		xe.MemberLoadBalancer += 1
	case hazelcastv1alpha1.MemberAccessNodePortNodeName:
		xe.MemberNodePortNodeName += 1
	default:
		xe.MemberNodePortExternalIP += 1
	}
}

func (br *BackupAndRestore) addUsageMetrics(p *hazelcastv1alpha1.HazelcastPersistenceConfiguration) {
	if !p.IsEnabled() {
		return
	}
	if p.HostPath != "" {
		br.HostPathCount += 1
	} else if !p.Pvc.IsEmpty() {
		br.PvcCount += 1
	}
	if p.IsRestoreEnabled() {
		br.RestoreEnabledCount += 1
	}
}

func (ucd *UserCodeDeployment) addUsageMetrics(hucd *hazelcastv1alpha1.UserCodeDeploymentConfig) {
	if hucd == nil {
		return
	}
	if hucd.ClientEnabled != nil && *hucd.ClientEnabled {
		ucd.ClientEnabled++
	}
	if hucd.IsBucketEnabled() {
		ucd.FromBucket++
	}
	if hucd.IsConfigMapEnabled() {
		ucd.FromConfigMap++
	}
}

func (phm *PhoneHomeData) fillMCMetrics(cl client.Client) {
	createdMCCount := 0
	successfullyCreatedMCCount := 0

	mcl := &hazelcastv1alpha1.ManagementCenterList{}
	err := cl.List(context.Background(), mcl, listOptions()...)
	if err != nil {
		return //TODO maybe add retry
	}

	for _, mc := range mcl.Items {
		createdMCCount += 1
		if mc.Status.Phase == hazelcastv1alpha1.Running {
			successfullyCreatedMCCount += 1
		}
	}
	phm.CreatedMCcount = createdMCCount
}

func (phm *PhoneHomeData) fillMapMetrics(cl client.Client) {
	createdMapCount := 0
	persistedMapCount := 0
	mapStoreMapCount := 0

	ml := &hazelcastv1alpha1.MapList{}
	err := cl.List(context.Background(), ml, listOptions()...)
	if err != nil {
		return //TODO maybe add retry
	}

	for _, m := range ml.Items {
		createdMapCount += 1
		if m.Spec.PersistenceEnabled {
			persistedMapCount += 1
		}
		if m.Spec.MapStore != nil {
			mapStoreMapCount += 1
		}
	}
	phm.Map.Count = createdMapCount
	phm.Map.PersistenceCount = persistedMapCount
	phm.Map.MapStoreCount = mapStoreMapCount
}

func (phm *PhoneHomeData) fillWanReplicationMetrics(cl client.Client) {
	wrl := &hazelcastv1alpha1.WanReplicationList{}
	err := cl.List(context.Background(), wrl, listOptions()...)
	if err != nil || wrl.Items == nil {
		return
	}
	phm.WanReplicationCount = len(wrl.Items)
}

func (phm *PhoneHomeData) fillHotBackupMetrics(cl client.Client) {
	hbl := &hazelcastv1alpha1.HotBackupList{}
	err := cl.List(context.Background(), hbl, listOptions()...)
	if err != nil {
		return //TODO maybe add retry
	}
	for _, hb := range hbl.Items {
		switch {
		case strings.HasPrefix(hb.Spec.BucketURI, "s3"):
			phm.BackupAndRestore.S3 += 1
		case strings.HasPrefix(hb.Spec.BucketURI, "gs"):
			phm.BackupAndRestore.GoogleStorage += 1
		case strings.HasPrefix(hb.Spec.BucketURI, "azblob"):
			phm.BackupAndRestore.AzureBlobStorage += 1
		}

		if hb.Spec.IsExternal() {
			phm.BackupAndRestore.ExternalBackupCount += 1
		} else {
			phm.BackupAndRestore.LocalBackupCount += 1
		}
	}

}

func (phm *PhoneHomeData) fillMultiMapMetrics(cl client.Client) {
	mml := &hazelcastv1alpha1.MultiMapList{}
	err := cl.List(context.Background(), mml, listOptions()...)
	if err != nil || mml.Items == nil {
		return
	}
	phm.MultiMapCount = len(mml.Items)
}

func (phm *PhoneHomeData) fillCronHotBackupMetrics(cl client.Client) {
	chbl := &hazelcastv1alpha1.CronHotBackupList{}
	err := cl.List(context.Background(), chbl, listOptions()...)
	if err != nil || chbl.Items == nil {
		return
	}
	phm.CronHotBackupCount = len(chbl.Items)
}

func (phm *PhoneHomeData) fillTopicMetrics(cl client.Client) {
	mml := &hazelcastv1alpha1.TopicList{}
	err := cl.List(context.Background(), mml, listOptions()...)
	if err != nil || mml.Items == nil {
		return
	}
	phm.TopicCount = len(mml.Items)
}

func (phm *PhoneHomeData) fillReplicatedMapMetrics(cl client.Client) {
	rml := &hazelcastv1alpha1.ReplicatedMapList{}
	err := cl.List(context.Background(), rml, listOptions()...)
	if err != nil || rml.Items == nil {
		return
	}
	phm.ReplicatedMapCount = len(rml.Items)
}

func listOptions() []client.ListOption {
	lo := []client.ListOption{}
	watchedNamespaces := strings.Split(os.Getenv(n.WatchedNamespacesEnv), ",")
	if len(watchedNamespaces) == 1 && util.IsWatchingAllNamespaces(watchedNamespaces[0]) {
		// Watching all namespaces, no need to filter
		return lo
	}

	for _, watchedNamespace := range watchedNamespaces {
		lo = append(lo, client.InNamespace(watchedNamespace))
	}

	return lo
}<|MERGE_RESOLUTION|>--- conflicted
+++ resolved
@@ -94,15 +94,12 @@
 	CronHotBackupCount            int                `json:"chbc"`
 	TopicCount                    int                `json:"tc"`
 	HighAvailabilityMode          []string           `json:"ha"`
-<<<<<<< HEAD
+	NativeMemoryCount             int                `json:"nmc"`
 	AdvancedNetwork               AdvancedNetwork    `json:"an"`
 }
 
 type AdvancedNetwork struct {
 	WANEndpointCount int `json:"wec"`
-=======
-	NativeMemoryCount             int                `json:"nmc"`
->>>>>>> a13dfa11
 }
 
 type ExposeExternally struct {
