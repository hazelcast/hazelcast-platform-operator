package phonehome

import (
	"bytes"
	"context"
	"encoding/json"
	"net/http"
	"os"
	"strings"
	"time"

	v1 "k8s.io/api/core/v1"
	"k8s.io/apimachinery/pkg/types"
	"sigs.k8s.io/controller-runtime/pkg/client"

	hazelcastv1alpha1 "github.com/hazelcast/hazelcast-platform-operator/api/v1alpha1"
	hzclient "github.com/hazelcast/hazelcast-platform-operator/internal/hazelcast-client"
	n "github.com/hazelcast/hazelcast-platform-operator/internal/naming"
	"github.com/hazelcast/hazelcast-platform-operator/internal/util"
)

type Metrics struct {
	UID             types.UID
	PardotID        string
	Version         string
	CreatedAt       time.Time
	K8sDistribution string
	K8sVersion      string
	Trigger         chan struct{}
	ClientRegistry  hzclient.ClientRegistry
}

func Start(cl client.Client, m *Metrics) {
	ticker := time.NewTicker(24 * time.Hour)
	go func() {
		for {
			select {
			case <-m.Trigger:
				// a resource triggered phone home, wait for other possible triggers
				time.Sleep(30 * time.Second)
				// empty other triggers
				for len(m.Trigger) > 0 {
					<-m.Trigger
				}
				PhoneHome(cl, m)
			case <-ticker.C:
				PhoneHome(cl, m)
			}
		}
	}()
}

func PhoneHome(cl client.Client, m *Metrics) {
	phUrl := "http://phonehome.hazelcast.com/pingOp"

	phd := newPhoneHomeData(cl, m)
	jsn, err := json.Marshal(phd)
	if err != nil {
		return
	}

	req, err := http.NewRequest("POST", phUrl, bytes.NewReader(jsn))
	if err != nil || req == nil {
		return
	}
	req.Header.Set("Content-Type", "application/json")
	c := &http.Client{Timeout: 10 * time.Second}
	_, err = c.Do(req)
	if err != nil {
		return
	}
}

type PhoneHomeData struct {
<<<<<<< HEAD
	OperatorID                    types.UID          `json:"oid"`
	PardotID                      string             `json:"p"`
	Version                       string             `json:"v"`
	Uptime                        int64              `json:"u"` // In milliseconds
	K8sDistibution                string             `json:"kd"`
	K8sVersion                    string             `json:"kv"`
	CreatedClusterCount           int                `json:"ccc"`
	CreatedEnterpriseClusterCount int                `json:"cecc"`
	CreatedMCcount                int                `json:"cmcc"`
	CreatedMemberCount            int                `json:"cmc"`
	ClusterUUIDs                  []string           `json:"cuids"`
	ExposeExternally              ExposeExternally   `json:"xe"`
	Map                           Map                `json:"m"`
	WanReplicationCount           int                `json:"wrc"`
	BackupAndRestore              BackupAndRestore   `json:"br"`
	UserCodeDeployment            UserCodeDeployment `json:"ucd"`
	ExecutorServiceCount          int                `json:"esc"`
	MultiMapCount                 int                `json:"mmc"`
	ReplicatedMapCount            int                `json:"rmc"`
	CronHotBackupCount            int                `json:"chbc"`
	TopicCount                    int                `json:"tc"`
	HighAvailabilityMode          []string           `json:"ha"`
	NativeMemoryCount             int                `json:"nmc"`
	AdvancedNetwork               AdvancedNetwork    `json:"an"`
}

type AdvancedNetwork struct {
	WANEndpointCount int `json:"wec"`
=======
	OperatorID                    types.UID              `json:"oid"`
	PardotID                      string                 `json:"p"`
	Version                       string                 `json:"v"`
	Uptime                        int64                  `json:"u"` // In milliseconds
	K8sDistribution               string                 `json:"kd"`
	K8sVersion                    string                 `json:"kv"`
	CreatedClusterCount           int                    `json:"ccc"`
	CreatedEnterpriseClusterCount int                    `json:"cecc"`
	CreatedMCcount                int                    `json:"cmcc"`
	CreatedMemberCount            int                    `json:"cmc"`
	ClusterUUIDs                  []string               `json:"cuids"`
	ExposeExternally              ExposeExternally       `json:"xe"`
	Map                           Map                    `json:"m"`
	WanReplicationCount           int                    `json:"wrc"`
	BackupAndRestore              BackupAndRestore       `json:"br"`
	UserCodeDeployment            UserCodeDeployment     `json:"ucd"`
	McExternalConnectivity        McExternalConnectivity `json:"mcec"`
	ExecutorServiceCount          int                    `json:"esc"`
	MultiMapCount                 int                    `json:"mmc"`
	ReplicatedMapCount            int                    `json:"rmc"`
	CronHotBackupCount            int                    `json:"chbc"`
	TopicCount                    int                    `json:"tc"`
	HighAvailabilityMode          []string               `json:"ha"`
	NativeMemoryCount             int                    `json:"nmc"`
>>>>>>> 653a98ef
}

type ExposeExternally struct {
	Unisocket                int `json:"u"`
	Smart                    int `json:"s"`
	DiscoveryLoadBalancer    int `json:"dlb"`
	DiscoveryNodePort        int `json:"dnp"`
	MemberNodePortExternalIP int `json:"mnpei"`
	MemberNodePortNodeName   int `json:"mnpnn"`
	MemberLoadBalancer       int `json:"mlb"`
}

type Map struct {
	Count            int `json:"c"`
	PersistenceCount int `json:"pc"`
	MapStoreCount    int `json:"msc"`
}

type BackupAndRestore struct {
	LocalBackupCount    int `json:"lb"`
	ExternalBackupCount int `json:"eb"`
	PvcCount            int `json:"pvc"`
	HostPathCount       int `json:"hpc"`
	RestoreEnabledCount int `json:"re"`
	GoogleStorage       int `json:"gs"`
	S3                  int `json:"s3"`
	AzureBlobStorage    int `json:"abs"`
}

type UserCodeDeployment struct {
	ClientEnabled int `json:"ce"`
	FromBucket    int `json:"fb"`
	FromConfigMap int `json:"fcm"`
}

type McExternalConnectivity struct {
	ServiceTypeClusterIP    int `json:"stci"`
	ServiceTypeNodePort     int `json:"stnp"`
	ServiceTypeLoadBalancer int `json:"stlb"`
	IngressEnabledCount     int `json:"iec"`
}

func newPhoneHomeData(cl client.Client, m *Metrics) PhoneHomeData {
	phd := PhoneHomeData{
		OperatorID:      m.UID,
		PardotID:        m.PardotID,
		Version:         m.Version,
		Uptime:          upTime(m.CreatedAt).Milliseconds(),
		K8sDistribution: m.K8sDistribution,
		K8sVersion:      m.K8sVersion,
	}

	phd.fillHazelcastMetrics(cl, m.ClientRegistry)
	phd.fillMCMetrics(cl)
	phd.fillMapMetrics(cl)
	phd.fillWanReplicationMetrics(cl)
	phd.fillHotBackupMetrics(cl)
	phd.fillMultiMapMetrics(cl)
	phd.fillReplicatedMapMetrics(cl)
	phd.fillCronHotBackupMetrics(cl)
	phd.fillTopicMetrics(cl)
	return phd
}

func upTime(t time.Time) time.Duration {
	now := time.Now()
	return now.Sub(t)
}

func (phm *PhoneHomeData) fillHazelcastMetrics(cl client.Client, hzClientRegistry hzclient.ClientRegistry) {
	createdEnterpriseClusterCount := 0
	createdClusterCount := 0
	createdMemberCount := 0
	executorServiceCount := 0
	clusterUUIDs := []string{}
	highAvailabilityModes := []string{}
	nativeMemoryCount := 0

	hzl := &hazelcastv1alpha1.HazelcastList{}
	err := cl.List(context.Background(), hzl, listOptions()...)
	if err != nil {
		return //TODO maybe add retry
	}

	for _, hz := range hzl.Items {
		if util.IsEnterprise(hz.Spec.Repository) {
			createdEnterpriseClusterCount += 1
		} else {
			createdClusterCount += 1
		}

		if hz.Spec.NativeMemory.IsEnabled() {
			nativeMemoryCount++
		}

		phm.ExposeExternally.addUsageMetrics(hz.Spec.ExposeExternally)
		phm.AdvancedNetwork.addUsageMetrics(hz.Spec.AdvancedNetwork.Wan)
		phm.BackupAndRestore.addUsageMetrics(hz.Spec.Persistence)
		phm.UserCodeDeployment.addUsageMetrics(&hz.Spec.UserCodeDeployment)
		createdMemberCount += int(*hz.Spec.ClusterSize)
		executorServiceCount += len(hz.Spec.ExecutorServices) + len(hz.Spec.DurableExecutorServices) + len(hz.Spec.ScheduledExecutorServices)
		highAvailabilityModes = append(highAvailabilityModes, string(hz.Spec.HighAvailabilityMode))

		cid, ok := ClusterUUID(hzClientRegistry, hz.Name, hz.Namespace)
		if ok {
			clusterUUIDs = append(clusterUUIDs, cid)
		}
	}
	phm.CreatedClusterCount = createdClusterCount
	phm.CreatedEnterpriseClusterCount = createdEnterpriseClusterCount
	phm.CreatedMemberCount = createdMemberCount
	phm.ExecutorServiceCount = executorServiceCount
	phm.ClusterUUIDs = clusterUUIDs
	phm.HighAvailabilityMode = highAvailabilityModes
	phm.NativeMemoryCount = nativeMemoryCount
}

func ClusterUUID(reg hzclient.ClientRegistry, hzName, hzNamespace string) (string, bool) {
	hzcl, err := reg.GetOrCreate(context.Background(), types.NamespacedName{Name: hzName, Namespace: hzNamespace})
	if err != nil {
		return "", false
	}
	cid := hzcl.ClusterId()
	if cid.Default() {
		return "", false
	}
	return cid.String(), true
}

func (an *AdvancedNetwork) addUsageMetrics(wc []hazelcastv1alpha1.WanConfig) {
	for _, w := range wc {
		an.WANEndpointCount += int(w.PortCount)
	}
}

func (xe *ExposeExternally) addUsageMetrics(e *hazelcastv1alpha1.ExposeExternallyConfiguration) {
	if !e.IsEnabled() {
		return
	}

	if e.DiscoveryK8ServiceType() == v1.ServiceTypeLoadBalancer {
		xe.DiscoveryLoadBalancer += 1
	} else {
		xe.DiscoveryNodePort += 1
	}

	if !e.IsSmart() {
		xe.Unisocket += 1
		return
	}

	xe.Smart += 1

	switch ma := e.MemberAccess; ma {
	case hazelcastv1alpha1.MemberAccessLoadBalancer:
		xe.MemberLoadBalancer += 1
	case hazelcastv1alpha1.MemberAccessNodePortNodeName:
		xe.MemberNodePortNodeName += 1
	default:
		xe.MemberNodePortExternalIP += 1
	}
}

func (br *BackupAndRestore) addUsageMetrics(p *hazelcastv1alpha1.HazelcastPersistenceConfiguration) {
	if !p.IsEnabled() {
		return
	}
	if !p.Pvc.IsEmpty() {
		br.PvcCount += 1
	}
	if p.IsRestoreEnabled() {
		br.RestoreEnabledCount += 1
	}
}

func (ucd *UserCodeDeployment) addUsageMetrics(hucd *hazelcastv1alpha1.UserCodeDeploymentConfig) {
	if hucd == nil {
		return
	}
	if hucd.ClientEnabled != nil && *hucd.ClientEnabled {
		ucd.ClientEnabled++
	}
	if hucd.IsBucketEnabled() {
		ucd.FromBucket++
	}
	if hucd.IsConfigMapEnabled() {
		ucd.FromConfigMap++
	}
}

func (phm *PhoneHomeData) fillMCMetrics(cl client.Client) {
	createdMCCount := 0
	successfullyCreatedMCCount := 0

	mcl := &hazelcastv1alpha1.ManagementCenterList{}
	err := cl.List(context.Background(), mcl, listOptions()...)
	if err != nil {
		return //TODO maybe add retry
	}

	for _, mc := range mcl.Items {
		createdMCCount += 1
		if mc.Status.Phase == hazelcastv1alpha1.Running {
			successfullyCreatedMCCount += 1
		}
		phm.McExternalConnectivity.addUsageMetrics(&mc.Spec.ExternalConnectivity)
	}
	phm.CreatedMCcount = createdMCCount
}

func (mec *McExternalConnectivity) addUsageMetrics(ec *hazelcastv1alpha1.ExternalConnectivityConfiguration) {
	if ec.IsEnabled() {
		switch ec.Type {
		case hazelcastv1alpha1.ExternalConnectivityTypeClusterIP:
			mec.ServiceTypeClusterIP++
		case hazelcastv1alpha1.ExternalConnectivityTypeNodePort:
			mec.ServiceTypeNodePort++
		case hazelcastv1alpha1.ExternalConnectivityTypeLoadBalancer:
			mec.ServiceTypeLoadBalancer++
		}
		if ec.Ingress.IsEnabled() {
			mec.IngressEnabledCount++
		}
	}
}

func (phm *PhoneHomeData) fillMapMetrics(cl client.Client) {
	createdMapCount := 0
	persistedMapCount := 0
	mapStoreMapCount := 0

	ml := &hazelcastv1alpha1.MapList{}
	err := cl.List(context.Background(), ml, listOptions()...)
	if err != nil {
		return //TODO maybe add retry
	}

	for _, m := range ml.Items {
		createdMapCount += 1
		if m.Spec.PersistenceEnabled {
			persistedMapCount += 1
		}
		if m.Spec.MapStore != nil {
			mapStoreMapCount += 1
		}
	}
	phm.Map.Count = createdMapCount
	phm.Map.PersistenceCount = persistedMapCount
	phm.Map.MapStoreCount = mapStoreMapCount
}

func (phm *PhoneHomeData) fillWanReplicationMetrics(cl client.Client) {
	wrl := &hazelcastv1alpha1.WanReplicationList{}
	err := cl.List(context.Background(), wrl, listOptions()...)
	if err != nil || wrl.Items == nil {
		return
	}
	phm.WanReplicationCount = len(wrl.Items)
}

func (phm *PhoneHomeData) fillHotBackupMetrics(cl client.Client) {
	hbl := &hazelcastv1alpha1.HotBackupList{}
	err := cl.List(context.Background(), hbl, listOptions()...)
	if err != nil {
		return //TODO maybe add retry
	}
	for _, hb := range hbl.Items {
		switch {
		case strings.HasPrefix(hb.Spec.BucketURI, "s3"):
			phm.BackupAndRestore.S3 += 1
		case strings.HasPrefix(hb.Spec.BucketURI, "gs"):
			phm.BackupAndRestore.GoogleStorage += 1
		case strings.HasPrefix(hb.Spec.BucketURI, "azblob"):
			phm.BackupAndRestore.AzureBlobStorage += 1
		}

		if hb.Spec.IsExternal() {
			phm.BackupAndRestore.ExternalBackupCount += 1
		} else {
			phm.BackupAndRestore.LocalBackupCount += 1
		}
	}

}

func (phm *PhoneHomeData) fillMultiMapMetrics(cl client.Client) {
	mml := &hazelcastv1alpha1.MultiMapList{}
	err := cl.List(context.Background(), mml, listOptions()...)
	if err != nil || mml.Items == nil {
		return
	}
	phm.MultiMapCount = len(mml.Items)
}

func (phm *PhoneHomeData) fillCronHotBackupMetrics(cl client.Client) {
	chbl := &hazelcastv1alpha1.CronHotBackupList{}
	err := cl.List(context.Background(), chbl, listOptions()...)
	if err != nil || chbl.Items == nil {
		return
	}
	phm.CronHotBackupCount = len(chbl.Items)
}

func (phm *PhoneHomeData) fillTopicMetrics(cl client.Client) {
	mml := &hazelcastv1alpha1.TopicList{}
	err := cl.List(context.Background(), mml, listOptions()...)
	if err != nil || mml.Items == nil {
		return
	}
	phm.TopicCount = len(mml.Items)
}

func (phm *PhoneHomeData) fillReplicatedMapMetrics(cl client.Client) {
	rml := &hazelcastv1alpha1.ReplicatedMapList{}
	err := cl.List(context.Background(), rml, listOptions()...)
	if err != nil || rml.Items == nil {
		return
	}
	phm.ReplicatedMapCount = len(rml.Items)
}

func listOptions() []client.ListOption {
	lo := []client.ListOption{}
	watchedNamespaces := strings.Split(os.Getenv(n.WatchedNamespacesEnv), ",")
	if len(watchedNamespaces) == 1 && util.IsWatchingAllNamespaces(watchedNamespaces[0]) {
		// Watching all namespaces, no need to filter
		return lo
	}

	for _, watchedNamespace := range watchedNamespaces {
		lo = append(lo, client.InNamespace(watchedNamespace))
	}

	return lo
}<|MERGE_RESOLUTION|>--- conflicted
+++ resolved
@@ -72,36 +72,6 @@
 }
 
 type PhoneHomeData struct {
-<<<<<<< HEAD
-	OperatorID                    types.UID          `json:"oid"`
-	PardotID                      string             `json:"p"`
-	Version                       string             `json:"v"`
-	Uptime                        int64              `json:"u"` // In milliseconds
-	K8sDistibution                string             `json:"kd"`
-	K8sVersion                    string             `json:"kv"`
-	CreatedClusterCount           int                `json:"ccc"`
-	CreatedEnterpriseClusterCount int                `json:"cecc"`
-	CreatedMCcount                int                `json:"cmcc"`
-	CreatedMemberCount            int                `json:"cmc"`
-	ClusterUUIDs                  []string           `json:"cuids"`
-	ExposeExternally              ExposeExternally   `json:"xe"`
-	Map                           Map                `json:"m"`
-	WanReplicationCount           int                `json:"wrc"`
-	BackupAndRestore              BackupAndRestore   `json:"br"`
-	UserCodeDeployment            UserCodeDeployment `json:"ucd"`
-	ExecutorServiceCount          int                `json:"esc"`
-	MultiMapCount                 int                `json:"mmc"`
-	ReplicatedMapCount            int                `json:"rmc"`
-	CronHotBackupCount            int                `json:"chbc"`
-	TopicCount                    int                `json:"tc"`
-	HighAvailabilityMode          []string           `json:"ha"`
-	NativeMemoryCount             int                `json:"nmc"`
-	AdvancedNetwork               AdvancedNetwork    `json:"an"`
-}
-
-type AdvancedNetwork struct {
-	WANEndpointCount int `json:"wec"`
-=======
 	OperatorID                    types.UID              `json:"oid"`
 	PardotID                      string                 `json:"p"`
 	Version                       string                 `json:"v"`
@@ -126,7 +96,11 @@
 	TopicCount                    int                    `json:"tc"`
 	HighAvailabilityMode          []string               `json:"ha"`
 	NativeMemoryCount             int                    `json:"nmc"`
->>>>>>> 653a98ef
+	AdvancedNetwork               AdvancedNetwork    `json:"an"`
+}
+
+type AdvancedNetwork struct {
+	WANEndpointCount int `json:"wec"`
 }
 
 type ExposeExternally struct {
