--- conflicted
+++ resolved
@@ -235,10 +235,17 @@
 		ctrl.Log.WithName("controllers").WithName("Cache"),
 		mgr.GetScheme(),
 		phoneHomeTrigger,
-<<<<<<< HEAD
-=======
-		cr,
->>>>>>> fde26382
+		cr,
+	).SetupWithManager(mgr); err != nil {
+		setupLog.Error(err, "unable to create controller", "controller", "Cache")
+		os.Exit(1)
+	}
+	if err = hazelcast.NewCacheReconciler(
+		mgr.GetClient(),
+		ctrl.Log.WithName("controllers").WithName("Cache"),
+		mgr.GetScheme(),
+		phoneHomeTrigger,
+		cr,
 	).SetupWithManager(mgr); err != nil {
 		setupLog.Error(err, "unable to create controller", "controller", "Cache")
 		os.Exit(1)
