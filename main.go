--- conflicted
+++ resolved
@@ -97,18 +97,6 @@
 		os.Exit(1)
 	}
 
-<<<<<<< HEAD
-=======
-	mtlsClient := mtls.NewClient(mgr.GetClient(), types.NamespacedName{
-		Name: n.MTLSCertSecretName, Namespace: operatorNamespace,
-	})
-
-	if err := mgr.Add(mtlsClient); err != nil {
-		setupLog.Error(err, "unable to create mtls client")
-		os.Exit(1)
-	}
-
->>>>>>> 23d1b198
 	if err := mgr.Add(kubeclient.Setup(mgr.GetClient())); err != nil {
 		setupLog.Error(err, "unable to setup kubeclient package")
 		os.Exit(1)
