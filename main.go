package main

import (
	"errors"
	"flag"
	"os"
	"time"

	// Import all Kubernetes client auth plugins (e.g. Azure, GCP, OIDC, etc.)
	// to ensure that exec-entrypoint and run can make use of them.
	"k8s.io/apimachinery/pkg/runtime"
	utilruntime "k8s.io/apimachinery/pkg/util/runtime"
	clientgoscheme "k8s.io/client-go/kubernetes/scheme"
	_ "k8s.io/client-go/plugin/pkg/client/auth"
	ctrl "sigs.k8s.io/controller-runtime"
	"sigs.k8s.io/controller-runtime/pkg/healthz"
	"sigs.k8s.io/controller-runtime/pkg/log/zap"

	hazelcastcomv1alpha1 "github.com/hazelcast/hazelcast-platform-operator/api/v1alpha1"
	"github.com/hazelcast/hazelcast-platform-operator/controllers/hazelcast"
	"github.com/hazelcast/hazelcast-platform-operator/controllers/managementcenter"
	hzclient "github.com/hazelcast/hazelcast-platform-operator/internal/hazelcast-client"
	"github.com/hazelcast/hazelcast-platform-operator/internal/mtls"
	n "github.com/hazelcast/hazelcast-platform-operator/internal/naming"
	"github.com/hazelcast/hazelcast-platform-operator/internal/phonehome"
	"github.com/hazelcast/hazelcast-platform-operator/internal/platform"
	"github.com/hazelcast/hazelcast-platform-operator/internal/util"
	//+kubebuilder:scaffold:imports
)

var (
	scheme   = runtime.NewScheme()
	setupLog = ctrl.Log.WithName("setup")
)

func init() {
	utilruntime.Must(clientgoscheme.AddToScheme(scheme))

	utilruntime.Must(hazelcastcomv1alpha1.AddToScheme(scheme))
	//+kubebuilder:scaffold:scheme
}

// Role related to leader election
//+kubebuilder:rbac:groups=coordination.k8s.io,resources=leases,verbs=get;list;watch;create;update;patch;delete,namespace=operator-namespace
// Role related to Operator UUID
//+kubebuilder:rbac:groups="apps",resources=deployments,verbs=get,namespace=operator-namespace
// ClusterRole related to Webhooks
//+kubebuilder:rbac:groups="admissionregistration.k8s.io",resources=validatingwebhookconfigurations,verbs=update;get;watch;list

func main() {
	var metricsAddr string
	var enableLeaderElection bool
	var probeAddr string
	flag.StringVar(&metricsAddr, "metrics-bind-address", ":8080", "The address the metric endpoint binds to.")
	flag.StringVar(&probeAddr, "health-probe-bind-address", ":8081", "The address the probe endpoint binds to.")
	flag.BoolVar(&enableLeaderElection, "leader-elect", false,
		"Enable leader election for controller manager. "+
			"Enabling this will ensure there is only one active controller manager.")
	opts := zap.Options{
		Development: util.IsDeveloperModeEnabled(),
	}
	opts.BindFlags(flag.CommandLine)
	flag.Parse()

	ctrl.SetLogger(zap.New(zap.UseFlagOptions(&opts)))

	// Get watch watchedNamespace from environment variable.
	watchedNamespace, found := os.LookupEnv(n.WatchNamespaceEnv)
	if !found || watchedNamespace == "" {
		setupLog.Info("No namespace specified in the WATCH_NAMESPACE env variable, watching all namespaces")
	} else if watchedNamespace == "*" {
		setupLog.Info("Watching all namespaces")
		watchedNamespace = ""
	} else {
		setupLog.Info("Watching namespace: " + watchedNamespace)
	}

	cfg := ctrl.GetConfigOrDie()
	mgr, err := ctrl.NewManager(cfg, ctrl.Options{
		Scheme:                 scheme,
		MetricsBindAddress:     metricsAddr,
		Port:                   9443,
		HealthProbeBindAddress: probeAddr,
		LeaderElection:         enableLeaderElection,
		LeaderElectionID:       "8d830316.hazelcast.com",
		Namespace:              watchedNamespace,
	})
	if err != nil {
		setupLog.Error(err, "unable to start manager")
		os.Exit(1)
	}

	err = platform.FindAndSetPlatform(cfg)
	if err != nil {
		setupLog.Error(err, "unable to get platform info")
		os.Exit(1)
	}

	// Get operatorNamespace from environment variable.
	operatorNamespace, found := os.LookupEnv(n.NamespaceEnv)
	if !found || operatorNamespace == "" {
		setupLog.Info("No namespace specified in the NAMESPACE env variable! Operator might be running locally")
	}

<<<<<<< HEAD
	deploymentName := "controller-manager"
	podName, found := os.LookupEnv(n.PodNameEnv)
	if found || podName != "" {
		deploymentName = util.DeploymentName(podName)
	}

	webhookCAInjector, err := webhookca.NewCAInjector(mgr.GetClient(), deploymentName, operatorNamespace)
	if err != nil {
		setupLog.Error(err, "unable to create webhook ca injector")
		// we can continue without ca injector, no need to exit
	}

	if err := mgr.Add(webhookCAInjector); err != nil {
		setupLog.Error(err, "unable to run webhook ca injector")
		os.Exit(1)
	}

	cr := &hzclient.HazelcastClientRegistry{}
=======
	mtlsClient := mtls.NewClient(mgr.GetClient(), types.NamespacedName{
		Name: n.MTLSCertSecretName, Namespace: operatorNamespace,
	})

	if err := mgr.Add(mtlsClient); err != nil {
		setupLog.Error(err, "unable to create mtls client")
		os.Exit(1)
	}

	cr := &hzclient.HazelcastClientRegistry{K8sClient: mgr.GetClient()}
>>>>>>> 8ad562e3
	ssm := &hzclient.HzStatusServiceRegistry{}

	var metrics *phonehome.Metrics
	var phoneHomeTrigger chan struct{}
	if util.IsPhoneHomeEnabled() {
		phoneHomeTrigger = make(chan struct{}, 10)
		metrics = &phonehome.Metrics{
			UID:            util.GetOperatorID(cfg),
			CreatedAt:      time.Now(),
			PardotID:       util.GetPardotID(),
			Version:        util.GetOperatorVersion(),
			K8sDistibution: platform.GetDistribution(),
			K8sVersion:     platform.GetVersion(),
			Trigger:        phoneHomeTrigger,
			ClientRegistry: cr,
		}
	}

<<<<<<< HEAD
	mtlsRegistry := mtls.NewHttpClientRegistry()
=======
	controllerLogger := ctrl.Log.WithName("controllers")

>>>>>>> 8ad562e3
	if err = hazelcast.NewHazelcastReconciler(
		mgr.GetClient(),
		controllerLogger.WithName("Hazelcast"),
		mgr.GetScheme(),
		phoneHomeTrigger,
		cr,
		ssm,
		mtlsRegistry,
	).SetupWithManager(mgr); err != nil {
		setupLog.Error(err, "unable to create controller", "controller", "Hazelcast")
		os.Exit(1)
	}

	if err = managementcenter.NewManagementCenterReconciler(
		mgr.GetClient(),
		controllerLogger.WithName("Management Center"),
		mgr.GetScheme(),
		phoneHomeTrigger,
	).SetupWithManager(mgr); err != nil {
		setupLog.Error(err, "unable to create controller", "controller", "ManagementCenter")
		os.Exit(1)
	}

	if err = hazelcast.NewHotBackupReconciler(
		mgr.GetClient(),
		controllerLogger.WithName("HotBackup"),
		phoneHomeTrigger,
		mtlsRegistry,
		cr,
		ssm,
	).SetupWithManager(mgr); err != nil {
		setupLog.Error(err, "unable to create controller", "controller", "HotBackup")
		os.Exit(1)
	}

	if err = hazelcast.NewMapReconciler(
		mgr.GetClient(),
		controllerLogger.WithName("Map"),
		mgr.GetScheme(),
		phoneHomeTrigger,
		cr,
	).SetupWithManager(mgr); err != nil {
		setupLog.Error(err, "unable to create controller", "controller", "Map")
		os.Exit(1)
	}

	if err = hazelcast.NewWanReplicationReconciler(
		mgr.GetClient(),
		controllerLogger.WithName("WanReplication"),
		mgr.GetScheme(),
		phoneHomeTrigger,
		mtlsRegistry,
		cr,
		ssm,
	).SetupWithManager(mgr); err != nil {
		setupLog.Error(err, "unable to create controller", "controllers", "WanReplication")
		os.Exit(1)
	}

	if err = hazelcast.NewCronHotBackupReconciler(
		mgr.GetClient(),
		controllerLogger.WithName("CronHotBackup"),
		mgr.GetScheme(),
		phoneHomeTrigger,
	).SetupWithManager(mgr); err != nil {
		setupLog.Error(err, "unable to create controller", "controllers", "CronHotBackup")
		os.Exit(1)
	}

	if err = hazelcast.NewMultiMapReconciler(
		mgr.GetClient(),
		controllerLogger.WithName("MultiMap"),
		mgr.GetScheme(),
		phoneHomeTrigger,
		cr,
	).SetupWithManager(mgr); err != nil {
		setupLog.Error(err, "unable to create controller", "controller", "MultiMap")
	}

	if err = hazelcast.NewTopicReconciler(
		mgr.GetClient(),
		controllerLogger.WithName("Topic"),
		mgr.GetScheme(),
		phoneHomeTrigger,
		cr,
	).SetupWithManager(mgr); err != nil {
		setupLog.Error(err, "unable to create controller", "controller", "Topic")
		os.Exit(1)
	}

	if err = hazelcast.NewReplicatedMapReconciler(
		mgr.GetClient(),
		controllerLogger.WithName("ReplicatedMap"),
		mgr.GetScheme(),
		phoneHomeTrigger,
		cr,
	).SetupWithManager(mgr); err != nil {
		setupLog.Error(err, "unable to create controller", "controller", "ReplicatedMap")
		os.Exit(1)
	}

	if err = hazelcast.NewQueueReconciler(
		mgr.GetClient(),
		controllerLogger.WithName("Queue"),
		mgr.GetScheme(),
		phoneHomeTrigger,
		cr,
	).SetupWithManager(mgr); err != nil {
		setupLog.Error(err, "unable to create controller", "controller", "Queue")
		os.Exit(1)
	}

	if err = hazelcast.NewCacheReconciler(
		mgr.GetClient(),
		controllerLogger.WithName("Cache"),
		mgr.GetScheme(),
		phoneHomeTrigger,
		cr,
	).SetupWithManager(mgr); err != nil {
		setupLog.Error(err, "unable to create controller", "controller", "Cache")
		os.Exit(1)
	}

	setupWithWebhookOrDie(mgr)

	//+kubebuilder:scaffold:builder

	if err := mgr.AddHealthzCheck("healthz", healthz.Ping); err != nil {
		setupLog.Error(err, "unable to set up health check")
		os.Exit(1)
	}
	if err := mgr.AddReadyzCheck("readyz", healthz.Ping); err != nil {
		setupLog.Error(err, "unable to set up ready check")
		os.Exit(1)
	}

	if util.IsPhoneHomeEnabled() {
		phonehome.Start(mgr.GetClient(), metrics)
	}

	setupLog.Info("starting manager")
	if err := mgr.Start(ctrl.SetupSignalHandler()); err != nil {
		setupLog.Error(err, "problem running manager")
		os.Exit(1)
	}
}

func setupWithWebhookOrDie(mgr ctrl.Manager) {
	if _, err := os.Stat(n.WebhookServerPath); err != nil {
		if !errors.Is(err, os.ErrNotExist) {
			setupLog.Error(err, "unable to check existence of webhook server sertificate path")
			os.Exit(1)
		}
		setupLog.Info("webhook server certificate path does not exist, will not start webhook server")
		return
	}
	setupLog.Info("setting up webhook server listeners for custom resources")

	if err := (&hazelcastcomv1alpha1.Hazelcast{}).SetupWebhookWithManager(mgr); err != nil {
		setupLog.Error(err, "unable to create webhook", "webhook", "Hazelcast")
		os.Exit(1)
	}
	if err := (&hazelcastcomv1alpha1.ManagementCenter{}).SetupWebhookWithManager(mgr); err != nil {
		setupLog.Error(err, "unable to create webhook", "webhook", "ManagementCenter")
		os.Exit(1)
	}
	if err := (&hazelcastcomv1alpha1.Map{}).SetupWebhookWithManager(mgr); err != nil {
		setupLog.Error(err, "unable to create webhook", "webhook", "Map")
		os.Exit(1)
	}
	if err := (&hazelcastcomv1alpha1.MultiMap{}).SetupWebhookWithManager(mgr); err != nil {
		setupLog.Error(err, "unable to create webhook", "webhook", "MultiMap")
		os.Exit(1)
	}
	if err := (&hazelcastcomv1alpha1.Queue{}).SetupWebhookWithManager(mgr); err != nil {
		setupLog.Error(err, "unable to create webhook", "webhook", "Queue")
		os.Exit(1)
	}
	if err := (&hazelcastcomv1alpha1.Topic{}).SetupWebhookWithManager(mgr); err != nil {
		setupLog.Error(err, "unable to create webhook", "webhook", "Topic")
		os.Exit(1)
	}
	if err := (&hazelcastcomv1alpha1.WanReplication{}).SetupWebhookWithManager(mgr); err != nil {
		setupLog.Error(err, "unable to create webhook", "webhook", "WanReplication")
		os.Exit(1)
	}
	if err := (&hazelcastcomv1alpha1.HotBackup{}).SetupWebhookWithManager(mgr); err != nil {
		setupLog.Error(err, "unable to create webhook", "webhook", "HotBackup")
		os.Exit(1)
	}
	if err := (&hazelcastcomv1alpha1.CronHotBackup{}).SetupWebhookWithManager(mgr); err != nil {
		setupLog.Error(err, "unable to create webhook", "webhook", "CronHotBackup")
		os.Exit(1)
	}
	if err := (&hazelcastcomv1alpha1.Cache{}).SetupWebhookWithManager(mgr); err != nil {
		setupLog.Error(err, "unable to create webhook", "webhook", "Cache")
		os.Exit(1)
	}
	if err := (&hazelcastcomv1alpha1.ReplicatedMap{}).SetupWebhookWithManager(mgr); err != nil {
		setupLog.Error(err, "unable to create webhook", "webhook", "ReplicatedMap")
		os.Exit(1)
	}
}<|MERGE_RESOLUTION|>--- conflicted
+++ resolved
@@ -96,43 +96,7 @@
 		os.Exit(1)
 	}
 
-	// Get operatorNamespace from environment variable.
-	operatorNamespace, found := os.LookupEnv(n.NamespaceEnv)
-	if !found || operatorNamespace == "" {
-		setupLog.Info("No namespace specified in the NAMESPACE env variable! Operator might be running locally")
-	}
-
-<<<<<<< HEAD
-	deploymentName := "controller-manager"
-	podName, found := os.LookupEnv(n.PodNameEnv)
-	if found || podName != "" {
-		deploymentName = util.DeploymentName(podName)
-	}
-
-	webhookCAInjector, err := webhookca.NewCAInjector(mgr.GetClient(), deploymentName, operatorNamespace)
-	if err != nil {
-		setupLog.Error(err, "unable to create webhook ca injector")
-		// we can continue without ca injector, no need to exit
-	}
-
-	if err := mgr.Add(webhookCAInjector); err != nil {
-		setupLog.Error(err, "unable to run webhook ca injector")
-		os.Exit(1)
-	}
-
 	cr := &hzclient.HazelcastClientRegistry{}
-=======
-	mtlsClient := mtls.NewClient(mgr.GetClient(), types.NamespacedName{
-		Name: n.MTLSCertSecretName, Namespace: operatorNamespace,
-	})
-
-	if err := mgr.Add(mtlsClient); err != nil {
-		setupLog.Error(err, "unable to create mtls client")
-		os.Exit(1)
-	}
-
-	cr := &hzclient.HazelcastClientRegistry{K8sClient: mgr.GetClient()}
->>>>>>> 8ad562e3
 	ssm := &hzclient.HzStatusServiceRegistry{}
 
 	var metrics *phonehome.Metrics
@@ -151,12 +115,9 @@
 		}
 	}
 
-<<<<<<< HEAD
+	controllerLogger := ctrl.Log.WithName("controllers")
+
 	mtlsRegistry := mtls.NewHttpClientRegistry()
-=======
-	controllerLogger := ctrl.Log.WithName("controllers")
-
->>>>>>> 8ad562e3
 	if err = hazelcast.NewHazelcastReconciler(
 		mgr.GetClient(),
 		controllerLogger.WithName("Hazelcast"),
