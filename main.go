--- conflicted
+++ resolved
@@ -133,18 +133,11 @@
 		setupLog.Error(err, "unable to create controller", "controller", "ManagementCenter")
 		os.Exit(1)
 	}
-<<<<<<< HEAD
 
-	if err = (&hazelcast.HotBackupReconciler{
-		Client: mgr.GetClient(),
-		Log:    ctrl.Log.WithName("controllers").WithName("HotBackup"),
-	}).SetupWithManager(mgr); err != nil {
-=======
 	if err = hazelcast.NewHotBackupReconciler(
 		mgr.GetClient(),
 		ctrl.Log.WithName("controllers").WithName("HotBackup"),
 	).SetupWithManager(mgr); err != nil {
->>>>>>> 748d7286
 		setupLog.Error(err, "unable to create controller", "controller", "HotBackup")
 		os.Exit(1)
 	}
